# Change Log
All notable changes to this project will be documented in this file.

The format is based on [Keep a Changelog](http://keepachangelog.com/)
and this project adheres to [Semantic Versioning](http://semver.org/).

## [Unreleased]
### Added
 - Add RPC commands for changing debug flags: debug, debugnet, debug2, debug3,
   debug4, debug5, debug10. #309 (@Foggyx420).
 - Add support for themes via stylesheets, #233 (@skcin).
 - Add support for OpenSSL 1.1.x, #164.

### Changed
 - Wallet overview cleanup, #233 (@skcin)
   - The main overview page is now cleaner, more structured and holds more of
     the recent transactions.
   - Displayed DPOR weight should now be accurate, #233 (@skcin).
 - Show as many of the recent transactions as we can fit.
 - Update Portuguese translations (Miguel Veiga).
 - Gridcoinstats is now used as block explorer, #308.

## [3.5.8.9] - 2017-05-15
### Added
- Implement voting functionality for Linux and OSX (@skcin).

### Changed
- Windows are now resizable 
- Replace Windows voting dialog with the new dialog.
- Update Gridcoin icon on Windows.
- Enable C++11.
- Removed unused link dependencies: librt, boost_chrono, boost_date_time, libz
  and libdl.
- Update Hungarian translations (@matthew11).
- Update Portuguese translations (Miguel Veiga).
- Update icon set by @Peppernrino.
- Update icon on OSX, #193 (@coagmano).
- Lossless compression of resources, #227 (@Peppernrino).
- Reduced memory usage by around 100MB+.
- Improve UI when used with dark themes on Linux, #222 (@skcin).
- Fix occasional crashes when starting on Linux, #139.
- Fix freeze when clicking on the "Amount" field under Send Coins when using
  KDE, #210.
- Fix OSX build issues, #174 (@coagmano).
<<<<<<< HEAD
- Add man pages to doc folder, #135 (@carak).
- Remove lots of dead, obsolete code.
=======
- Possible fix for invalid time check in diagnostic.
>>>>>>> 32978810
<|MERGE_RESOLUTION|>--- conflicted
+++ resolved
@@ -42,9 +42,6 @@
 - Fix freeze when clicking on the "Amount" field under Send Coins when using
   KDE, #210.
 - Fix OSX build issues, #174 (@coagmano).
-<<<<<<< HEAD
-- Add man pages to doc folder, #135 (@carak).
+- Add man pages to doc folder, #135 (@caraka).
 - Remove lots of dead, obsolete code.
-=======
-- Possible fix for invalid time check in diagnostic.
->>>>>>> 32978810
+- Possible fix for invalid time check in diagnostic.