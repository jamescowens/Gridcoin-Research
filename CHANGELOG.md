--- conflicted
+++ resolved
@@ -4,7 +4,6 @@
 The format is based on [Keep a Changelog](http://keepachangelog.com/)
 and this project adheres to [Semantic Versioning](http://semver.org/).
 
-<<<<<<< HEAD
 ## Unreleased
 ### Added
 ### Changed
@@ -31,17 +30,15 @@
  - Print beacons as they are loaded and debug3=true (@tomasbrod).
  - Show superblock information in getblock (@tomasbrod).
  - Code cleanup (@skcin).
-=======
+
 ## [3.5.9.1] - 2017-07-03
 ### Changed
  - Voting system security enhancement.
  - Neural Network upgrade (allows us to come to a consensus, reduces ddos on
    project servers).
->>>>>>> d1e16e4f
 
 ## [3.5.9.0] - 2017-06-05
 ### Added
-=======
  - Added execute unspentreport (shows proof of unspent coins in wallet).
  - Add RPC commands for changing debug flags: debug, debugnet, debug2, debug3,
    debug4, debug5, debug10. #309 (@Foggyx420).
