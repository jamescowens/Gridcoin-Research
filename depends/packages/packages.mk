--- conflicted
+++ resolved
@@ -1,8 +1,4 @@
-<<<<<<< HEAD
-packages:=boost openssl curl
-=======
 packages:=boost openssl curl zlib
->>>>>>> a4fbcec8
 native_packages := native_ccache
 
 qt_packages = qrencode
