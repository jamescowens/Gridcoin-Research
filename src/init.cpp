// Copyright (c) 2009-2010 Satoshi Nakamoto
// Copyright (c) 2009-2012 The Bitcoin developers
// Distributed under the MIT/X11 software license, see the accompanying
// file COPYING or http://www.opensource.org/licenses/mit-license.php.
#include "txdb.h"
#include "walletdb.h"
#include "rpcserver.h"
#include "net.h"
#include "init.h"
#include "util.h"
#include "ui_interface.h"
#include "tally.h"

#include <boost/filesystem.hpp>
#include <boost/filesystem/fstream.hpp>
#include <boost/filesystem/convenience.hpp>
#include <boost/interprocess/sync/file_lock.hpp>
#include <boost/algorithm/string/predicate.hpp>
#include <openssl/crypto.h>

#include <boost/algorithm/string/case_conv.hpp> // for to_lower()
#include <boost/algorithm/string/predicate.hpp> // for startswith() and endswith()
#include "global_objects_noui.hpp"

bool LoadAdminMessages(bool bFullTableScan,std::string& out_errors);
extern boost::thread_group threadGroup;

StructCPID GetStructCPID();
void TallyResearchAverages(CBlockIndex* index);
extern void ThreadAppInit2(void* parg);

void LoadCPIDs();
bool IsConfigFileEmpty();

#ifndef WIN32
#include <signal.h>
#endif

using namespace std;
using namespace boost;
CWallet* pwalletMain;
CClientUIInterface uiInterface;
extern bool fConfChange;
extern bool fEnforceCanonical;
extern unsigned int nNodeLifespan;
extern unsigned int nDerivationMethodIndex;
extern unsigned int nMinerSleep;
extern bool fUseFastIndex;

//////////////////////////////////////////////////////////////////////////////
//
// Shutdown
//

bool ShutdownRequested()
{
    return fRequestShutdown;
}

void StartShutdown()
{

    LogPrintf("Calling start shutdown...");

    if(fQtActive)
        // ensure we leave the Qt main loop for a clean GUI exit (Shutdown() is called in bitcoin.cpp afterwards)
        uiInterface.QueueShutdown();
    else
        // Without UI, shutdown is initiated and shutdown() is called in AppInit
        fRequestShutdown = true;
}

void Shutdown(void* parg)
{
    static CCriticalSection cs_Shutdown;
    static bool fTaken;

    // Make this thread recognisable as the shutdown thread
    RenameThread("grc-shutoff");

    bool fFirstThread = false;
    {
        TRY_LOCK(cs_Shutdown, lockShutdown);
        if (lockShutdown)
        {
            fFirstThread = !fTaken;
            fTaken = true;
        }
    }
    static bool fExit;
    if (fFirstThread)
    {
         LogPrintf("gridcoinresearch exiting...");

        fShutdown = true;
        bitdb.Flush(false);
        StopNode();
        bitdb.Flush(true);
        StopRPCThreads();
        boost::filesystem::remove(GetPidFile());
        UnregisterWallet(pwalletMain);
        delete pwalletMain;
        // close transaction database to prevent lock issue on restart
        // This causes issues on daemons where it tries to create a second
        // lock file.
        //CTxDB().Close();
        MilliSleep(50);
        LogPrintf("Gridcoin exited");
        fExit = true;
    }
    else
    {
        while (!fExit)
            MilliSleep(100);
    }
}

void HandleSIGTERM(int)
{
    fRequestShutdown = true;
}

void HandleSIGHUP(int)
{
    fReopenDebugLog = true;
}

bool static InitError(const std::string &str)
{
    uiInterface.ThreadSafeMessageBox(str, _("Gridcoin"), CClientUIInterface::OK | CClientUIInterface::MODAL);
    return false;
}

bool static InitWarning(const std::string &str)
{
    uiInterface.ThreadSafeMessageBox(str, _("Gridcoin"), CClientUIInterface::OK | CClientUIInterface::ICON_EXCLAMATION | CClientUIInterface::MODAL);
    return true;
}


bool static Bind(const CService &addr, bool fError = true) {
    if (IsLimited(addr))
        return false;
    std::string strError;
    if (!BindListenPort(addr, strError)) {
        if (fError)
            return InitError(strError);
        return false;
    }
    return true;
}

// Core-specific options shared between UI and daemon
std::string HelpMessage()
{
    //gridcoinresearch ports: testnet ? 32748 : 32749;
    string strUsage = _("Options:") + "\n" +
        "  -?                     " + _("This help message") + "\n" +
        "  -conf=<file>           " + _("Specify configuration file (default: gridcoinresearch.conf)") + "\n" +
        "  -pid=<file>            " + _("Specify pid file (default: gridcoind.pid)") + "\n" +
        "  -datadir=<dir>         " + _("Specify data directory") + "\n" +
        "  -wallet=<dir>          " + _("Specify wallet file (within data directory)") + "\n" +
        "  -dbcache=<n>           " + _("Set database cache size in megabytes (default: 25)") + "\n" +
        "  -dblogsize=<n>         " + _("Set database disk log size in megabytes (default: 100)") + "\n" +
        "  -timeout=<n>           " + _("Specify connection timeout in milliseconds (default: 5000)") + "\n" +
        "  -proxy=<ip:port>       " + _("Connect through socks proxy") + "\n" +
        "  -socks=<n>             " + _("Select the version of socks proxy to use (4-5, default: 5)") + "\n" +
        "  -tor=<ip:port>         " + _("Use proxy to reach tor hidden services (default: same as -proxy)") + "\n"
        "  -dns                   " + _("Allow DNS lookups for -addnode, -seednode and -connect") + "\n" +
        "  -port=<port>           " + _("Listen for connections on <port> (default: 32749 or testnet: 32748)") + "\n" +
        "  -maxconnections=<n>    "    + _("Maintain at most <n> connections to peers (default: 125)") + "\n" +
        "  -maxoutboundconnections=<n>"+ _("Maximum number of outbound connections (default: 8)") + "\n" +
        "  -addnode=<ip>          " + _("Add a node to connect to and attempt to keep the connection open") + "\n" +
        "  -connect=<ip>          " + _("Connect only to the specified node(s)") + "\n" +
        "  -seednode=<ip>         " + _("Connect to a node to retrieve peer addresses, and disconnect") + "\n" +
        "  -externalip=<ip>       " + _("Specify your own public address") + "\n" +
        "  -onlynet=<net>         " + _("Only connect to nodes in network <net> (IPv4, IPv6 or Tor)") + "\n" +
        "  -discover              " + _("Discover own IP address (default: 1 when listening and no -externalip)") + "\n" +
        "  -listen                " + _("Accept connections from outside (default: 1 if no -proxy or -connect)") + "\n" +
        "  -bind=<addr>           " + _("Bind to given address. Use [host]:port notation for IPv6") + "\n" +
        "  -dnsseed               " + _("Find peers using DNS lookup (default: 1)") + "\n" +
        "  -synctime              " + _("Sync time with other nodes. Disable if time on your system is precise e.g. syncing with NTP (default: 1)") + "\n" +
        "  -banscore=<n>          " + _("Threshold for disconnecting misbehaving peers (default: 100)") + "\n" +
        "  -bantime=<n>           " + _("Number of seconds to keep misbehaving peers from reconnecting (default: 86400)") + "\n" +
        "  -maxreceivebuffer=<n>  " + _("Maximum per-connection receive buffer, <n>*1000 bytes (default: 5000)") + "\n" +
        "  -maxsendbuffer=<n>     " + _("Maximum per-connection send buffer, <n>*1000 bytes (default: 1000)") + "\n" +
#ifdef USE_UPNP
#if USE_UPNP
        "  -upnp                  " + _("Use UPnP to map the listening port (default: 1 when listening)") + "\n" +
#else
        "  -upnp                  " + _("Use UPnP to map the listening port (default: 0)") + "\n" +
#endif
#endif
        "  -paytxfee=<amt>        " + _("Fee per KB to add to transactions you send") + "\n" +
        "  -mininput=<amt>        " + _("When creating transactions, ignore inputs with value less than this (default: 0.01)") + "\n";
	if(fQtActive)
		strUsage +=
        "  -server                " + _("Accept command line and JSON-RPC commands") + "\n";
#if !defined(WIN32)
    if(!fQtActive)
		strUsage +=
        "  -daemon                " + _("Run in the background as a daemon and accept commands") + "\n";
#endif
    strUsage +=
        "  -testnet               " + _("Use the test network") + "\n" +
        "  -debug                 " + _("Output extra debugging information. Implies all other -debug* options") + "\n" +
        "  -debugnet              " + _("Output extra network debugging information") + "\n" +
        "  -logtimestamps         " + _("Prepend debug output with timestamp") + "\n" +
        "  -shrinkdebugfile       " + _("Shrink debug.log file on client startup (default: 1 when no -debug)") + "\n" +
        "  -printtoconsole        " + _("Send trace/debug info to console instead of debug.log file") + "\n" +
#ifdef WIN32
        "  -printtodebugger       " + _("Send trace/debug info to debugger") + "\n" +
#endif
        "  -rpcuser=<user>        " + _("Username for JSON-RPC connections") + "\n" +
        "  -rpcpassword=<pw>      " + _("Password for JSON-RPC connections") + "\n" +
        "  -rpcport=<port>        " + _("Listen for JSON-RPC connections on <port> (default: 15715 or testnet: 25715)") + "\n" +
        "  -rpcallowip=<ip>       " + _("Allow JSON-RPC connections from specified IP address") + "\n" +
        "  -rpcconnect=<ip>       " + _("Send commands to node running on <ip> (default: 127.0.0.1)") + "\n" +
        "  -rpcthreads=<n>        " + _("Set the number of threads to service RPC calls (default: 4)") + "\n" +
        "  -blocknotify=<cmd>     " + _("Execute command when the best block changes (%s in cmd is replaced by block hash)") + "\n" +
        "  -walletnotify=<cmd>    " + _("Execute command when a wallet transaction changes (%s in cmd is replaced by TxID)") + "\n" +
        "  -confchange            " + _("Require a confirmations for change (default: 0)") + "\n" +
        "  -enforcecanonical      " + _("Enforce transaction scripts to use canonical PUSH operators (default: 1)") + "\n" +
        "  -alertnotify=<cmd>     " + _("Execute command when a relevant alert is received (%s in cmd is replaced by message)") + "\n" +
        "  -upgradewallet         " + _("Upgrade wallet to latest format") + "\n" +
        "  -keypool=<n>           " + _("Set key pool size to <n> (default: 100)") + "\n" +
        "  -rescan                " + _("Rescan the block chain for missing wallet transactions") + "\n" +
        "  -salvagewallet         " + _("Attempt to recover private keys from a corrupt wallet.dat") + "\n" +
        "  -zapwallettxes=<mode>  " + _("Delete all wallet transactions and only recover those parts of the blockchain through -rescan on startup") + "\n" +
        "  -checkblocks=<n>       " + _("How many blocks to check at startup (default: 2500, 0 = all)") + "\n" +
        "  -checklevel=<n>        " + _("How thorough the block verification is (0-6, default: 1)") + "\n" +
        "  -loadblock=<file>      " + _("Imports blocks from external blk000?.dat file") + "\n" +

        "\n" + _("Block creation options:") + "\n" +
        "  -blockminsize=<n>      "   + _("Set minimum block size in bytes (default: 0)") + "\n" +
        "  -blockmaxsize=<n>      "   + _("Set maximum block size in bytes (default: 250000)") + "\n" +
        "  -blockprioritysize=<n> "   + _("Set maximum size of high-priority/low-fee transactions in bytes (default: 27000)") + "\n" +

        "\n" + _("SSL options: (see the Bitcoin Wiki for SSL setup instructions)") + "\n" +
        "  -rpcssl                                  " + _("Use OpenSSL (https) for JSON-RPC connections") + "\n" +
        "  -rpcsslcertificatechainfile=<file.cert>  " + _("Server certificate file (default: server.cert)") + "\n" +
        "  -rpcsslprivatekeyfile=<file.pem>         " + _("Server private key (default: server.pem)") + "\n" +
        "  -rpcsslciphers=<ciphers>                 " + _("Acceptable ciphers (default: TLSv1.2+HIGH:TLSv1+HIGH:!SSLv2:!aNULL:!eNULL:!3DES:@STRENGTH)") + "\n";

    return strUsage;
}

/** Sanity checks
 *  Ensure that Bitcoin is running in a usable environment with all
 *  necessary library support.
 */
bool InitSanityCheck(void)
{
    if(!ECC_InitSanityCheck()) {
        InitError("OpenSSL appears to lack support for elliptic curve cryptography. For more "
                  "information, visit https://en.bitcoin.it/wiki/OpenSSL_and_EC_Libraries");
        return false;
    }

    // Remaining sanity checks, see #4081

    return true;
}




void ThreadAppInit2(ThreadHandlerPtr th)
{
    // Make this thread recognisable
    RenameThread("grc-appinit2");
    bGridcoinGUILoaded=false;
    LogPrintf("Initializing GUI...");
    AppInit2(th);
    LogPrintf("GUI Loaded...");
    bGridcoinGUILoaded = true;
}





/** Initialize Gridcoin.
 *  @pre Parameters should be parsed and config file should be read.
 */
bool AppInit2(ThreadHandlerPtr threads)
{
    // ********************************************************* Step 1: setup
#ifdef _MSC_VER
    // Turn off Microsoft heap dump noise
    _CrtSetReportMode(_CRT_WARN, _CRTDBG_MODE_FILE);
    _CrtSetReportFile(_CRT_WARN, CreateFileA("NUL", GENERIC_WRITE, 0, NULL, OPEN_EXISTING, 0, 0));
#endif
#if _MSC_VER >= 1400
    // Disable confusing "helpful" text message on abort, Ctrl-C
    _set_abort_behavior(0, _WRITE_ABORT_MSG | _CALL_REPORTFAULT);
#endif
#ifdef WIN32
    // Enable Data Execution Prevention (DEP)
    // Minimum supported OS versions: WinXP SP3, WinVista >= SP1, Win Server 2008
    // A failure is non-critical and needs no further attention!
#ifndef PROCESS_DEP_ENABLE
// We define this here, because GCCs winbase.h limits this to _WIN32_WINNT >= 0x0601 (Windows 7),
// which is not correct. Can be removed, when GCCs winbase.h is fixed!
#define PROCESS_DEP_ENABLE 0x00000001
#endif
    typedef BOOL (WINAPI *PSETPROCDEPPOL)(DWORD);
    PSETPROCDEPPOL setProcDEPPol = (PSETPROCDEPPOL)GetProcAddress(GetModuleHandleA("Kernel32.dll"), "SetProcessDEPPolicy");
    if (setProcDEPPol != NULL) setProcDEPPol(PROCESS_DEP_ENABLE);
#endif
#ifndef WIN32
    umask(077);

    // Clean shutdown on SIGTERM
    struct sigaction sa;
    sa.sa_handler = HandleSIGTERM;
    sigemptyset(&sa.sa_mask);
    sa.sa_flags = 0;
    sigaction(SIGTERM, &sa, NULL);
    sigaction(SIGINT, &sa, NULL);

    // Reopen debug.log on SIGHUP
    struct sigaction sa_hup;
    sa_hup.sa_handler = HandleSIGHUP;
    sigemptyset(&sa_hup.sa_mask);
    sa_hup.sa_flags = 0;
    sigaction(SIGHUP, &sa_hup, NULL);
#endif

    // ********************************************************* Step 2: parameter interactions


    // Gridcoin - Check to see if config is empty?
    if (IsConfigFileEmpty())
    {
           uiInterface.ThreadSafeMessageBox(
                 "Configuration file empty.  \n" + _("Please wait for new user wizard to start..."), "", 0);
    }

    //6-10-2014: R Halford: Updating Boost version to 1.5.5 to prevent sync issues; print the boost version to verify:
	//5-04-2018: J Owens: Boost now needs to be 1.65 or higher to avoid thread sleep problems with system clock resets.
    std::string boost_version = "";
    std::ostringstream s;
    s << boost_version  << "Using Boost "
          << BOOST_VERSION / 100000     << "."  // major version
          << BOOST_VERSION / 100 % 1000 << "."  // minior version
          << BOOST_VERSION % 100                // patch level
          << "\n";

    LogPrintf("Boost Version: %s", s.str());

    //Placeholder: Load Remote CPIDs Here

    nNodeLifespan = GetArg("-addrlifespan", 7);
    fUseFastIndex = GetBoolArg("-fastindex", false);

    nMinerSleep = GetArg("-minersleep", 8000);
    nDerivationMethodIndex = 0;
    fTestNet = GetBoolArg("-testnet");

    if (mapArgs.count("-bind")) {
        // when specifying an explicit binding address, you want to listen on it
        // even when -connect or -proxy is specified
        SoftSetBoolArg("-listen", true);
    }

    if (mapArgs.count("-connect") && mapMultiArgs["-connect"].size() > 0) {
        // when only connecting to trusted nodes, do not seed via DNS, or listen by default
        SoftSetBoolArg("-dnsseed", false);
        SoftSetBoolArg("-listen", false);
    }

    if (mapArgs.count("-proxy")) {
        // to protect privacy, do not listen by default if a proxy server is specified
        SoftSetBoolArg("-listen", false);
    }

    if (!GetBoolArg("-listen", true)) {
        // do not map ports or try to retrieve public IP when not listening (pointless)
        SoftSetBoolArg("-upnp", false);
        SoftSetBoolArg("-discover", false);
    }

    if (mapArgs.count("-externalip")) {
        // if an explicit public IP is specified, do not try to find others
        SoftSetBoolArg("-discover", false);
    }

    if (GetBoolArg("-salvagewallet")) {
        // Rewrite just private keys: rescan to find transactions
        SoftSetBoolArg("-rescan", true);
    }

     if (GetBoolArg("-zapwallettxes", false)) {
        // -zapwallettx implies a rescan
        SoftSetBoolArg("-rescan", true);
    }

    // Verify testnet is using the testnet directory for the config file:
    std::string sTestNetSpecificArg = GetArgument("testnetarg","default");
    LogPrintf("Using specific arg %s",sTestNetSpecificArg);


    // ********************************************************* Step 3: parameter-to-internal-flags

    fDebug=false;

    if (fDebug)
        fDebugNet = true;
    else
        fDebugNet = GetBoolArg("-debugnet");

    if (GetArg("-debug", "false")=="true")
    {
            fDebug = true;
            LogPrintf("Entering debug mode.");
    }

    fDebug2 = false;

    if (GetArg("-debug2", "false")=="true")
    {
            fDebug2 = true;
            LogPrintf("Entering GRC debug mode 2.");
    }

    fDebug3 = false;

    if (GetArg("-debug3", "false")=="true")
    {
            fDebug3 = true;
            LogPrintf("Entering GRC debug mode 3.");
    }

<<<<<<< HEAD
    fDebug4 = GetBoolArg("-debug4");

    if (fDebug4)
       LogPrintf("Entering RPC time debug mode");
=======
    if (GetArg("-debug4", "false")=="true")
    {
        fDebug4 = true;
        LogPrintf("Entering RPC time debug mode");
    }
>>>>>>> b5c39d14

    fDebug10= (GetArg("-debug10","false")=="true");

#if defined(WIN32)
    fDaemon = false;
#else
    if(fQtActive)
        fDaemon = false;
    else
        fDaemon = GetBoolArg("-daemon");
#endif

    if (fDaemon)
        fServer = true;
    else
        fServer = GetBoolArg("-server");

    /* force fServer when running without GUI */
    if(!fQtActive)
        fServer = true;

    fPrintToConsole = GetBoolArg("-printtoconsole");
    fPrintToDebugger = GetBoolArg("-printtodebugger");
    fLogTimestamps = GetBoolArg("-logtimestamps");
    fLogTimestamps = true;

    if (mapArgs.count("-timeout"))
    {
        int nNewTimeout = GetArg("-timeout", 4000);
        if (nNewTimeout > 0 && nNewTimeout < 600000)
            nConnectTimeout = nNewTimeout;
    }

    if (mapArgs.count("-paytxfee"))
    {
        if (!ParseMoney(mapArgs["-paytxfee"], nTransactionFee))
            return InitError(strprintf(_("Invalid amount for -paytxfee=<amount>: '%s'"), mapArgs["-paytxfee"]));
        if (nTransactionFee > 0.25 * COIN)
            InitWarning(_("Warning: -paytxfee is set very high! This is the transaction fee you will pay if you send a transaction."));
    }

    fConfChange = GetBoolArg("-confchange", false);
    fEnforceCanonical = GetBoolArg("-enforcecanonical", true);

    if (mapArgs.count("-mininput"))
    {
        if (!ParseMoney(mapArgs["-mininput"], nMinimumInputValue))
            return InitError(strprintf(_("Invalid amount for -mininput=<amount>: '%s'"), mapArgs["-mininput"]));
    }

    // ********************************************************* Step 4: application initialization: dir lock, daemonize, pidfile, debug log
    // Sanity check
    if (!InitSanityCheck())
        return InitError(_("Initialization sanity check failed. Gridcoin is shutting down."));

    std::string strDataDir = GetDataDir().string();
    std::string strWalletFileName = GetArg("-wallet", "wallet.dat");

    // strWalletFileName must be a plain filename without a directory
    if (strWalletFileName != boost::filesystem::basename(strWalletFileName) + boost::filesystem::extension(strWalletFileName))
        return InitError(strprintf(_("Wallet %s resides outside data directory %s."), strWalletFileName, strDataDir));

    // Make sure only a single Bitcoin process is using the data directory.
    boost::filesystem::path pathLockFile = GetDataDir() / ".lock";
    FILE* file = fopen(pathLockFile.string().c_str(), "a"); // empty lock file; created if it doesn't exist.
    if (file) fclose(file);
    static boost::interprocess::file_lock lock(pathLockFile.string().c_str());
    if (!lock.try_lock())
        return InitError(strprintf(_("Cannot obtain a lock on data directory %s.  Gridcoin is probably already running."), strDataDir));

#if !defined(WIN32) 
    if (fDaemon)
    {
        // Daemonize
        pid_t pid = fork();
        if (pid < 0)
        {
            fprintf(stderr, "Error: fork() returned %d errno %d\n", pid, errno);
            return false;
        }
        if (pid > 0)
        {
            CreatePidFile(GetPidFile(), pid);

            // Now that we are forked we can request a shutdown so the parent
            // exits while the child lives on.
            StartShutdown();
            return true;
        }

        pid_t sid = setsid();
        if (sid < 0)
            fprintf(stderr, "Error: setsid() returned %d errno %d\n", sid, errno);
    }
#endif

    ShrinkDebugFile();
    LogPrintf("\n\n\n\n\n\n\n\n\n\n\n\n\n\n\n\n\n");
    LogPrintf("Gridcoin version %s (%s)", FormatFullVersion(), CLIENT_DATE);
    LogPrintf("Using OpenSSL version %s", SSLeay_version(SSLEAY_VERSION));
    if (!fLogTimestamps)
        LogPrintf("Startup time: %s", DateTimeStrFormat("%x %H:%M:%S",  GetAdjustedTime()));
    LogPrintf("Default data directory %s", GetDefaultDataDir().string());
    LogPrintf("Used data directory %s", strDataDir);
    std::ostringstream strErrors;

    fDevbuildCripple = false;
    if((CLIENT_VERSION_BUILD != 0) && !fTestNet)
    {
        fDevbuildCripple = true;
        LogPrintf("WARNING: Running development version outside of testnet!\n"
                  "Staking and sending transactions will be disabled.");
        if( (GetArg("-devbuild", "") == "override") && fDebug )
            fDevbuildCripple = false;
    }

    if (fDaemon)
        fprintf(stdout, "Gridcoin server starting\n");

    int64_t nStart;

    // ********************************************************* Step 5: verify database integrity

    uiInterface.InitMessage(_("Verifying database integrity..."));

    if (!bitdb.Open(GetDataDir()))
    {
         string msg = strprintf(_("Error initializing database environment %s!"
                                 " To recover, BACKUP THAT DIRECTORY, then remove"
                                 " everything from it except for wallet.dat."), strDataDir);
        return InitError(msg);
    }

    if (GetBoolArg("-salvagewallet"))
    {
        // Recover readable keypairs:
        if (!CWalletDB::Recover(bitdb, strWalletFileName, true))
            return false;
    }

    if (filesystem::exists(GetDataDir() / strWalletFileName))
    {
        CDBEnv::VerifyResult r = bitdb.Verify(strWalletFileName, CWalletDB::Recover);
        if (r == CDBEnv::RECOVER_OK)
        {
            string msg = strprintf(_("Warning: wallet.dat corrupt, data salvaged!"
                                     " Original wallet.dat saved as wallet.{timestamp}.bak in %s; if"
                                     " your balance or transactions are incorrect you should"
                                     " restore from a backup."), strDataDir);
            uiInterface.ThreadSafeMessageBox(msg, _("Gridcoin"),
                CClientUIInterface::OK | CClientUIInterface::ICON_EXCLAMATION | CClientUIInterface::MODAL);
        }
        if (r == CDBEnv::RECOVER_FAIL)
            return InitError(_("wallet.dat corrupt, salvage failed"));
    }

    // ********************************************************* Step 6: network initialization

    int nSocksVersion = GetArg("-socks", 5);

    if (nSocksVersion != 4 && nSocksVersion != 5)
        return InitError(strprintf(_("Unknown -socks proxy version requested: %i"), nSocksVersion));

    if (mapArgs.count("-onlynet")) {
        std::set<enum Network> nets;
        for (auto const& snet : mapMultiArgs["-onlynet"])
        {
            enum Network net = ParseNetwork(snet);
            if (net == NET_UNROUTABLE)
                return InitError(strprintf(_("Unknown network specified in -onlynet: '%s'"), snet));
            nets.insert(net);
        }
        for (int n = 0; n < NET_MAX; n++) {
            enum Network net = (enum Network)n;
            if (!nets.count(net))
                SetLimited(net);
        }
    }

    CService addrProxy;
    bool fProxy = false;
    if (mapArgs.count("-proxy")) {
        addrProxy = CService(mapArgs["-proxy"], 9050);
        if (!addrProxy.IsValid())
            return InitError(strprintf(_("Invalid -proxy address: '%s'"), mapArgs["-proxy"]));

        if (!IsLimited(NET_IPV4))
            SetProxy(NET_IPV4, addrProxy, nSocksVersion);
        if (nSocksVersion > 4) {
            if (!IsLimited(NET_IPV6))
                SetProxy(NET_IPV6, addrProxy, nSocksVersion);
            SetNameProxy(addrProxy, nSocksVersion);
        }
        fProxy = true;
    }

    // -tor can override normal proxy, -notor disables tor entirely
    if (!(mapArgs.count("-tor") && mapArgs["-tor"] == "0") && (fProxy || mapArgs.count("-tor"))) {
        CService addrOnion;
        if (!mapArgs.count("-tor"))
            addrOnion = addrProxy;
        else
            addrOnion = CService(mapArgs["-tor"], 9050);
        if (!addrOnion.IsValid())
            return InitError(strprintf(_("Invalid -tor address: '%s'"), mapArgs["-tor"]));
        SetProxy(NET_TOR, addrOnion, 5);
        SetReachable(NET_TOR);
    }

    // see Step 2: parameter interactions for more information about these
    fNoListen = !GetBoolArg("-listen", true);
    fDiscover = GetBoolArg("-discover", true);
    fNameLookup = GetBoolArg("-dns", true);
#ifdef USE_UPNP
    fUseUPnP = GetBoolArg("-upnp", USE_UPNP);
#endif

    bool fBound = false;
    if (!fNoListen)
    {
        std::string strError;
        if (mapArgs.count("-bind")) {
            for (auto const& strBind : mapMultiArgs["-bind"])
            {
                CService addrBind;
                if (!Lookup(strBind.c_str(), addrBind, GetListenPort(), false))
                    return InitError(strprintf(_("Cannot resolve -bind address: '%s'"), strBind));
                fBound |= Bind(addrBind);
            }
        } else {
            struct in_addr inaddr_any;
            inaddr_any.s_addr = INADDR_ANY;
            if (!IsLimited(NET_IPV6))
                fBound |= Bind(CService(in6addr_any, GetListenPort()), false);
            if (!IsLimited(NET_IPV4))
                fBound |= Bind(CService(inaddr_any, GetListenPort()), !fBound);
        }
        if (!fBound)
            return InitError(_("Failed to listen on any port. Use -listen=0 if you want this."));
    }

    if (mapArgs.count("-externalip"))
    {
        for (auto const& strAddr : mapMultiArgs["-externalip"])
        {
            CService addrLocal(strAddr, GetListenPort(), fNameLookup);
            if (!addrLocal.IsValid())
                return InitError(strprintf(_("Cannot resolve -externalip address: '%s'"), strAddr));
            AddLocal(CService(strAddr, GetListenPort(), fNameLookup), LOCAL_MANUAL);
        }
    }

    if (mapArgs.count("-reservebalance")) // ppcoin: reserve balance amount
    {
        if (!ParseMoney(mapArgs["-reservebalance"], nReserveBalance))
        {
            InitError(_("Invalid amount for -reservebalance=<amount>"));
            return false;
        }
    }

    for (auto const& strDest : mapMultiArgs["-seednode"])
        AddOneShot(strDest);

    // ********************************************************* Step 7: load blockchain

    if (!bitdb.Open(GetDataDir()))
    {
        string msg = strprintf(_("Error initializing database environment %s!"
                                 " To recover, BACKUP THAT DIRECTORY, then remove"
                                 " everything from it except for wallet.dat."), strDataDir);
        return InitError(msg);
    }

    if (GetBoolArg("-loadblockindextest"))
    {
        CTxDB txdb("r");
        txdb.LoadBlockIndex();
        PrintBlockTree();
        return false;
    }

    uiInterface.InitMessage(_("Loading block index..."));
    LogPrintf("Loading block index...");
    nStart = GetTimeMillis();
    if (!LoadBlockIndex())
        return InitError(_("Error loading blkindex.dat"));

    // as LoadBlockIndex can take several minutes, it's possible the user
    // requested to kill bitcoin-qt during the last operation. If so, exit.
    // As the program has not fully started yet, Shutdown() is possibly overkill.
    if (fRequestShutdown)
    {
        LogPrintf("Shutdown requested. Exiting.");
        return false;
    }
    LogPrintf(" block index %15" PRId64 "ms", GetTimeMillis() - nStart);

    if (GetBoolArg("-printblockindex") || GetBoolArg("-printblocktree"))
    {
        PrintBlockTree();
        return false;
    }

    if (mapArgs.count("-printblock"))
    {
        string strMatch = mapArgs["-printblock"];
        int nFound = 0;
        for (BlockMap::iterator mi = mapBlockIndex.begin(); mi != mapBlockIndex.end(); ++mi)
        {
            uint256 hash = (*mi).first;
            if (strncmp(hash.ToString().c_str(), strMatch.c_str(), strMatch.size()) == 0)
            {
                CBlockIndex* pindex = (*mi).second;
                CBlock block;
                block.ReadFromDisk(pindex);
                block.BuildMerkleTree();
                block.print();
                LogPrintf("");
                nFound++;
            }
        }
        if (nFound == 0)
            LogPrintf("No blocks matching %s were found", strMatch);
        return false;
    }

    // ********************************************************* Step 8: load wallet

    uiInterface.InitMessage(_("Loading wallet..."));
    LogPrintf("Loading wallet...");
    nStart = GetTimeMillis();
    bool fFirstRun = true;
    pwalletMain = new CWallet(strWalletFileName);
    DBErrors nLoadWalletRet = pwalletMain->LoadWallet(fFirstRun);
    if (nLoadWalletRet != DB_LOAD_OK)
    {
        if (nLoadWalletRet == DB_CORRUPT)
            strErrors << _("Error loading wallet.dat: Wallet corrupted") << "\n";
        else if (nLoadWalletRet == DB_NONCRITICAL_ERROR)
        {
            string msg(_("Warning: error reading wallet.dat! All keys read correctly, but transaction data"
                         " or address book entries might be missing or incorrect."));
            uiInterface.ThreadSafeMessageBox(msg, _("Gridcoin"), CClientUIInterface::OK | CClientUIInterface::ICON_EXCLAMATION | CClientUIInterface::MODAL);
        }
        else if (nLoadWalletRet == DB_TOO_NEW)
            strErrors << _("Error loading wallet.dat: Wallet requires newer version of Gridcoin") << "\n";
        else if (nLoadWalletRet == DB_NEED_REWRITE)
        {
            strErrors << _("Wallet needed to be rewritten: restart Gridcoin to complete") << "\n";
            LogPrintf("%s", strErrors.str());
            return InitError(strErrors.str());
        }
        else
            strErrors << _("Error loading wallet.dat") << "\n";
    }

    if (GetBoolArg("-upgradewallet", fFirstRun))
    {
        int nMaxVersion = GetArg("-upgradewallet", 0);
        if (nMaxVersion == 0) // the -upgradewallet without argument case
        {
            LogPrintf("Performing wallet upgrade to %i", FEATURE_LATEST);
            nMaxVersion = CLIENT_VERSION;
            pwalletMain->SetMinVersion(FEATURE_LATEST); // permanently upgrade the wallet immediately
        }
        else
            LogPrintf("Allowing wallet upgrade up to %i", nMaxVersion);
        if (nMaxVersion < pwalletMain->GetVersion())
            strErrors << _("Cannot downgrade wallet") << "\n";
        pwalletMain->SetMaxVersion(nMaxVersion);
    }

    if (fFirstRun)
    {
        // Create new keyUser and set as default key
        RandAddSeedPerfmon();

        CPubKey newDefaultKey;
        if (pwalletMain->GetKeyFromPool(newDefaultKey, false)) {
            pwalletMain->SetDefaultKey(newDefaultKey);
            if (!pwalletMain->SetAddressBookName(pwalletMain->vchDefaultKey.GetID(), ""))
                strErrors << _("Cannot write default address") << "\n";
        }
    }

    LogPrintf("%s", strErrors.str());
    LogPrintf(" wallet      %15" PRId64 "ms", GetTimeMillis() - nStart);

    RegisterWallet(pwalletMain);

    CBlockIndex *pindexRescan = pindexBest;
    if (GetBoolArg("-rescan"))
        pindexRescan = pindexGenesisBlock;
    else
    {
        CWalletDB walletdb(strWalletFileName);
        CBlockLocator locator;
        if (walletdb.ReadBestBlock(locator))
            pindexRescan = locator.GetBlockIndex();
    }
    if (pindexBest != pindexRescan && pindexBest && pindexRescan && pindexBest->nHeight > pindexRescan->nHeight)
    {
        uiInterface.InitMessage(_("Rescanning..."));
        LogPrintf("Rescanning last %i blocks (from block %i)...", pindexBest->nHeight - pindexRescan->nHeight, pindexRescan->nHeight);
        nStart = GetTimeMillis();
        pwalletMain->ScanForWalletTransactions(pindexRescan, true);
        LogPrintf(" rescan      %15" PRId64 "ms", GetTimeMillis() - nStart);
    }

    // ********************************************************* Step 9: import blocks

    if (mapArgs.count("-loadblock"))
    {
        uiInterface.InitMessage(_("Importing blockchain data file."));

        for (auto const& strFile : mapMultiArgs["-loadblock"])
        {
            FILE *file = fopen(strFile.c_str(), "rb");
            if (file)
                LoadExternalBlockFile(file);
        }
        exit(0);
    }

    filesystem::path pathBootstrap = GetDataDir() / "bootstrap.dat";
    if (filesystem::exists(pathBootstrap)) {
        uiInterface.InitMessage(_("Importing bootstrap blockchain data file."));

        FILE *file = fopen(pathBootstrap.string().c_str(), "rb");
        if (file) {
            filesystem::path pathBootstrapOld = GetDataDir() / "bootstrap.dat.old";
            LoadExternalBlockFile(file);
            RenameOver(pathBootstrap, pathBootstrapOld);
        }
    }

    // ********************************************************* Step 10: load peers

    uiInterface.InitMessage(_("Loading addresses..."));
    if (fDebug10) LogPrintf("Loading addresses...");
    nStart = GetTimeMillis();

    {
        CAddrDB adb;
        if (!adb.Read(addrman))
            LogPrintf("Invalid or missing peers.dat; recreating");
    }

    LogPrintf("Loaded %i addresses from peers.dat  %" PRId64 "ms",  addrman.size(), GetTimeMillis() - nStart);


    // ********************************************************* Step 11: start node
    uiInterface.InitMessage(_("Loading Persisted Data Cache..."));
    //
    std::string sOut = "";
    if (fDebug3) LogPrintf("Loading admin Messages");
    LoadAdminMessages(true,sOut);
    LogPrintf("Done loading Admin messages");

    uiInterface.InitMessage(_("Compute Neural Network Hashes..."));
    ComputeNeuralNetworkSupermajorityHashes();

    LoadCPIDs();

    uiInterface.InitMessage(_("Finding first applicable Research Project..."));

    if (!CheckDiskSpace())
        return false;

    RandAddSeedPerfmon();

    //// debug print
    if (fDebug)
    {
        LogPrintf("mapBlockIndex.size() = %" PRIszu,   mapBlockIndex.size());
        LogPrintf("nBestHeight = %d",            nBestHeight);
        LogPrintf("setKeyPool.size() = %" PRIszu,      pwalletMain->setKeyPool.size());
        LogPrintf("mapWallet.size() = %" PRIszu,       pwalletMain->mapWallet.size());
        LogPrintf("mapAddressBook.size() = %" PRIszu,  pwalletMain->mapAddressBook.size());
    }


    uiInterface.InitMessage(_("Loading Network Averages..."));
    if (fDebug3) LogPrintf("Loading network averages");

    CBlockIndex* tallyHeight = FindTallyTrigger(pindexBest);
    if(tallyHeight)
        TallyResearchAverages(tallyHeight);

    if (!threads->createThread(StartNode, NULL, "Start Thread"))
        InitError(_("Error: could not start node"));

    if (fServer)
        StartRPCThreads();

    // ********************************************************* Step 12: finished

    uiInterface.InitMessage(_("Done loading"));
    LogPrintf("Done loading");

    if (!strErrors.str().empty())
        return InitError(strErrors.str());

    // Add wallet transactions that aren't already in a block to mapTransactions
    pwalletMain->ReacceptWalletTransactions();

    int nMismatchSpent;
    int64_t nBalanceInQuestion;
    pwalletMain->FixSpentCoins(nMismatchSpent, nBalanceInQuestion);

    return true;
}<|MERGE_RESOLUTION|>--- conflicted
+++ resolved
@@ -432,18 +432,11 @@
             LogPrintf("Entering GRC debug mode 3.");
     }
 
-<<<<<<< HEAD
-    fDebug4 = GetBoolArg("-debug4");
-
-    if (fDebug4)
-       LogPrintf("Entering RPC time debug mode");
-=======
     if (GetArg("-debug4", "false")=="true")
     {
         fDebug4 = true;
         LogPrintf("Entering RPC time debug mode");
     }
->>>>>>> b5c39d14
 
     fDebug10= (GetArg("-debug10","false")=="true");
 
