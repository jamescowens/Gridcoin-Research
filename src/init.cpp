// Copyright (c) 2009-2010 Satoshi Nakamoto
// Copyright (c) 2009-2012 The Bitcoin developers
// Distributed under the MIT/X11 software license, see the accompanying
// file COPYING or http://www.opensource.org/licenses/mit-license.php.
#include "txdb.h"
#include "walletdb.h"
#include "bitcoinrpc.h"
#include "net.h"
#include "init.h"
#include "util.h"
#include "ui_interface.h"
#include <boost/filesystem.hpp>
#include <boost/filesystem/fstream.hpp>
#include <boost/filesystem/convenience.hpp>
#include <boost/interprocess/sync/file_lock.hpp>
#include <boost/algorithm/string/predicate.hpp>
#include <openssl/crypto.h>

#include <boost/algorithm/string/case_conv.hpp> // for to_lower()
#include <boost/algorithm/string/predicate.hpp> // for startswith() and endswith()
#include "global_objects_noui.hpp"

bool LoadAdminMessages(bool bFullTableScan,std::string& out_errors);
extern boost::thread_group threadGroup;

StructCPID GetStructCPID();
void BusyWaitForTally_retired();
void TallyNetworkAverages_v9();
extern void ThreadAppInit2(void* parg);

void LoadCPIDsInBackground();
bool IsConfigFileEmpty();

#ifndef WIN32
#include <signal.h>
#endif

using namespace std;
using namespace boost;
CWallet* pwalletMain;
CClientUIInterface uiInterface;
extern bool fConfChange;
extern bool fEnforceCanonical;
extern unsigned int nNodeLifespan;
extern unsigned int nDerivationMethodIndex;
extern unsigned int nMinerSleep;
extern bool fUseFastIndex;

//////////////////////////////////////////////////////////////////////////////
//
// Shutdown
//

bool ShutdownRequested()
{
    return fRequestShutdown;
}

void StartShutdown()
{

    printf("Calling start shutdown...\r\n");

#ifdef QT_GUI
    // ensure we leave the Qt main loop for a clean GUI exit (Shutdown() is called in bitcoin.cpp afterwards)
    uiInterface.QueueShutdown();
#else
    // Without UI, shutdown is initiated and shutdown() is called in AppInit
    fRequestShutdown = true;
#endif
}

void Shutdown(void* parg)
{
    static CCriticalSection cs_Shutdown;
    static bool fTaken;

    // Make this thread recognisable as the shutdown thread
    RenameThread("grc-shutoff");

    bool fFirstThread = false;
    {
        TRY_LOCK(cs_Shutdown, lockShutdown);
        if (lockShutdown)
        {
            fFirstThread = !fTaken;
            fTaken = true;
        }
    }
    static bool fExit;
    if (fFirstThread)
    {
         printf("gridcoinresearch exiting...\r\n");

        fShutdown = true;
        bitdb.Flush(false);
        StopNode();
        bitdb.Flush(true);
        StopRPCThreads();
        boost::filesystem::remove(GetPidFile());
        UnregisterWallet(pwalletMain);
        delete pwalletMain;
        // close transaction database to prevent lock issue on restart
        // This causes issues on daemons where it tries to create a second
        // lock file.
        //CTxDB().Close();
        MilliSleep(50);
        printf("Gridcoin exited\n\n");
        fExit = true;
    }
    else
    {
        while (!fExit)
            MilliSleep(100);
    }
}

void HandleSIGTERM(int)
{
    fRequestShutdown = true;
}

void HandleSIGHUP(int)
{
    fReopenDebugLog = true;
}

<<<<<<< HEAD
=======




//////////////////////////////////////////////////////////////////////////////
//
// Start
//
#if !defined(QT_GUI)
bool AppInit(int argc, char* argv[])
{

    bool fRet = false;

    ThreadHandlerPtr threads = std::make_shared<ThreadHandler>();

    try
    {
        //
        // Parameters
        //
        // If Qt is used, parameters/bitcoin.conf are parsed in qt/bitcoin.cpp's main()
        ParseParameters(argc, argv);
        printf("AppInit");
        if (!boost::filesystem::is_directory(GetDataDir(false)))
        {
            fprintf(stderr, "Error: Specified directory does not exist\n");
            Shutdown(NULL);
        }
        ReadConfigFile(mapArgs, mapMultiArgs);

        if (mapArgs.count("-?") || mapArgs.count("--help"))
        {
            // First part of help message is specific to bitcoind / RPC client
            std::string strUsage = _("Gridcoin version") + " " + FormatFullVersion() + "\n\n" +
                _("Usage:") + "\n" +
                  "  gridcoind [options]                     " + "\n" +
                  "  gridcoind [options] <command> [params]  " + _("Send command to -server or gridcoind") + "\n" +
                  "  gridcoind [options] help                " + _("List commands") + "\n" +
                  "  gridcoind [options] help <command>      " + _("Get help for a command") + "\n";

            strUsage += "\n" + HelpMessage();

            fprintf(stdout, "%s", strUsage.c_str());
            return false;
        }

        // Command-line RPC  - Test this - ensure single commands execute and exit please.
        for (int i = 1; i < argc; i++)
            if (!IsSwitchChar(argv[i][0]) && !boost::algorithm::istarts_with(argv[i], "gridcoinresearchd"))
                fCommandLine = true;

        if (fCommandLine)
        {
            int ret = CommandLineRPC(argc, argv);
            exit(ret);
        }

        fRet = AppInit2(threads);
    }
    catch (std::exception& e) {
        printf("AppInit()Exception1");

        PrintException(&e, "AppInit()");
    } catch (...) {
        printf("AppInit()Exception2");

        PrintException(NULL, "AppInit()");
    }

    // Succesfully initialized, wait for shutdown
    if(fRet)
    {
        while (!ShutdownRequested())
            MilliSleep(500);
    }

    Shutdown(NULL);

    // delete thread handler
    threads->interruptAll();
    threads->removeAll();
    threads.reset();

    return fRet;
}

extern void noui_connect();
int main(int argc, char* argv[])
{
    bool fRet = false;

    // Connect bitcoind signal handlers
    noui_connect();

    fRet = AppInit(argc, argv);

    if (fRet && fDaemon)
        return 0;

    return 1;
}
#endif

>>>>>>> 37530104
bool static InitError(const std::string &str)
{
    uiInterface.ThreadSafeMessageBox(str, _("Gridcoin"), CClientUIInterface::OK | CClientUIInterface::MODAL);
    return false;
}

bool static InitWarning(const std::string &str)
{
    uiInterface.ThreadSafeMessageBox(str, _("Gridcoin"), CClientUIInterface::OK | CClientUIInterface::ICON_EXCLAMATION | CClientUIInterface::MODAL);
    return true;
}


bool static Bind(const CService &addr, bool fError = true) {
    if (IsLimited(addr))
        return false;
    std::string strError;
    if (!BindListenPort(addr, strError)) {
        if (fError)
            return InitError(strError);
        return false;
    }
    return true;
}

// Core-specific options shared between UI and daemon
std::string HelpMessage()
{
    //gridcoinresearch ports: testnet ? 32748 : 32749;
    string strUsage = _("Options:") + "\n" +
        "  -?                     " + _("This help message") + "\n" +
        "  -conf=<file>           " + _("Specify configuration file (default: gridcoinresearch.conf)") + "\n" +
        "  -pid=<file>            " + _("Specify pid file (default: gridcoind.pid)") + "\n" +
        "  -datadir=<dir>         " + _("Specify data directory") + "\n" +
        "  -wallet=<dir>          " + _("Specify wallet file (within data directory)") + "\n" +
        "  -dbcache=<n>           " + _("Set database cache size in megabytes (default: 25)") + "\n" +
        "  -dblogsize=<n>         " + _("Set database disk log size in megabytes (default: 100)") + "\n" +
        "  -timeout=<n>           " + _("Specify connection timeout in milliseconds (default: 5000)") + "\n" +
        "  -proxy=<ip:port>       " + _("Connect through socks proxy") + "\n" +
        "  -socks=<n>             " + _("Select the version of socks proxy to use (4-5, default: 5)") + "\n" +
        "  -tor=<ip:port>         " + _("Use proxy to reach tor hidden services (default: same as -proxy)") + "\n"
        "  -dns                   " + _("Allow DNS lookups for -addnode, -seednode and -connect") + "\n" +
        "  -port=<port>           " + _("Listen for connections on <port> (default: 32749 or testnet: 32748)") + "\n" +
        "  -maxconnections=<n>    "    + _("Maintain at most <n> connections to peers (default: 125)") + "\n" +
        "  -maxoutboundconnections=<n>"+ _("Maximum number of outbound connections (default: 8)") + "\n" +
        "  -addnode=<ip>          " + _("Add a node to connect to and attempt to keep the connection open") + "\n" +
        "  -connect=<ip>          " + _("Connect only to the specified node(s)") + "\n" +
        "  -seednode=<ip>         " + _("Connect to a node to retrieve peer addresses, and disconnect") + "\n" +
        "  -externalip=<ip>       " + _("Specify your own public address") + "\n" +
        "  -onlynet=<net>         " + _("Only connect to nodes in network <net> (IPv4, IPv6 or Tor)") + "\n" +
        "  -discover              " + _("Discover own IP address (default: 1 when listening and no -externalip)") + "\n" +
        "  -listen                " + _("Accept connections from outside (default: 1 if no -proxy or -connect)") + "\n" +
        "  -bind=<addr>           " + _("Bind to given address. Use [host]:port notation for IPv6") + "\n" +
        "  -dnsseed               " + _("Find peers using DNS lookup (default: 1)") + "\n" +
        "  -synctime              " + _("Sync time with other nodes. Disable if time on your system is precise e.g. syncing with NTP (default: 1)") + "\n" +
        "  -banscore=<n>          " + _("Threshold for disconnecting misbehaving peers (default: 100)") + "\n" +
        "  -bantime=<n>           " + _("Number of seconds to keep misbehaving peers from reconnecting (default: 86400)") + "\n" +
        "  -maxreceivebuffer=<n>  " + _("Maximum per-connection receive buffer, <n>*1000 bytes (default: 5000)") + "\n" +
        "  -maxsendbuffer=<n>     " + _("Maximum per-connection send buffer, <n>*1000 bytes (default: 1000)") + "\n" +
#ifdef USE_UPNP
#if USE_UPNP
        "  -upnp                  " + _("Use UPnP to map the listening port (default: 1 when listening)") + "\n" +
#else
        "  -upnp                  " + _("Use UPnP to map the listening port (default: 0)") + "\n" +
#endif
#endif
        "  -paytxfee=<amt>        " + _("Fee per KB to add to transactions you send") + "\n" +
        "  -mininput=<amt>        " + _("When creating transactions, ignore inputs with value less than this (default: 0.01)") + "\n" +
#ifdef QT_GUI
        "  -server                " + _("Accept command line and JSON-RPC commands") + "\n" +
#endif
#if !defined(WIN32) && !defined(QT_GUI)
        "  -daemon                " + _("Run in the background as a daemon and accept commands") + "\n" +
#endif
        "  -testnet               " + _("Use the test network") + "\n" +
        "  -debug                 " + _("Output extra debugging information. Implies all other -debug* options") + "\n" +
        "  -debugnet              " + _("Output extra network debugging information") + "\n" +
        "  -logtimestamps         " + _("Prepend debug output with timestamp") + "\n" +
        "  -shrinkdebugfile       " + _("Shrink debug.log file on client startup (default: 1 when no -debug)") + "\n" +
        "  -printtoconsole        " + _("Send trace/debug info to console instead of debug.log file") + "\n" +
#ifdef WIN32
        "  -printtodebugger       " + _("Send trace/debug info to debugger") + "\n" +
#endif
        "  -rpcuser=<user>        " + _("Username for JSON-RPC connections") + "\n" +
        "  -rpcpassword=<pw>      " + _("Password for JSON-RPC connections") + "\n" +
        "  -rpcport=<port>        " + _("Listen for JSON-RPC connections on <port> (default: 15715 or testnet: 25715)") + "\n" +
        "  -rpcallowip=<ip>       " + _("Allow JSON-RPC connections from specified IP address") + "\n" +
        "  -rpcconnect=<ip>       " + _("Send commands to node running on <ip> (default: 127.0.0.1)") + "\n" +
        "  -blocknotify=<cmd>     " + _("Execute command when the best block changes (%s in cmd is replaced by block hash)") + "\n" +
        "  -walletnotify=<cmd>    " + _("Execute command when a wallet transaction changes (%s in cmd is replaced by TxID)") + "\n" +
        "  -confchange            " + _("Require a confirmations for change (default: 0)") + "\n" +
        "  -enforcecanonical      " + _("Enforce transaction scripts to use canonical PUSH operators (default: 1)") + "\n" +
        "  -alertnotify=<cmd>     " + _("Execute command when a relevant alert is received (%s in cmd is replaced by message)") + "\n" +
        "  -upgradewallet         " + _("Upgrade wallet to latest format") + "\n" +
        "  -keypool=<n>           " + _("Set key pool size to <n> (default: 100)") + "\n" +
        "  -rescan                " + _("Rescan the block chain for missing wallet transactions") + "\n" +
        "  -salvagewallet         " + _("Attempt to recover private keys from a corrupt wallet.dat") + "\n" +
        "  -zapwallettxes=<mode>  " + _("Delete all wallet transactions and only recover those parts of the blockchain through -rescan on startup\n") +
        "  -checkblocks=<n>       " + _("How many blocks to check at startup (default: 2500, 0 = all)") + "\n" +
        "  -checklevel=<n>        " + _("How thorough the block verification is (0-6, default: 1)") + "\n" +
        "  -loadblock=<file>      " + _("Imports blocks from external blk000?.dat file") + "\n" +

        "\n" + _("Block creation options:") + "\n" +
        "  -blockminsize=<n>      "   + _("Set minimum block size in bytes (default: 0)") + "\n" +
        "  -blockmaxsize=<n>      "   + _("Set maximum block size in bytes (default: 250000)") + "\n" +
        "  -blockprioritysize=<n> "   + _("Set maximum size of high-priority/low-fee transactions in bytes (default: 27000)") + "\n" +

        "\n" + _("SSL options: (see the Bitcoin Wiki for SSL setup instructions)") + "\n" +
        "  -rpcssl                                  " + _("Use OpenSSL (https) for JSON-RPC connections") + "\n" +
        "  -rpcsslcertificatechainfile=<file.cert>  " + _("Server certificate file (default: server.cert)") + "\n" +
        "  -rpcsslprivatekeyfile=<file.pem>         " + _("Server private key (default: server.pem)") + "\n" +
        "  -rpcsslciphers=<ciphers>                 " + _("Acceptable ciphers (default: TLSv1.2+HIGH:TLSv1+HIGH:!SSLv2:!aNULL:!eNULL:!3DES:@STRENGTH)") + "\n";

    return strUsage;
}

/** Sanity checks
 *  Ensure that Bitcoin is running in a usable environment with all
 *  necessary library support.
 */
bool InitSanityCheck(void)
{
    if(!ECC_InitSanityCheck()) {
        InitError("OpenSSL appears to lack support for elliptic curve cryptography. For more "
                  "information, visit https://en.bitcoin.it/wiki/OpenSSL_and_EC_Libraries");
        return false;
    }

    // Remaining sanity checks, see #4081

    return true;
}




void ThreadAppInit2(ThreadHandlerPtr th)
{
    // Make this thread recognisable
    RenameThread("grc-appinit2");
    bGridcoinGUILoaded=false;
    printf("Initializing GUI...");
    AppInit2(th);
    printf("GUI Loaded...");
    bGridcoinGUILoaded = true;
}





/** Initialize Gridcoin.
 *  @pre Parameters should be parsed and config file should be read.
 */
bool AppInit2(ThreadHandlerPtr threads)
{
    // ********************************************************* Step 1: setup
#ifdef _MSC_VER
    // Turn off Microsoft heap dump noise
    _CrtSetReportMode(_CRT_WARN, _CRTDBG_MODE_FILE);
    _CrtSetReportFile(_CRT_WARN, CreateFileA("NUL", GENERIC_WRITE, 0, NULL, OPEN_EXISTING, 0, 0));
#endif
#if _MSC_VER >= 1400
    // Disable confusing "helpful" text message on abort, Ctrl-C
    _set_abort_behavior(0, _WRITE_ABORT_MSG | _CALL_REPORTFAULT);
#endif
#ifdef WIN32
    // Enable Data Execution Prevention (DEP)
    // Minimum supported OS versions: WinXP SP3, WinVista >= SP1, Win Server 2008
    // A failure is non-critical and needs no further attention!
#ifndef PROCESS_DEP_ENABLE
// We define this here, because GCCs winbase.h limits this to _WIN32_WINNT >= 0x0601 (Windows 7),
// which is not correct. Can be removed, when GCCs winbase.h is fixed!
#define PROCESS_DEP_ENABLE 0x00000001
#endif
    typedef BOOL (WINAPI *PSETPROCDEPPOL)(DWORD);
    PSETPROCDEPPOL setProcDEPPol = (PSETPROCDEPPOL)GetProcAddress(GetModuleHandleA("Kernel32.dll"), "SetProcessDEPPolicy");
    if (setProcDEPPol != NULL) setProcDEPPol(PROCESS_DEP_ENABLE);
#endif
#ifndef WIN32
    umask(077);

    // Clean shutdown on SIGTERM
    struct sigaction sa;
    sa.sa_handler = HandleSIGTERM;
    sigemptyset(&sa.sa_mask);
    sa.sa_flags = 0;
    sigaction(SIGTERM, &sa, NULL);
    sigaction(SIGINT, &sa, NULL);

    // Reopen debug.log on SIGHUP
    struct sigaction sa_hup;
    sa_hup.sa_handler = HandleSIGHUP;
    sigemptyset(&sa_hup.sa_mask);
    sa_hup.sa_flags = 0;
    sigaction(SIGHUP, &sa_hup, NULL);
#endif

    // ********************************************************* Step 2: parameter interactions


    // Gridcoin - Check to see if config is empty?
    if (IsConfigFileEmpty())
    {
           uiInterface.ThreadSafeMessageBox(
                 "Configuration file empty.  \r\n" + _("Please wait for new user wizard to start..."), "", 0);
    }

    //6-10-2014: R Halford: Updating Boost version to 1.5.5 to prevent sync issues; print the boost version to verify:
    std::string boost_version = "";
    std::ostringstream s;
    s << boost_version  << "Using Boost "
          << BOOST_VERSION / 100000     << "."  // major version
          << BOOST_VERSION / 100 % 1000 << "."  // minior version
          << BOOST_VERSION % 100                // patch level
          << "\r\n";

    printf("\r\nBoost Version: %s",s.str().c_str());

    //Placeholder: Load Remote CPIDs Here

    nNodeLifespan = GetArg("-addrlifespan", 7);
    fUseFastIndex = GetBoolArg("-fastindex", false);

    nMinerSleep = GetArg("-minersleep", 8000);
    nDerivationMethodIndex = 0;
    fTestNet = GetBoolArg("-testnet");

    if (mapArgs.count("-bind")) {
        // when specifying an explicit binding address, you want to listen on it
        // even when -connect or -proxy is specified
        SoftSetBoolArg("-listen", true);
    }

    if (mapArgs.count("-connect") && mapMultiArgs["-connect"].size() > 0) {
        // when only connecting to trusted nodes, do not seed via DNS, or listen by default
        SoftSetBoolArg("-dnsseed", false);
        SoftSetBoolArg("-listen", false);
    }

    if (mapArgs.count("-proxy")) {
        // to protect privacy, do not listen by default if a proxy server is specified
        SoftSetBoolArg("-listen", false);
    }

    if (!GetBoolArg("-listen", true)) {
        // do not map ports or try to retrieve public IP when not listening (pointless)
        SoftSetBoolArg("-upnp", false);
        SoftSetBoolArg("-discover", false);
    }

    if (mapArgs.count("-externalip")) {
        // if an explicit public IP is specified, do not try to find others
        SoftSetBoolArg("-discover", false);
    }

    if (GetBoolArg("-salvagewallet")) {
        // Rewrite just private keys: rescan to find transactions
        SoftSetBoolArg("-rescan", true);
    }

     if (GetBoolArg("-zapwallettxes", false)) {
        // -zapwallettx implies a rescan
        SoftSetBoolArg("-rescan", true);
    }

    // Verify testnet is using the testnet directory for the config file:
    std::string sTestNetSpecificArg = GetArgument("testnetarg","default");
    printf("Using specific arg %s",sTestNetSpecificArg.c_str());


    // ********************************************************* Step 3: parameter-to-internal-flags

    fDebug=false;

    if (fDebug)
        fDebugNet = true;
    else
        fDebugNet = GetBoolArg("-debugnet");

    if (GetArg("-debug", "false")=="true")
    {
            fDebug = true;
            printf("Entering debug mode.\r\n");
    }

    fDebug2 = false;

    if (GetArg("-debug2", "false")=="true")
    {
            fDebug2 = true;
            printf("Entering GRC debug mode.\r\n");
    }

    fDebug3 = false;
    if (GetArg("-debug3", "false")=="true")
    {
            fDebug3 = true;
            printf("Entering GRC debug mode.\r\n");
    }
    fDebug10= (GetArg("-debug10","false")=="true");

#if !defined(WIN32) && !defined(QT_GUI)
    fDaemon = GetBoolArg("-daemon");
#else
    fDaemon = false;
#endif

    if (fDaemon)
        fServer = true;
    else
        fServer = GetBoolArg("-server");

    /* force fServer when running without GUI */
#if !defined(QT_GUI)
    fServer = true;
#endif
    fPrintToConsole = GetBoolArg("-printtoconsole");
    fPrintToDebugger = GetBoolArg("-printtodebugger");
    fLogTimestamps = GetBoolArg("-logtimestamps");
    fLogTimestamps = true;

    if (mapArgs.count("-timeout"))
    {
        int nNewTimeout = GetArg("-timeout", 4000);
        if (nNewTimeout > 0 && nNewTimeout < 600000)
            nConnectTimeout = nNewTimeout;
    }

    if (mapArgs.count("-paytxfee"))
    {
        if (!ParseMoney(mapArgs["-paytxfee"], nTransactionFee))
            return InitError(strprintf(_("Invalid amount for -paytxfee=<amount>: '%s'"), mapArgs["-paytxfee"].c_str()));
        if (nTransactionFee > 0.25 * COIN)
            InitWarning(_("Warning: -paytxfee is set very high! This is the transaction fee you will pay if you send a transaction."));
    }

    fConfChange = GetBoolArg("-confchange", false);
    fEnforceCanonical = GetBoolArg("-enforcecanonical", true);

    if (mapArgs.count("-mininput"))
    {
        if (!ParseMoney(mapArgs["-mininput"], nMinimumInputValue))
            return InitError(strprintf(_("Invalid amount for -mininput=<amount>: '%s'"), mapArgs["-mininput"].c_str()));
    }

    // ********************************************************* Step 4: application initialization: dir lock, daemonize, pidfile, debug log
    // Sanity check
    if (!InitSanityCheck())
        return InitError(_("Initialization sanity check failed. Gridcoin is shutting down."));

    std::string strDataDir = GetDataDir().string();
    std::string strWalletFileName = GetArg("-wallet", "wallet.dat");

    // strWalletFileName must be a plain filename without a directory
    if (strWalletFileName != boost::filesystem::basename(strWalletFileName) + boost::filesystem::extension(strWalletFileName))
        return InitError(strprintf(_("Wallet %s resides outside data directory %s."), strWalletFileName.c_str(), strDataDir.c_str()));

    // Make sure only a single Bitcoin process is using the data directory.
    boost::filesystem::path pathLockFile = GetDataDir() / ".lock";
    FILE* file = fopen(pathLockFile.string().c_str(), "a"); // empty lock file; created if it doesn't exist.
    if (file) fclose(file);
    static boost::interprocess::file_lock lock(pathLockFile.string().c_str());
    if (!lock.try_lock())
        return InitError(strprintf(_("Cannot obtain a lock on data directory %s.  Gridcoin is probably already running."), strDataDir.c_str()));

#if !defined(WIN32) && !defined(QT_GUI)
    if (fDaemon)
    {
        // Daemonize
        pid_t pid = fork();
        if (pid < 0)
        {
            fprintf(stderr, "Error: fork() returned %d errno %d\n", pid, errno);
            return false;
        }
        if (pid > 0)
        {
            CreatePidFile(GetPidFile(), pid);

            // While this is technically successful we need to return false
            // in order to shut down the parent process. This can be improved
            // by either returning an enum or checking if the current process
            // is a child process.
            return false;
        }

        pid_t sid = setsid();
        if (sid < 0)
            fprintf(stderr, "Error: setsid() returned %d errno %d\n", sid, errno);
    }
#endif

    ShrinkDebugFile();
    printf("\n\n\n\n\n\n\n\n\n\n\n\n\n\n\n\n\n\n\n\n");
    printf("***************************************** GRIDCOIN RESEARCH ***************************************************\r\n");

    printf("Gridcoin version %s (%s)\n", FormatFullVersion().c_str(), CLIENT_DATE.c_str());
    printf("Using OpenSSL version %s\n", SSLeay_version(SSLEAY_VERSION));
    if (!fLogTimestamps)
        printf("Startup time: %s\n", DateTimeStrFormat("%x %H:%M:%S",  GetAdjustedTime()).c_str());
    printf("Default data directory %s\n", GetDefaultDataDir().string().c_str());
    printf("Used data directory %s\n", strDataDir.c_str());
    std::ostringstream strErrors;

    fDevbuildCripple = false;
    if((CLIENT_VERSION_BUILD != 0) && !fTestNet)
    {
        fDevbuildCripple = true;
        printf("WARNING: Running development version outside of testnet!\n"
               "Staking and sending transactions will be disabled.\n");
        if( (GetArg("-devbuild", "") == "override") && fDebug )
            fDevbuildCripple = false;
    }

    if (fDaemon)
        fprintf(stdout, "Gridcoin server starting\n");

    int64_t nStart;

    // ********************************************************* Step 5: verify database integrity

    uiInterface.InitMessage(_("Verifying database integrity..."));

    if (!bitdb.Open(GetDataDir()))
    {
        string msg = strprintf(_("Error initializing database environment %s!"
                                 " To recover, BACKUP THAT DIRECTORY, then remove"
                                 " everything from it except for wallet.dat."), strDataDir.c_str());
        return InitError(msg);
    }

    if (GetBoolArg("-salvagewallet"))
    {
        // Recover readable keypairs:
        if (!CWalletDB::Recover(bitdb, strWalletFileName, true))
            return false;
    }

    if (filesystem::exists(GetDataDir() / strWalletFileName))
    {
        CDBEnv::VerifyResult r = bitdb.Verify(strWalletFileName, CWalletDB::Recover);
        if (r == CDBEnv::RECOVER_OK)
        {
            string msg = strprintf(_("Warning: wallet.dat corrupt, data salvaged!"
                                     " Original wallet.dat saved as wallet.{timestamp}.bak in %s; if"
                                     " your balance or transactions are incorrect you should"
                                     " restore from a backup."), strDataDir.c_str());
            uiInterface.ThreadSafeMessageBox(msg, _("Gridcoin"),
                CClientUIInterface::OK | CClientUIInterface::ICON_EXCLAMATION | CClientUIInterface::MODAL);
        }
        if (r == CDBEnv::RECOVER_FAIL)
            return InitError(_("wallet.dat corrupt, salvage failed"));
    }

    // ********************************************************* Step 6: network initialization

    int nSocksVersion = GetArg("-socks", 5);

    if (nSocksVersion != 4 && nSocksVersion != 5)
        return InitError(strprintf(_("Unknown -socks proxy version requested: %i"), nSocksVersion));

    if (mapArgs.count("-onlynet")) {
        std::set<enum Network> nets;
        for (auto const& snet : mapMultiArgs["-onlynet"])
        {
            enum Network net = ParseNetwork(snet);
            if (net == NET_UNROUTABLE)
                return InitError(strprintf(_("Unknown network specified in -onlynet: '%s'"), snet.c_str()));
            nets.insert(net);
        }
        for (int n = 0; n < NET_MAX; n++) {
            enum Network net = (enum Network)n;
            if (!nets.count(net))
                SetLimited(net);
        }
    }

    CService addrProxy;
    bool fProxy = false;
    if (mapArgs.count("-proxy")) {
        addrProxy = CService(mapArgs["-proxy"], 9050);
        if (!addrProxy.IsValid())
            return InitError(strprintf(_("Invalid -proxy address: '%s'"), mapArgs["-proxy"].c_str()));

        if (!IsLimited(NET_IPV4))
            SetProxy(NET_IPV4, addrProxy, nSocksVersion);
        if (nSocksVersion > 4) {
            if (!IsLimited(NET_IPV6))
                SetProxy(NET_IPV6, addrProxy, nSocksVersion);
            SetNameProxy(addrProxy, nSocksVersion);
        }
        fProxy = true;
    }

    // -tor can override normal proxy, -notor disables tor entirely
    if (!(mapArgs.count("-tor") && mapArgs["-tor"] == "0") && (fProxy || mapArgs.count("-tor"))) {
        CService addrOnion;
        if (!mapArgs.count("-tor"))
            addrOnion = addrProxy;
        else
            addrOnion = CService(mapArgs["-tor"], 9050);
        if (!addrOnion.IsValid())
            return InitError(strprintf(_("Invalid -tor address: '%s'"), mapArgs["-tor"].c_str()));
        SetProxy(NET_TOR, addrOnion, 5);
        SetReachable(NET_TOR);
    }

    // see Step 2: parameter interactions for more information about these
    fNoListen = !GetBoolArg("-listen", true);
    fDiscover = GetBoolArg("-discover", true);
    fNameLookup = GetBoolArg("-dns", true);
#ifdef USE_UPNP
    fUseUPnP = GetBoolArg("-upnp", USE_UPNP);
#endif

    bool fBound = false;
    if (!fNoListen)
    {
        std::string strError;
        if (mapArgs.count("-bind")) {
            for (auto const& strBind : mapMultiArgs["-bind"])
            {
                CService addrBind;
                if (!Lookup(strBind.c_str(), addrBind, GetListenPort(), false))
                    return InitError(strprintf(_("Cannot resolve -bind address: '%s'"), strBind.c_str()));
                fBound |= Bind(addrBind);
            }
        } else {
            struct in_addr inaddr_any;
            inaddr_any.s_addr = INADDR_ANY;
            if (!IsLimited(NET_IPV6))
                fBound |= Bind(CService(in6addr_any, GetListenPort()), false);
            if (!IsLimited(NET_IPV4))
                fBound |= Bind(CService(inaddr_any, GetListenPort()), !fBound);
        }
        if (!fBound)
            return InitError(_("Failed to listen on any port. Use -listen=0 if you want this."));
    }

    if (mapArgs.count("-externalip"))
    {
        for (auto const& strAddr : mapMultiArgs["-externalip"])
        {
            CService addrLocal(strAddr, GetListenPort(), fNameLookup);
            if (!addrLocal.IsValid())
                return InitError(strprintf(_("Cannot resolve -externalip address: '%s'"), strAddr.c_str()));
            AddLocal(CService(strAddr, GetListenPort(), fNameLookup), LOCAL_MANUAL);
        }
    }

    if (mapArgs.count("-reservebalance")) // ppcoin: reserve balance amount
    {
        if (!ParseMoney(mapArgs["-reservebalance"], nReserveBalance))
        {
            InitError(_("Invalid amount for -reservebalance=<amount>"));
            return false;
        }
    }

    for (auto const& strDest : mapMultiArgs["-seednode"])
        AddOneShot(strDest);

    // ********************************************************* Step 7: load blockchain

    if (!bitdb.Open(GetDataDir()))
    {
        string msg = strprintf(_("Error initializing database environment %s!"
                                 " To recover, BACKUP THAT DIRECTORY, then remove"
                                 " everything from it except for wallet.dat."), strDataDir.c_str());
        return InitError(msg);
    }

    if (GetBoolArg("-loadblockindextest"))
    {
        CTxDB txdb("r");
        txdb.LoadBlockIndex();
        PrintBlockTree();
        return false;
    }

    uiInterface.InitMessage(_("Loading block index..."));
    printf("Loading block index...\n");
    nStart = GetTimeMillis();
    if (!LoadBlockIndex())
        return InitError(_("Error loading blkindex.dat"));


    // as LoadBlockIndex can take several minutes, it's possible the user
    // requested to kill bitcoin-qt during the last operation. If so, exit.
    // As the program has not fully started yet, Shutdown() is possibly overkill.
    if (fRequestShutdown)
    {
        printf("Shutdown requested. Exiting.\n");
        return false;
    }
    printf(" block index %15" PRId64 "ms\n", GetTimeMillis() - nStart);

    if (GetBoolArg("-printblockindex") || GetBoolArg("-printblocktree"))
    {
        PrintBlockTree();
        return false;
    }

    if (mapArgs.count("-printblock"))
    {
        string strMatch = mapArgs["-printblock"];
        int nFound = 0;
        for (BlockMap::iterator mi = mapBlockIndex.begin(); mi != mapBlockIndex.end(); ++mi)
        {
            uint256 hash = (*mi).first;
            if (strncmp(hash.ToString().c_str(), strMatch.c_str(), strMatch.size()) == 0)
            {
                CBlockIndex* pindex = (*mi).second;
                CBlock block;
                block.ReadFromDisk(pindex);
                block.BuildMerkleTree();
                block.print();
                printf("\n");
                nFound++;
            }
        }
        if (nFound == 0)
            printf("No blocks matching %s were found\n", strMatch.c_str());
        return false;
    }

    // ********************************************************* Step 8: load wallet

    uiInterface.InitMessage(_("Loading wallet..."));
    printf("Loading wallet...\n");
    nStart = GetTimeMillis();
    bool fFirstRun = true;
    pwalletMain = new CWallet(strWalletFileName);
    DBErrors nLoadWalletRet = pwalletMain->LoadWallet(fFirstRun);
    if (nLoadWalletRet != DB_LOAD_OK)
    {
        if (nLoadWalletRet == DB_CORRUPT)
            strErrors << _("Error loading wallet.dat: Wallet corrupted") << "\n";
        else if (nLoadWalletRet == DB_NONCRITICAL_ERROR)
        {
            string msg(_("Warning: error reading wallet.dat! All keys read correctly, but transaction data"
                         " or address book entries might be missing or incorrect."));
            uiInterface.ThreadSafeMessageBox(msg, _("Gridcoin"), CClientUIInterface::OK | CClientUIInterface::ICON_EXCLAMATION | CClientUIInterface::MODAL);
        }
        else if (nLoadWalletRet == DB_TOO_NEW)
            strErrors << _("Error loading wallet.dat: Wallet requires newer version of Gridcoin") << "\n";
        else if (nLoadWalletRet == DB_NEED_REWRITE)
        {
            strErrors << _("Wallet needed to be rewritten: restart Gridcoin to complete") << "\n";
            printf("%s", strErrors.str().c_str());
            return InitError(strErrors.str());
        }
        else
            strErrors << _("Error loading wallet.dat") << "\n";
    }

    if (GetBoolArg("-upgradewallet", fFirstRun))
    {
        int nMaxVersion = GetArg("-upgradewallet", 0);
        if (nMaxVersion == 0) // the -upgradewallet without argument case
        {
            printf("Performing wallet upgrade to %i\n", FEATURE_LATEST);
            nMaxVersion = CLIENT_VERSION;
            pwalletMain->SetMinVersion(FEATURE_LATEST); // permanently upgrade the wallet immediately
        }
        else
            printf("Allowing wallet upgrade up to %i\n", nMaxVersion);
        if (nMaxVersion < pwalletMain->GetVersion())
            strErrors << _("Cannot downgrade wallet") << "\n";
        pwalletMain->SetMaxVersion(nMaxVersion);
    }

    if (fFirstRun)
    {
        // Create new keyUser and set as default key
        RandAddSeedPerfmon();

        CPubKey newDefaultKey;
        if (pwalletMain->GetKeyFromPool(newDefaultKey, false)) {
            pwalletMain->SetDefaultKey(newDefaultKey);
            if (!pwalletMain->SetAddressBookName(pwalletMain->vchDefaultKey.GetID(), ""))
                strErrors << _("Cannot write default address") << "\n";
        }
    }

    printf("%s", strErrors.str().c_str());
    printf(" wallet      %15" PRId64 "ms\n", GetTimeMillis() - nStart);

    RegisterWallet(pwalletMain);

    CBlockIndex *pindexRescan = pindexBest;
    if (GetBoolArg("-rescan"))
        pindexRescan = pindexGenesisBlock;
    else
    {
        CWalletDB walletdb(strWalletFileName);
        CBlockLocator locator;
        if (walletdb.ReadBestBlock(locator))
            pindexRescan = locator.GetBlockIndex();
    }
    if (pindexBest != pindexRescan && pindexBest && pindexRescan && pindexBest->nHeight > pindexRescan->nHeight)
    {
        uiInterface.InitMessage(_("Rescanning..."));
        printf("Rescanning last %i blocks (from block %i)...\n", pindexBest->nHeight - pindexRescan->nHeight, pindexRescan->nHeight);
        nStart = GetTimeMillis();
        pwalletMain->ScanForWalletTransactions(pindexRescan, true);
        printf(" rescan      %15" PRId64 "ms\n", GetTimeMillis() - nStart);
    }

    // ********************************************************* Step 9: import blocks

    if (mapArgs.count("-loadblock"))
    {
        uiInterface.InitMessage(_("Importing blockchain data file."));

        for (auto const& strFile : mapMultiArgs["-loadblock"])
        {
            FILE *file = fopen(strFile.c_str(), "rb");
            if (file)
                LoadExternalBlockFile(file);
        }
        exit(0);
    }

    filesystem::path pathBootstrap = GetDataDir() / "bootstrap.dat";
    if (filesystem::exists(pathBootstrap)) {
        uiInterface.InitMessage(_("Importing bootstrap blockchain data file."));

        FILE *file = fopen(pathBootstrap.string().c_str(), "rb");
        if (file) {
            filesystem::path pathBootstrapOld = GetDataDir() / "bootstrap.dat.old";
            LoadExternalBlockFile(file);
            RenameOver(pathBootstrap, pathBootstrapOld);
        }
    }

    // ********************************************************* Step 10: load peers

    uiInterface.InitMessage(_("Loading addresses..."));
    if (fDebug10) printf("Loading addresses...\n");
    nStart = GetTimeMillis();

    {
        CAddrDB adb;
        if (!adb.Read(addrman))
            printf("Invalid or missing peers.dat; recreating\n");
    }

    printf("Loaded %i addresses from peers.dat  %" PRId64 "ms\n",  addrman.size(), GetTimeMillis() - nStart);


    // ********************************************************* Step 11: start node
    uiInterface.InitMessage(_("Loading Persisted Data Cache..."));
    //
    std::string sOut = "";
    if (fDebug3) printf("Loading admin Messages");
    LoadAdminMessages(true,sOut);
    printf("Done loading Admin messages");

    uiInterface.InitMessage(_("Compute Neural Network Hashes..."));
    ComputeNeuralNetworkSupermajorityHashes();

    printf("Starting CPID thread...");
    LoadCPIDsInBackground();  //This calls HarvesCPIDs(true)

    uiInterface.InitMessage(_("Finding first applicable Research Project..."));

    if (!CheckDiskSpace())
        return false;

    RandAddSeedPerfmon();

    //// debug print
    if (fDebug)
    {
        printf("mapBlockIndex.size() = %" PRIszu "\n",   mapBlockIndex.size());
        printf("nBestHeight = %d\n",            nBestHeight);
        printf("setKeyPool.size() = %" PRIszu "\n",      pwalletMain->setKeyPool.size());
        printf("mapWallet.size() = %" PRIszu "\n",       pwalletMain->mapWallet.size());
        printf("mapAddressBook.size() = %" PRIszu "\n",  pwalletMain->mapAddressBook.size());
    }


    uiInterface.InitMessage(_("Loading Network Averages..."));
    if (fDebug3) printf("Loading network averages");

    TallyNetworkAverages_v9();

    if (!threads->createThread(StartNode, NULL, "Start Thread"))
        InitError(_("Error: could not start node"));

    BusyWaitForTally_retired();

    if (fServer)
        threads->createThread(ThreadRPCServer, NULL, "RPC Server Thread");

    // ********************************************************* Step 12: finished

    uiInterface.InitMessage(_("Done loading"));
    printf("Done loading\n");

    if (!strErrors.str().empty())
        return InitError(strErrors.str());

     // Add wallet transactions that aren't already in a block to mapTransactions
    pwalletMain->ReacceptWalletTransactions();

    return true;
}<|MERGE_RESOLUTION|>--- conflicted
+++ resolved
@@ -125,8 +125,6 @@
     fReopenDebugLog = true;
 }
 
-<<<<<<< HEAD
-=======
 
 
 
@@ -231,7 +229,6 @@
 }
 #endif
 
->>>>>>> 37530104
 bool static InitError(const std::string &str)
 {
     uiInterface.ThreadSafeMessageBox(str, _("Gridcoin"), CClientUIInterface::OK | CClientUIInterface::MODAL);
