// Copyright (c) 2010 Satoshi Nakamoto
// Copyright (c) 2009-2012 The Bitcoin developers
// Distributed under the MIT/X11 software license, see the accompanying
// file COPYING or http://www.opensource.org/licenses/mit-license.php.

#include "main.h"
#include "rpcserver.h"
#include "rpcprotocol.h"
#include "cpid.h"
#include "kernel.h"
#include "init.h" // for pwalletMain
#include "block.h"
#include "txdb.h"
#include "beacon.h"
#include "neuralnet/neuralnet.h"
#include "backup.h"
#include "appcache.h"
#include "tally.h"
#include "contract/polls.h"
#include "contract/contract.h"
#include "util.h"

#include <iostream>
#include <boost/algorithm/string/case_conv.hpp> // for to_lower()
#include <boost/algorithm/string.hpp>
#include <fstream>
#include <algorithm>

#include <univalue.h>


bool TallyResearchAverages_v9(CBlockIndex* index);
using namespace std;
extern std::string YesNo(bool bin);
extern double DoubleFromAmount(int64_t amount);
std::string PubKeyToAddress(const CScript& scriptPubKey);
CBlockIndex* GetHistoricalMagnitude(std::string cpid);
extern std::string GetProvableVotingWeightXML();
bool AskForOutstandingBlocks(uint256 hashStart);
bool ForceReorganizeToHash(uint256 NewHash);
extern double GetMagnitudeByCpidFromLastSuperblock(std::string sCPID);
extern UniValue GetUpgradedBeaconReport();
extern UniValue MagnitudeReport(std::string cpid);
bool StrLessThanReferenceHash(std::string rh);
extern std::string ExtractValue(std::string data, std::string delimiter, int pos);
extern UniValue SuperblockReport(std::string cpid);
MiningCPID GetBoincBlockByIndex(CBlockIndex* pblockindex);
extern double GetSuperblockMagnitudeByCPID(std::string data, std::string cpid);
std::string GetQuorumHash(const std::string& data);
double GetOutstandingAmountOwed(StructCPID &mag, std::string cpid, int64_t locktime, double& total_owed, double block_magnitude);
bool LoadAdminMessages(bool bFullTableScan,std::string& out_errors);
int64_t GetMaximumBoincSubsidy(int64_t nTime);
double GRCMagnitudeUnit(int64_t locktime);
std::string ExtractXML(std::string XMLdata, std::string key, std::string key_end);
std::string NeuralRequest(std::string MyNeuralRequest);
extern bool AdvertiseBeacon(std::string &sOutPrivKey, std::string &sOutPubKey, std::string &sError, std::string &sMessage);

double Round(double d, int place);
extern double GetSuperblockAvgMag(std::string data,double& out_beacon_count,double& out_participant_count,double& out_average, bool bIgnoreBeacons,int nHeight);
extern bool CPIDAcidTest2(std::string bpk, std::string externalcpid);

bool AsyncNeuralRequest(std::string command_name,std::string cpid,int NodeLimit);
bool FullSyncWithDPORNodes();

std::string GetNeuralNetworkSupermajorityHash(double& out_popularity);
std::string GetCurrentNeuralNetworkSupermajorityHash(double& out_popularity);

UniValue GetJSONNeuralNetworkReport();
UniValue GetJSONCurrentNeuralNetworkReport();

extern UniValue GetJSONVersionReport();
extern UniValue GetJsonUnspentReport();

bool GetEarliestStakeTime(std::string grcaddress, std::string cpid);
extern UniValue GetJSONBeaconReport();

void GatherNeuralHashes();

extern bool TallyMagnitudesInSuperblock();
double GetTotalBalance();

MiningCPID GetNextProject(bool bForce);
std::string SerializeBoincBlock(MiningCPID mcpid);

double CoinToDouble(double surrogate);
extern void TxToJSON(const CTransaction& tx, const uint256 hashBlock, UniValue& entry);
double LederstrumpfMagnitude2(double mag,int64_t locktime);
bool IsCPIDValidv2(MiningCPID& mc, int height);
std::string RetrieveMd5(std::string s1);

extern double GetNetworkAvgByProject(std::string projectname);
void HarvestCPIDs(bool cleardata);
BlockFinder RPCBlockFinder;

double GetNetworkAvgByProject(std::string projectname)
{
    boost::replace_all(projectname, "_", " ");
    if (mvNetwork.size() < 1)   return 0;
    StructCPID structcpid = mvNetwork[projectname];
    if (!structcpid.initialized) return 0;
    double networkavgrac = structcpid.AverageRAC;
    return networkavgrac;
}

double GetDifficulty(const CBlockIndex* blockindex)
{
    // Floating point number that is a multiple of the minimum difficulty,
    // minimum difficulty = 1.0.
    if (blockindex == NULL)
    {
        if (pindexBest == NULL)
            return 1.0;
        else
            blockindex = GetLastBlockIndex(pindexBest, false);
    }

    int nShift = (blockindex->nBits >> 24) & 0xff;

    double dDiff =
            (double)0x0000ffff / (double)(blockindex->nBits & 0x00ffffff);

    while (nShift < 29)
    {
        dDiff *= 256.0;
        nShift++;
    }
    while (nShift > 29)
    {
        dDiff /= 256.0;
        nShift--;
    }

    return dDiff;
}




double GetBlockDifficulty(unsigned int nBits)
{
    // Floating point number that is a multiple of the minimum difficulty,
    // minimum difficulty = 1.0.
    int nShift = (nBits >> 24) & 0xff;

    double dDiff =
            (double)0x0000ffff / (double)(nBits & 0x00ffffff);

    while (nShift < 29)
    {
        dDiff *= 256.0;
        nShift++;
    }
    while (nShift > 29)
    {
        dDiff /= 256.0;
        nShift--;
    }

    return dDiff;
}

UniValue blockToJSON(const CBlock& block, const CBlockIndex* blockindex, bool fPrintTransactionDetail)
{
    UniValue result(UniValue::VOBJ);
    result.pushKV("hash", block.GetHash().GetHex());
    CMerkleTx txGen(block.vtx[0]);
    txGen.SetMerkleBranch(&block);
    result.pushKV("confirmations", txGen.GetDepthInMainChain());
    result.pushKV("size", (int)::GetSerializeSize(block, SER_NETWORK, PROTOCOL_VERSION));
    result.pushKV("height", blockindex->nHeight);
    result.pushKV("version", block.nVersion);
    result.pushKV("merkleroot", block.hashMerkleRoot.GetHex());
    double mint = CoinToDouble(blockindex->nMint);
    result.pushKV("mint", mint);
    result.pushKV("MoneySupply", blockindex->nMoneySupply);
    result.pushKV("time", block.GetBlockTime());
    result.pushKV("nonce", (uint64_t)block.nNonce);
    result.pushKV("bits", strprintf("%08x", block.nBits));
    result.pushKV("difficulty", GetDifficulty(blockindex));
    result.pushKV("blocktrust", leftTrim(blockindex->GetBlockTrust().GetHex(), '0'));
    result.pushKV("chaintrust", leftTrim(blockindex->nChainTrust.GetHex(), '0'));
    if (blockindex->pprev)
        result.pushKV("previousblockhash", blockindex->pprev->GetBlockHash().GetHex());
    if (blockindex->pnext)
        result.pushKV("nextblockhash", blockindex->pnext->GetBlockHash().GetHex());
    MiningCPID bb = DeserializeBoincBlock(block.vtx[0].hashBoinc,block.nVersion);    
    bool IsPoR = false;
    IsPoR = (bb.Magnitude > 0 && IsResearcher(bb.cpid) && blockindex->IsProofOfStake());
    std::string PoRNarr = "";
    if (IsPoR) PoRNarr = "proof-of-research";
    result.pushKV("flags",
        strprintf("%s%s", blockindex->IsProofOfStake()? "proof-of-stake" : "proof-of-work", blockindex->GeneratedStakeModifier()? " stake-modifier": "") + " " + PoRNarr);
    result.pushKV("proofhash", blockindex->hashProof.GetHex());
    result.pushKV("entropybit", (int)blockindex->GetStakeEntropyBit());
    result.pushKV("modifier", strprintf("%016" PRIx64, blockindex->nStakeModifier));
    result.pushKV("modifierchecksum", strprintf("%08x", blockindex->nStakeModifierChecksum));
    UniValue txinfo(UniValue::VARR);
    for (auto const& tx : block.vtx)
    {
        if (fPrintTransactionDetail)
        {
            UniValue entry(UniValue::VOBJ);

            entry.pushKV("txid", tx.GetHash().GetHex());
            TxToJSON(tx, 0, entry);

            txinfo.push_back(entry);
        }
        else
            txinfo.push_back(tx.GetHash().GetHex());
    }

    result.pushKV("tx", txinfo);
    if (block.IsProofOfStake())
        result.pushKV("signature", HexStr(block.vchBlockSig.begin(), block.vchBlockSig.end()));
    result.pushKV("CPID", bb.cpid);
    if (!IsResearchAgeEnabled(blockindex->nHeight))
    {
        result.pushKV("ProjectName", bb.projectname);
        result.pushKV("RAC", bb.rac);
        result.pushKV("NetworkRAC", bb.NetworkRAC);
        result.pushKV("RSAWeight",bb.RSAWeight);
    }

    result.pushKV("Magnitude", bb.Magnitude);
    if (fDebug3) result.pushKV("BoincHash",block.vtx[0].hashBoinc);
    result.pushKV("LastPaymentTime",TimestampToHRDate(bb.LastPaymentTime));

    result.pushKV("ResearchSubsidy",bb.ResearchSubsidy);
    result.pushKV("ResearchAge",bb.ResearchAge);
    result.pushKV("ResearchMagnitudeUnit",bb.ResearchMagnitudeUnit);
    result.pushKV("ResearchAverageMagnitude",bb.ResearchAverageMagnitude);
    result.pushKV("LastPORBlockHash",bb.LastPORBlockHash);
    result.pushKV("Interest",bb.InterestSubsidy);
    result.pushKV("GRCAddress",bb.GRCAddress);
    if (!bb.BoincPublicKey.empty())
    {
        result.pushKV("BoincPublicKey",bb.BoincPublicKey);
        result.pushKV("BoincSignature",bb.BoincSignature);
        bool fValidSig = VerifyCPIDSignature(bb.cpid, bb.lastblockhash, bb.BoincSignature);
        result.pushKV("SignatureValid",fValidSig);
    }
    result.pushKV("ClientVersion",bb.clientversion);

    if (!bb.cpidv2.empty())     result.pushKV("CPIDv2",bb.cpidv2.substr(0,32));
    bool IsCPIDValid2 = IsCPIDValidv2(bb,blockindex->nHeight);
    result.pushKV("CPIDValid",IsCPIDValid2);

    result.pushKV("NeuralHash",bb.NeuralHash);
    if (bb.superblock.length() > 20)
    {
        //12-20-2015 Support for Binary Superblocks
        std::string superblock=UnpackBinarySuperblock(bb.superblock);
        std::string neural_hash = GetQuorumHash(superblock);
        result.pushKV("SuperblockHash", neural_hash);
        result.pushKV("SuperblockUnpackedLength", (int)superblock.length());
        result.pushKV("SuperblockLength", (int)bb.superblock.length());
        bool bIsBinary = Contains(bb.superblock,"<BINARY>");
        result.pushKV("IsBinary",bIsBinary);
        if(fPrintTransactionDetail)
        {
            result.pushKV("SuperblockContents", superblock);
        }
    }
    result.pushKV("IsSuperBlock", (int)blockindex->nIsSuperBlock);
    result.pushKV("IsContract", (int)blockindex->nIsContract);
    return result;
}


UniValue showblock(const UniValue& params, bool fHelp)
{
    if (fHelp || params.size() != 1)
        throw runtime_error(
                "showblock <index>\n"
                "\n"
                "<index> Block number\n"
                "\n"
                "Returns all information about the block at <index>\n");

    int nHeight = params[0].get_int();
    if (nHeight < 0 || nHeight > nBestHeight)
        throw runtime_error("Block number out of range\n");

    LOCK(cs_main);

    CBlockIndex* pblockindex = RPCBlockFinder.FindByHeight(nHeight);

    if (pblockindex==NULL)
        throw JSONRPCError(RPC_INVALID_ADDRESS_OR_KEY, "Block not found");
    CBlock block;
    block.ReadFromDisk(pblockindex);
    return blockToJSON(block, pblockindex, false);
}

UniValue getbestblockhash(const UniValue& params, bool fHelp)
{
    if (fHelp || params.size() != 0)
        throw runtime_error(
                "getbestblockhash\n"
                "\n"
                "Returns the hash of the best block in the longest block chain\n");

    LOCK(cs_main);

    return hashBestChain.GetHex();
}

UniValue getblockcount(const UniValue& params, bool fHelp)
{
    if (fHelp || params.size() != 0)
        throw runtime_error(
                "getblockcount\n"
                "\n"
                "Returns the number of blocks in the longest block chain\n");

    LOCK(cs_main);

    return nBestHeight;
}

UniValue getdifficulty(const UniValue& params, bool fHelp)
{
    if (fHelp || params.size() != 0)
        throw runtime_error(
                "getdifficulty\n"
                "\n"
                "Returns the difficulty as a multiple of the minimum difficulty\n");

    LOCK(cs_main);

    UniValue obj(UniValue::VOBJ);
    obj.pushKV("proof-of-work",        GetDifficulty());
    obj.pushKV("proof-of-stake",       GetDifficulty(GetLastBlockIndex(pindexBest, true)));
    return obj;
}

UniValue settxfee(const UniValue& params, bool fHelp)
{
    if (fHelp || params.size() < 1 || params.size() > 1 || AmountFromValue(params[0]) < MIN_TX_FEE)
        throw runtime_error(
                "settxfee <amount>\n"
                "\n"
                "<amount> is a real and is rounded to the nearest 0.01\n"
                "\n"
                "Sets the txfee for transactions\n");

    LOCK(cs_main);

    nTransactionFee = AmountFromValue(params[0]);
    nTransactionFee = (nTransactionFee / CENT) * CENT;  // round to cent

    return true;
}

UniValue getrawmempool(const UniValue& params, bool fHelp)
{
    if (fHelp || params.size() != 0)
        throw runtime_error(
                "getrawmempool\n"
                "\n"
                "Returns all transaction ids in memory pool\n");


    vector<uint256> vtxid;

    {
        LOCK(mempool.cs);

        mempool.queryHashes(vtxid);
    }

    UniValue a(UniValue::VARR);
    for (auto const& hash : vtxid)
        a.push_back(hash.ToString());

    return a;
}

UniValue getblockhash(const UniValue& params, bool fHelp)
{
    if (fHelp || params.size() != 1)
        throw runtime_error(
                "getblockhash <index>\n"
                "\n"
                "<index> Block number for requested hash\n"
                "\n"
                "Returns hash of block in best-block-chain at <index>\n");

    int nHeight = params[0].get_int();
    if (nHeight < 0 || nHeight > nBestHeight)
        throw runtime_error("Block number out of range.");
    if (fDebug10)
        LogPrintf("Getblockhash %d", nHeight);

    LOCK(cs_main);

    CBlockIndex* RPCpblockindex = RPCBlockFinder.FindByHeight(nHeight);

    return RPCpblockindex->phashBlock->GetHex();
}

UniValue getblock(const UniValue& params, bool fHelp)
{
    if (fHelp || params.size() < 1 || params.size() > 2)
        throw runtime_error(
                "getblock <hash> [bool:txinfo]\n"
                "\n"
                "[bool:txinfo] optional to print more detailed tx info\n"
                "\n"
                "Returns details of a block with given block-hash\n");

    std::string strHash = params[0].get_str();
    uint256 hash(strHash);

    if (mapBlockIndex.count(hash) == 0)
        throw JSONRPCError(RPC_INVALID_ADDRESS_OR_KEY, "Block not found");

    LOCK(cs_main);

    CBlock block;
    CBlockIndex* pblockindex = mapBlockIndex[hash];
    block.ReadFromDisk(pblockindex, true);

    return blockToJSON(block, pblockindex, params.size() > 1 ? params[1].get_bool() : false);
}

UniValue getblockbynumber(const UniValue& params, bool fHelp)
{
    if (fHelp || params.size() < 1 || params.size() > 2)
        throw runtime_error(
                "getblockbynumber <number> [bool:txinfo]\n"
                "\n"
                "[bool:txinfo] optional to print more detailed tx info\n"
                "\n"
                "Returns details of a block with given block-number\n");

    int nHeight = params[0].get_int();
    if (nHeight < 0 || nHeight > nBestHeight)
        throw runtime_error("Block number out of range");

    LOCK(cs_main);

    CBlock block;
    CBlockIndex* pblockindex = mapBlockIndex[hashBestChain];
    while (pblockindex->nHeight > nHeight)
        pblockindex = pblockindex->pprev;

    uint256 hash = *pblockindex->phashBlock;

    pblockindex = mapBlockIndex[hash];
    block.ReadFromDisk(pblockindex, true);

    return blockToJSON(block, pblockindex, params.size() > 1 ? params[1].get_bool() : false);
}

void filecopy(FILE *dest, FILE *src)
{
    const int size = 16384;
    char buffer[size];

    while (!feof(src))
    {
        int n = fread(buffer, 1, size, src);
        fwrite(buffer, 1, n, dest);
    }

    fflush(dest);
}

void fileopen_and_copy(std::string src, std::string dest)
{
    FILE * infile  = fopen(src.c_str(),  "rb");
    FILE * outfile = fopen(dest.c_str(), "wb");

    filecopy(outfile, infile);

    fclose(infile);
    fclose(outfile);
}

std::string ExtractValue(std::string data, std::string delimiter, int pos)
{
    std::vector<std::string> vKeys = split(data.c_str(),delimiter);
    std::string keyvalue = "";
    if (vKeys.size() > (unsigned int)pos)
    {
        keyvalue = vKeys[pos];
    }

    return keyvalue;
}

double GetAverageInList(std::string superblock,double& out_count)
{
    try
    {
        const std::vector<std::string>& vSuperblock = split(superblock.c_str(),";");
        if (vSuperblock.size() < 2)
            return 0;

        double rows_above_zero = 0;
        double rows_with_zero = 0;
        double total_mag = 0;
        for (const std::string& row : vSuperblock)
        {
            const std::vector<std::string>& fields = split(row, ",");
            if(fields.size() < 2)
                continue;

            const std::string& cpid = fields[0];
            double magnitude = std::atoi(fields[1].c_str());
            if (cpid.length() > 10)
            {
                total_mag += magnitude;
                rows_above_zero++;
            }
            else
            {
                // Non-compressed legacy block placeholder
                rows_with_zero++;
            }
        }
        out_count = rows_above_zero + rows_with_zero;
        double avg = total_mag/(rows_above_zero+.01);
        return avg;
    }
    catch(...)
    {
        LogPrintf("Error in GetAvgInList");
        out_count=0;
        return 0;
    }
}

double GetSuperblockMagnitudeByCPID(std::string data, std::string cpid)
{
    std::string mags = ExtractXML(data,"<MAGNITUDES>","</MAGNITUDES>");
    std::vector<std::string> vSuperblock = split(mags.c_str(),";");
    if  (vSuperblock.size() < 2) return -2;
    if  (cpid.length() < 31) return -3;
    for (unsigned int i = 0; i < vSuperblock.size(); i++)
    {
        // For each CPID in the contract
        LogPrintf(".");
        if (vSuperblock[i].length() > 1)
        {
            std::string sTempCPID = ExtractValue(vSuperblock[i],",",0);
            double magnitude = RoundFromString(ExtractValue("0"+vSuperblock[i],",",1),0);
            boost::to_lower(sTempCPID);
            boost::to_lower(cpid);
            // For each CPID in the contract
            if (sTempCPID.length() > 31 && cpid.length() > 31)
            {
                if (sTempCPID.substr(0,31) == cpid.substr(0,31))
                {
                    return magnitude;
                }
            }
        }
    }
    return -1;
}

double GetSuperblockAvgMag(std::string data,double& out_beacon_count,double& out_participant_count,double& out_average, bool bIgnoreBeacons,int nHeight)
{
    try
    {
        std::string mags = ExtractXML(data,"<MAGNITUDES>","</MAGNITUDES>");
        std::string avgs = ExtractXML(data,"<AVERAGES>","</AVERAGES>");
        double mag_count = 0;
        double avg_count = 0;
        if (mags.empty()) return 0;
        double avg_of_magnitudes = GetAverageInList(mags,mag_count);
        double avg_of_projects   = GetAverageInList(avgs,avg_count);
        if (!bIgnoreBeacons) out_beacon_count = GetConsensusBeaconList().mBeaconMap.size();
        double out_project_count = ReadCacheSection(Section::PROJECT).size();
        out_participant_count = mag_count;
        out_average = avg_of_magnitudes;
        if (avg_of_magnitudes < 000010)  return -1;
        if (avg_of_magnitudes > 170000)  return -2;
        if (avg_of_projects   < 050000)  return -3;
        // Note bIgnoreBeacons is passed in when the chain is syncing from 0 (this is because the lists of beacons and projects are not full at that point)
        if (!fTestNet && !bIgnoreBeacons && (mag_count < out_beacon_count*.90 || mag_count > out_beacon_count*1.10)) return -4;
        if (fDebug10) LogPrintf(" CountOfProjInBlock %f vs WhitelistedCount %f Height %d", avg_count, out_project_count, nHeight);
        if (!fTestNet && !bIgnoreBeacons && nHeight > 972000 && (avg_count < out_project_count*.50)) return -5;
        return avg_of_magnitudes + avg_of_projects;
    }
    catch (std::exception &e)
    {
        LogPrintf("Error in GetSuperblockAvgMag.");
        return 0;
    }
    catch(...)
    {
        LogPrintf("Error in GetSuperblockAvgMag.");
        return 0;
    }

}

bool TallyMagnitudesInSuperblock()
{
    try
    {
        std::string superblock = ReadCache(Section::SUPERBLOCK, "magnitudes").value;
        if (superblock.empty()) return false;
        std::vector<std::string> vSuperblock = split(superblock.c_str(),";");
        double TotalNetworkMagnitude = 0;
        double TotalNetworkEntries = 0;
        if (mvDPORCopy.size() > 0 && vSuperblock.size() > 1)    mvDPORCopy.clear();

        for (unsigned int i = 0; i < vSuperblock.size(); i++)
        {
            // For each CPID in the contract
            if (vSuperblock[i].length() > 1)
            {
                std::string cpid = ExtractValue(vSuperblock[i],",",0);
                double magnitude = RoundFromString(ExtractValue(vSuperblock[i],",",1),0);
                if (cpid.length() > 10)
                {
                    StructCPID& stCPID = GetInitializedStructCPID2(cpid,mvDPORCopy);
                    stCPID.TotalMagnitude = magnitude;
                    stCPID.Magnitude = magnitude;
                    stCPID.cpid = cpid;
                    mvDPORCopy[cpid]=stCPID;
                    StructCPID& stMagg = GetInitializedStructCPID2(cpid,mvMagnitudesCopy);
                    stMagg.cpid = cpid;
                    stMagg.Magnitude = stCPID.Magnitude;
                    stMagg.PaymentMagnitude = LederstrumpfMagnitude2(magnitude,GetAdjustedTime());
                    //Adjust total owed - in case they are a newbie:
                    if (true)
                    {
                        double total_owed = 0;
                        stMagg.owed = GetOutstandingAmountOwed(stMagg,cpid,(double)GetAdjustedTime(),total_owed,stCPID.Magnitude);
                        stMagg.totalowed = total_owed;
                    }

                    mvMagnitudesCopy[cpid] = stMagg;
                    TotalNetworkMagnitude += stMagg.Magnitude;
                    TotalNetworkEntries++;

                }
            }
        }

        if (fDebug3) LogPrintf(".TMIS41.");
        double NetworkAvgMagnitude = TotalNetworkMagnitude / (TotalNetworkEntries+.01);
        // Store the Total Network Magnitude:
        StructCPID& network = GetInitializedStructCPID2("NETWORK",mvNetworkCopy);
        network.projectname="NETWORK";
        network.NetworkMagnitude = TotalNetworkMagnitude;
        network.NetworkAvgMagnitude = NetworkAvgMagnitude;
        if (fDebug)
            LogPrintf("TallyMagnitudesInSuperblock: Extracted %.0f magnitude entries from cached superblock %s", TotalNetworkEntries, ReadCache(Section::SUPERBLOCK, "block_number").value);

        double TotalProjects = 0;
        double TotalRAC = 0;
        double AVGRac = 0;
        // Load boinc project averages from neural network
        std::string projects = ReadCache(Section::SUPERBLOCK, "averages").value;
        if (projects.empty()) return false;
        std::vector<std::string> vProjects = split(projects.c_str(),";");
        if (vProjects.size() > 0)
        {
            double totalRAC = 0;
            for (unsigned int i = 0; i < vProjects.size(); i++)
            {
                // For each Project in the contract
                if (vProjects[i].length() > 1)
                {
                    std::string project = ExtractValue(vProjects[i],",",0);
                    double avg = RoundFromString(ExtractValue("0" + vProjects[i],",",1),0);
                    if (project.length() > 1)
                    {
                        StructCPID& stProject = GetInitializedStructCPID2(project,mvNetworkCopy);
                        stProject.projectname = project;
                        stProject.AverageRAC = avg;
                        //As of 7-16-2015, start pulling in Total RAC
                        totalRAC = 0;
                        totalRAC = RoundFromString("0" + ExtractValue(vProjects[i],",",2),0);
                        stProject.rac = totalRAC;
                        mvNetworkCopy[project]=stProject;
                        TotalProjects++;
                        TotalRAC += avg;
                    }
                }
            }
        }
        AVGRac = TotalRAC/(TotalProjects+.01);
        network.AverageRAC = AVGRac;
        network.rac = TotalRAC;
        network.NetworkProjects = TotalProjects;
        mvNetworkCopy["NETWORK"] = network;
        if (fDebug3) LogPrintf(".TMS43.");
        return true;
    }
    catch (const std::exception &e)
    {
        LogPrintf("Error in TallySuperblock.");
        return false;
    }
}

bool CPIDAcidTest2(std::string bpk, std::string externalcpid)
{
    uint256 hashRand = GetRandHash();
    std::string email = GetArgument("email", "NA");
    boost::to_lower(email);
    std::string cpidv2 = ComputeCPIDv2(email, bpk, hashRand);
    std::string cpidv1 = cpidv2.substr(0,32);
    return (externalcpid==cpidv1);
}

bool AdvertiseBeacon(std::string &sOutPrivKey, std::string &sOutPubKey, std::string &sError, std::string &sMessage)
{
    sOutPrivKey = "BUG! deprecated field used";
    LOCK(cs_main);
    {
        GetNextProject(false);
        if (!IsResearcher(GlobalCPUMiningCPID.cpid))
        {
            sError = "INVESTORS_CANNOT_SEND_BEACONS";
            return false;
        }

        //If beacon is already in the chain, exit early
        std::string sBeaconPublicKey = GetBeaconPublicKey(GlobalCPUMiningCPID.cpid,true);
        if (!sBeaconPublicKey.empty())
        {
            // Ensure they can re-send the beacon if > 5 months old : GetBeaconPublicKey returns an empty string when > 5 months: OK.
            // Note that we allow the client to re-advertise the beacon in 5 months, so that they have a seamless and uninterrupted keypair in use (prevents a hacker from hijacking a keypair that is in use)
            sError = "ALREADY_IN_CHAIN";
            return false;
        }

        // Prevent users from advertising multiple times in succession by setting a limit of one advertisement per 5 blocks.
        // Realistically 1 should be enough however just to be sure we deny advertisements for 5 blocks.
        static int nLastBeaconAdvertised = 0;
        if ((nBestHeight - nLastBeaconAdvertised) < 5)
        {
            sError = _("A beacon was advertised less then 5 blocks ago. Please wait a full 5 blocks for your beacon to enter the chain.");
            return false;
        }

        uint256 hashRand = GetRandHash();
        std::string email = GetArgument("email", "NA");
        boost::to_lower(email);
        GlobalCPUMiningCPID.email=email;
        GlobalCPUMiningCPID.cpidv2 = ComputeCPIDv2(GlobalCPUMiningCPID.email, GlobalCPUMiningCPID.boincruntimepublickey, hashRand);

        bool IsCPIDValid2 = CPID_IsCPIDValid(GlobalCPUMiningCPID.cpid,GlobalCPUMiningCPID.cpidv2, hashRand);
        if (!IsCPIDValid2)
        {
            sError="Invalid CPID";
            return false;
        }

        double nBalance = GetTotalBalance();
        if (nBalance < 1.01)
        {
            sError = "Balance too low to send beacon, 1.01 GRC minimum balance required.";
            return false;
        }

        CKey keyBeacon;
        if(!GenerateBeaconKeys(GlobalCPUMiningCPID.cpid, keyBeacon))
        {
            sError = "GEN_KEY_FAIL";
            return false;
        }

        // Convert the new pubkey into legacy hex format
        sBeaconPublicKey= HexStr(keyBeacon.GetPubKey().Raw());

        GlobalCPUMiningCPID.lastblockhash = GlobalCPUMiningCPID.cpidhash;
        std::string sParam = SerializeBoincBlock(GlobalCPUMiningCPID,pindexBest->nVersion);
        std::string GRCAddress = DefaultWalletAddress();
        // Public Signing Key is stored in Beacon
        std::string contract = GlobalCPUMiningCPID.cpidv2 + ";" + hashRand.GetHex() + ";" + GRCAddress + ";" + sOutPubKey;
        LogPrintf("Creating beacon for cpid %s, %s",GlobalCPUMiningCPID.cpid, contract);
        std::string sBase = EncodeBase64(contract);
        std::string sAction = "add";
        std::string sType = "beacon";
        std::string sName = GlobalCPUMiningCPID.cpid;
        try
        {
            // Backup config with old keys like a normal backup
            // not needed, but extra backup does not hurt
            if(!BackupConfigFile(GetBackupFilename("gridcoinresearch.conf")))
            {
                sError = "Failed to backup old configuration file. Beacon not sent.";
                return false;
            }

            // Send the beacon transaction
            sMessage = SendContract(sType,sName,sBase);
            // This prevents repeated beacons
            nLastBeaconAdvertised = nBestHeight;

            return true;
        }
        catch(UniValue& objError)
        {
            sError = "Error: Unable to send beacon::"+objError.write();
            return false;
        }
        catch (std::exception &e)
        {
            sError = "Error: Unable to send beacon;:"+std::string(e.what());
            return false;
        }
    }
}

// Rpc

UniValue backupprivatekeys(const UniValue& params, bool fHelp)
{
    if (fHelp || params.size() != 0)
        throw runtime_error(
                "backupprivatekeys\n"
                "\n"
                "Backup wallet private keys to file (Wallet must be fully unlocked!)\n");

    string sErrors;
    string sTarget;
    UniValue res(UniValue::VOBJ);

    bool bBackupPrivateKeys = BackupPrivateKeys(*pwalletMain, sTarget, sErrors);

    if (!bBackupPrivateKeys)
        res.pushKV("error", sErrors);

    else
        res.pushKV("location", sTarget);

    res.pushKV("result", bBackupPrivateKeys);

    return res;
}

UniValue rain(const UniValue& params, bool fHelp)
{
    if (fHelp || params.size() != 1)
        throw runtime_error(
                "rain [UniValue](UniValue::VARR)\n"
                "\n"
                "[UniValue] -> Address<COL>Amount<ROW>...(UniValue::VARR)\n"
                "\n"
                "rains coins on the network\n");

    UniValue res(UniValue::VOBJ);
    std::string sNarr = executeRain(params[0].get_str());
    res.pushKV("Response", sNarr);
    return res;
}

UniValue rainbymagnitude(const UniValue& params, bool fHelp)
    {
    if (fHelp || (params.size() < 1 || params.size() > 2))
        throw runtime_error(
                "rainbymagnitude <amount> [message]\n"
                "\n"
                "<amount> --> Required: Specify amount of coints in double to be rained\n"
                "[message] -> Optional: Provide a message rained to all rainees\n"
                "\n"
                "rain coins by magnitude on network");

    UniValue res(UniValue::VOBJ);

    double dAmount = params[0].get_real();

    if (dAmount <= 0)
        throw runtime_error("Amount must be greater then 0");

    std::string sMessage = "";

    if (params.size() > 1)
        sMessage = params[1].get_str();

    LOCK2(cs_main, pwalletMain->cs_wallet);

    CWalletTx wtx;
    wtx.mapValue["comment"] = "Rain By Magnitude";
    std::set<CBitcoinAddress> setAddress;
    std::vector<std::pair<CScript, int64_t> > vecSend;

    wtx.hashBoinc = "<NARR>Rain By Magnitude: " + MakeSafeMessage(sMessage) + "</NARR>";

    // Gather Magnitude data
//    std::string sSuperblock = ReadCache("superblock", "magnitudes").value;

//    if (sSuperblock.empty())
//        throw runtime_error("Unable to load superblock data");

//    std::vector<std::string> vSuperblock = split(sSuperblock, ";");

    double dTotalAmount = 0;
    int64_t nTotalAmount = 0;

    StructCPID structcpid = mvNetwork["NETWORK"];

    // Use total network magnitude here as using 115000 can results in a lower then intended sent amount due to a missing project
    double dTotalNetworkMagnitude = structcpid.NetworkMagnitude;

    for(map<string,StructCPID>::iterator ii=mvMagnitudes.begin(); ii!=mvMagnitudes.end(); ++ii)
    {
        StructCPID structMag = mvMagnitudes[(*ii).first];

        if (structMag.initialized &&
            !structMag.cpid.empty() &&
            structMag.Magnitude > 0
           )
    {
            // Find beacon grc address
            std::string scacheContract = ReadCache(Section::BEACON, structMag.cpid).value;

            // Should never occur but we know seg faults can occur in some cases
            if (scacheContract.empty())
                continue;

            std::string sContract = DecodeBase64(scacheContract);
            std::string sGRCAddress = ExtractValue(sContract, ";", 2);

            double dPayout = (structMag.Magnitude / dTotalNetworkMagnitude) * dAmount;

            if (dPayout <= 0)
                continue;

            dTotalAmount += dPayout;

            CBitcoinAddress address(sGRCAddress);

            if (!address.IsValid())
                throw JSONRPCError(RPC_INVALID_ADDRESS_OR_KEY, std::string("Invalid Gridcoin address: ") + sGRCAddress);

            setAddress.insert(address);

            CScript scriptPubKey;
            scriptPubKey.SetDestination(address.Get());

            int64_t nAmount = roundint64(dPayout * COIN);
            nTotalAmount += nAmount;

            vecSend.push_back(std::make_pair(scriptPubKey, nAmount));
        }
    }

    EnsureWalletIsUnlocked();
    // Check funds
    double dBalance = GetTotalBalance();

    if (dTotalAmount > dBalance)
        throw JSONRPCError(RPC_WALLET_INSUFFICIENT_FUNDS, "Account has insufficient funds");
    // Send
    CReserveKey keyChange(pwalletMain);

    int64_t nFeeRequired = 0;
    bool fCreated = pwalletMain->CreateTransaction(vecSend, wtx, keyChange, nFeeRequired);

    LogPrintf("Rain By Magnitude Transaction Created.");

    if (!fCreated)
    {
        if (nTotalAmount + nFeeRequired > pwalletMain->GetBalance())
            throw JSONRPCError(RPC_WALLET_INSUFFICIENT_FUNDS, "Insufficient funds");

        throw JSONRPCError(RPC_WALLET_ERROR, "Transaction creation failed");
    }

    LogPrintf("Committing.");
    // Rain the recipients
    if (!pwalletMain->CommitTransaction(wtx, keyChange))
    {
        LogPrintf("Rain By Magnitude Commit failed.");

        throw JSONRPCError(RPC_WALLET_ERROR, "Transaction commit failed");
}
    res.pushKV("Rain By Magnitude",  "Sent");
    res.pushKV("TXID", wtx.GetHash().GetHex());
    res.pushKV("Rain Amount Sent", dTotalAmount);
    res.pushKV("TX Fee", ((double)nFeeRequired) / COIN);
    res.pushKV("# of Recipients", (uint64_t)vecSend.size());

    if (!sMessage.empty())
        res.pushKV("Message", sMessage);

    return res;
}

UniValue unspentreport(const UniValue& params, bool fHelp)
{
    if (fHelp || params.size() != 0)
        throw runtime_error(
                "unspentreport\n"
                "\n"
                "Displays unspentreport\n");

    LOCK2(cs_main, pwalletMain->cs_wallet);

    UniValue aUnspentReport = GetJsonUnspentReport();

    return aUnspentReport;
}

UniValue advertisebeacon(const UniValue& params, bool fHelp)
{
    if (fHelp || params.size() != 0)
        throw runtime_error(
                "advertisebeacon\n"
                "\n"
                "Advertise a beacon (Requires wallet to be fully unlocked)\n");

    UniValue res(UniValue::VOBJ);

    /* Try to copy key from config. The call is no-op if already imported or
     * nothing to import. This saves a migrating users from copy-pasting
     * the key string to importprivkey command.
     */
    bool importResult= ImportBeaconKeysFromConfig(GlobalCPUMiningCPID.cpid, pwalletMain);
    res.pushKV("ConfigKeyImported", importResult);

    std::string sOutPubKey = "";
    std::string sOutPrivKey = "";
    std::string sError = "";
    std::string sMessage = "";
    bool fResult = AdvertiseBeacon(sOutPrivKey,sOutPubKey,sError,sMessage);

    res.pushKV("Result", fResult ? "SUCCESS" : "FAIL");
    res.pushKV("CPID",GlobalCPUMiningCPID.cpid.c_str());
    res.pushKV("Message",sMessage.c_str());

    if (!sError.empty())
        res.pushKV("Errors",sError);

    if (!fResult)
        res.pushKV("FAILURE","Note: if your wallet is locked this command will fail; to solve that unlock the wallet: 'walletpassphrase <yourpassword> <240>'.");

    else
    {
        res.pushKV("Public Key",sOutPubKey.c_str());
        res.pushKV("Warning!","Your keys to research rewards have been stored in your wallet. It is recommended that you back up your files on a regular basis.");
    }

    return res;
}

UniValue beaconreport(const UniValue& params, bool fHelp)
{
    if (fHelp || params.size() != 0)
        throw runtime_error(
                "beaconreport\n"
                "\n"
                "Displays list of valid beacons in the network\n");

    LOCK(cs_main);

    UniValue res = GetJSONBeaconReport();

    return res;
}

UniValue beaconstatus(const UniValue& params, bool fHelp)
{
    if (fHelp || params.size() > 1)
        throw runtime_error(
                "beaconstatus [cpid]\n"
                "\n"
                "[cpid] -> Optional parameter of cpid\n"
                "\n"
                "Displays status of your beacon or specified beacon on the network\n");

    UniValue res(UniValue::VOBJ);

    // Search for beacon, and report on beacon status.

    std::string sCPID = msPrimaryCPID;

    if (params.size() > 0)
        sCPID = params[0].get_str();

    LOCK(cs_main);

    std::string sPubKey =  GetBeaconPublicKey(sCPID, false);
    int64_t iBeaconTimestamp = BeaconTimeStamp(sCPID, false);
    std::string timestamp = TimestampToHRDate(iBeaconTimestamp);
    bool hasBeacon = HasActiveBeacon(sCPID);

    res.pushKV("CPID", sCPID);
    res.pushKV("Beacon Exists",YesNo(hasBeacon));
    res.pushKV("Beacon Timestamp",timestamp.c_str());
    res.pushKV("Public Key", sPubKey.c_str());
    res.pushKV("Private Key", "not-shown"); //TODO: show the key?

    std::string sErr = "";

    if (sPubKey.empty())
        sErr += "Public Key Missing. ";

    // Prior superblock Magnitude
    double dMagnitude = GetMagnitudeByCpidFromLastSuperblock(sCPID);

    res.pushKV("Magnitude (As of last superblock)", dMagnitude);

    if (dMagnitude==0)
        res.pushKV("Warning","Your magnitude is 0 as of the last superblock: this may keep you from staking POR blocks.");

    // Staking Test 10-15-2016 - Simulate signing an actual block to verify this CPID keypair will work.
    uint256 hashBlock = GetRandHash();

    if (!sPubKey.empty())
    {
        bool bResult;
        std::string sSignature;
        std::string sError;

        bResult = SignBlockWithCPID(sCPID, hashBlock.GetHex(), sSignature, sError);

        if (!bResult)
        {
            sErr += "Failed to sign block with cpid ";
            sErr += sError;
            sErr += ";";
        }

        bool fResult = VerifyCPIDSignature(sCPID, hashBlock.GetHex(), sSignature);

        res.pushKV("Block Signing Test Results", fResult);

        if (!fResult)
            sErr += "Failed to sign POR block.  This can happen if your keypair is invalid.  Check walletbackups for the correct keypair, or request that your beacon is deleted. ";
    }

    if (!sErr.empty())
    {
        res.pushKV("Errors", sErr);
        res.pushKV("Help", "Note: If your beacon is missing its public key, or is not in the chain, you may try: advertisebeacon.");
        res.pushKV("Configuration Status","FAIL");
    }

    else
        res.pushKV("Configuration Status", "SUCCESSFUL");

    return res;
}

UniValue currentneuralhash(const UniValue& params, bool fHelp)
{
    if (fHelp || params.size() != 0)
        throw runtime_error(
                "currentneuralhash\n"
                "\n"
                "Displays information for the current popular neural hash in network\n");

    UniValue res(UniValue::VOBJ);

    double popularity = 0;

    LOCK(cs_main);

    std::string consensus_hash = GetCurrentNeuralNetworkSupermajorityHash(popularity);

    res.pushKV("Popular",consensus_hash);

    return res;
}

UniValue currentneuralreport(const UniValue& params, bool fHelp)
{
    if (fHelp || params.size() != 0)
        throw runtime_error(
                "currentneuralreport\n"
                "\n"
                "Displays information for the current neural hashes in network\n");

    LOCK(cs_main);

    UniValue res = GetJSONCurrentNeuralNetworkReport();

    return res;
}

UniValue explainmagnitude(const UniValue& params, bool fHelp)
{
    if (fHelp || params.size() > 1)
        throw runtime_error(
                "explainmagnitude [bool:force]\n"
                "\n"
                "[force] -> Optional: Force a response (excessive requests can result in temporary ban from neural responses)\n"
                "\n"
                "Displays information for the current neural hashes in network\n");

    UniValue res(UniValue::VOBJ);

    bool bForce = false;

    if (params.size() > 0)
        bForce = params[0].get_bool();

    LOCK(cs_main);

    // First try local node before bothering network...

    std::string sNeuralResponse = NN::GetInstance()->ExplainMagnitude(GlobalCPUMiningCPID.cpid);

    if (sNeuralResponse.length() < 25)
    {
        if (bForce)
        {
            if (msNeuralResponse.length() < 25)
            {
                res.pushKV("Neural Response", "Empty; Requesting a response..");
                res.pushKV("WARNING", "Only force once and try again without force if response is not received. Doing too many force attempts gets a temporary ban from neural node responses");

                msNeuralResponse = "";

                AsyncNeuralRequest("explainmag", GlobalCPUMiningCPID.cpid, 10);
            }
        }

        if (msNeuralResponse.length() > 25)
        {
            res.pushKV("Neural Response", "true");

            std::vector<std::string> vMag = split(msNeuralResponse.c_str(),"<ROW>");

            for (unsigned int i = 0; i < vMag.size(); i++)
                res.pushKV(RoundToString(i+1,0),vMag[i].c_str());
        }

        else
            res.pushKV("Neural Response", "false; Try again at a later time");

    }
    // the local response was good so use it instead.
    else
    {
        res.pushKV("Neural Response", "true (from THIS node)");

        std::vector<std::string> vMag = split(sNeuralResponse.c_str(),"<ROW>");

        for (unsigned int i = 0; i < vMag.size(); i++)
            res.pushKV(RoundToString(i+1,0),vMag[i].c_str());
    }


    return res;
}

UniValue lifetime(const UniValue& params, bool fHelp)
{
    if (fHelp || params.size() != 0)
        throw runtime_error(
                "lifetime\n"
                "\n"
                "Displays information for the lifetime of your cpid in the network\n");

    UniValue results(UniValue::VARR);
    UniValue c(UniValue::VOBJ);
    UniValue res(UniValue::VOBJ);

    std::string cpid = msPrimaryCPID;
    std::string Narr = ToString(GetAdjustedTime());

    c.pushKV("Lifetime Payments Report", Narr);
    results.push_back(c);

    LOCK(cs_main);

    CBlockIndex* pindex = pindexGenesisBlock;

    while (pindex->nHeight < pindexBest->nHeight)
    {
        pindex = pindex->pnext;

        if (pindex==NULL || !pindex->IsInMainChain())
            continue;

        if (pindex == pindexBest)
            break;

        if (pindex->GetCPID() == cpid && (pindex->nResearchSubsidy > 0))
            res.pushKV(ToString(pindex->nHeight), RoundToString(pindex->nResearchSubsidy, 2));
    }
    //8-14-2015
    StructCPID& stCPID = GetInitializedStructCPID2(cpid, mvResearchAge);

    res.pushKV("RA Magnitude Sum", stCPID.TotalMagnitude);
    res.pushKV("RA Accuracy", stCPID.Accuracy);
    results.push_back(res);

    return results;
}

UniValue magnitude(const UniValue& params, bool fHelp)
{
    if (fHelp || params.size() > 1)
        throw runtime_error(
                "magnitude <cpid>\n"
                "\n"
                "<cpid> -> cpid to look up\n"
                "\n"
                "Displays information for the magnitude of all cpids or specified in the network\n");

    UniValue results(UniValue::VARR);

    const std::string cpid = (params.size() > 0 &&
                              !params[0].isNull() &&
                              !params[0].get_str().empty()
                             )
            ? params[0].get_str()
            : msPrimaryCPID;

    if(cpid.empty())
       throw runtime_error("CPID appears to be empty; unable to request magnitude report");

    {
        LOCK(cs_main);

        results.push_back(MagnitudeReport(cpid));
    }

    return results;
}

UniValue myneuralhash(const UniValue& params, bool fHelp)
{
    if (fHelp || params.size() != 0)
        throw runtime_error(
                "myneuralhash\n"
                "\n"
                "Displays information about your neural networks client current hash\n");

    UniValue res(UniValue::VOBJ);

    std::string myNeuralHash = NN::GetInstance()->GetNeuralHash();

    res.pushKV("My Neural Hash", myNeuralHash.c_str());

    return res;
}

UniValue neuralhash(const UniValue& params, bool fHelp)
{
    if (fHelp || params.size() != 0)
        throw runtime_error(
                "neuralhash\n"
                "\n"
                "Displays information about the popular\n");

    UniValue res(UniValue::VOBJ);

    double popularity = 0;
    std::string consensus_hash = GetNeuralNetworkSupermajorityHash(popularity);

    res.pushKV("Popular", consensus_hash);

    return res;
}

UniValue neuralreport(const UniValue& params, bool fHelp)
{
    if (fHelp || params.size() != 0)
        throw runtime_error(
                "neuralreport\n"
                "\n"
                "Displays neural report for the network\n");

    LOCK(cs_main);

    UniValue res = GetJSONNeuralNetworkReport();

    return res;
}

UniValue resetcpids(const UniValue& params, bool fHelp)
{
    if (fHelp || params.size() != 0)
        throw runtime_error(
                "resetcpids\n"
                "\n"
                "Reloads cpids\n");

    UniValue res(UniValue::VOBJ);

    LOCK(cs_main);

    ReadConfigFile(mapArgs, mapMultiArgs);
    HarvestCPIDs(true);
    GetNextProject(true);
    res.pushKV("Reset", 1);

    return res;
}

UniValue staketime(const UniValue& params, bool fHelp)
{
    if (fHelp || params.size() != 0)
        throw runtime_error(
                "staketime\n"
                "\n"
                "Display information about staking time\n");

    UniValue res(UniValue::VOBJ);

    LOCK2(cs_main, pwalletMain->cs_wallet);

    std::string cpid = GlobalCPUMiningCPID.cpid;
    std::string GRCAddress = DefaultWalletAddress();
    GetEarliestStakeTime(GRCAddress, cpid);

    res.pushKV("GRCTime", ReadCache(Section::GLOBAL, "nGRCTime").timestamp);
    res.pushKV("CPIDTime", ReadCache(Section::GLOBAL, "nCPIDTime").timestamp);

    return res;
}

UniValue superblockage(const UniValue& params, bool fHelp)
{
    if (fHelp || params.size() != 0)
        throw runtime_error(
                "superblockage\n"
                "\n"
                "Display information regarding superblock age\n");

    UniValue res(UniValue::VOBJ);

    int64_t superblock_time = ReadCache(Section::SUPERBLOCK,  "magnitudes").timestamp;
    int64_t superblock_age = GetAdjustedTime() - superblock_time;

    res.pushKV("Superblock Age", superblock_age);
    res.pushKV("Superblock Timestamp", TimestampToHRDate(superblock_time));
    res.pushKV("Superblock Block Number", ReadCache(Section::SUPERBLOCK,  "block_number").value);
    res.pushKV("Pending Superblock Height", ReadCache(Section::NEURALSECURITY, "pending").value);

    return res;
}

UniValue superblocks(const UniValue& params, bool fHelp)
{
    if (fHelp || params.size() > 1)
        throw runtime_error(
                "superblocks [cpid]\n"
                "\n"
                "[cpid] -> Optional: Shows magnitude for a cpid for recent superblocks\n"
                "\n"
                "Display data on recent superblocks\n");

    UniValue res(UniValue::VARR);

    std::string cpid = "";

    if (params.size() > 0)
        cpid = params[0].get_str();

    LOCK(cs_main);

    res = SuperblockReport(cpid);

    return res;
}

UniValue syncdpor2(const UniValue& params, bool fHelp)
{
    if (fHelp || params.size() != 0)
        throw runtime_error(
                "syncdpor2\n"
                "\n"
                "Synchronize with the neural network\n");

    UniValue res(UniValue::VOBJ);

    LOCK(cs_main);
    FullSyncWithDPORNodes();
    res.pushKV("Syncing", 1);
    return res;
}

UniValue upgradedbeaconreport(const UniValue& params, bool fHelp)
{
    if (fHelp || params.size() != 0)
        throw runtime_error(
                "upgradedbeaconreport\n"
                "\n"
                "Display upgraded beacon report of the network\n");

    LOCK(cs_main);

    UniValue aUpgBR = GetUpgradedBeaconReport();

    return aUpgBR;
}

UniValue addkey(const UniValue& params, bool fHelp)
{
    if (fHelp || params.size() != 4)
        throw runtime_error(
                "addkey <action> <keytype> <keyname> <keyvalue>\n"
                "\n"
                "<action> ---> Specify add or delete of key\n"
                "<keytype> --> Specify keytype ex: project\n"
                "<keyname> --> Specify keyname ex: milky\n"
                "<keyvalue> -> Specify keyvalue ex: 1\n"
                "\n"
                "Add a key to the network\n");

    UniValue res(UniValue::VOBJ);

    //To whitelist a project:
    //execute addkey add project projectname 1
    //To blacklist a project:
    //execute addkey delete project projectname 1
    //Key examples:

    //execute addkey add project milky 1
    //execute addkey delete project milky 1
    //execute addkey add project milky 2
    //execute addkey add price grc .0000046
    //execute addkey add price grc .0000045
    //execute addkey delete price grc .0000045
    //GRC will only memorize the *last* value it finds for a key in the highest block
    //execute memorizekeys
    //execute listdata project
    //execute listdata price
    //execute addkey add project grid20

    std::string sAction = params[0].get_str();
    bool bAdd = (sAction == "add") ? true : false;
    std::string sType = params[1].get_str();
    std::string sName = params[2].get_str();
    std::string sValue = params[3].get_str();

    bool bProjectKey = (sType == "project" || sType == "projectmapping"
        || (sType == "beacon" && sAction == "delete")
        || sType == "protocol"
    );

    const std::string sPass = bProjectKey
            ? GetArgument("masterprojectkey", msMasterMessagePrivateKey)
            : msMasterMessagePrivateKey;

    res.pushKV("Action", sAction);
    res.pushKV("Type", sType);
    res.pushKV("Passphrase", sPass);
    res.pushKV("Name", sName);
    res.pushKV("Value", sValue);

    std::string result = SendMessage(bAdd, sType, sName, sValue, sPass, AmountFromValue(5), .1, "");

    res.pushKV("Results", result);

    return res;
}

UniValue currentcontractaverage(const UniValue& params, bool fHelp)
{
    if (fHelp || params.size() != 0)
        throw runtime_error(
                "currentcontractaverage\n"
                "\n"
                "Displays information on your current contract average with regards to superblock contract\n");

    UniValue res(UniValue::VOBJ);

    std::string contract = NN::GetInstance()->GetNeuralContract();
    double out_beacon_count = 0;
    double out_participant_count = 0;
    double out_avg = 0;
    double avg = GetSuperblockAvgMag(contract, out_beacon_count, out_participant_count, out_avg, false, nBestHeight);
    bool bValid = VerifySuperblock(contract, pindexBest);
    //Show current contract neural hash
    std::string sNeuralHash = NN::GetInstance()->GetNeuralHash();
    std::string neural_hash = GetQuorumHash(contract);

    res.pushKV("Contract", contract);
    res.pushKV("avg", avg);
    res.pushKV("beacon_count", out_beacon_count);
    res.pushKV("avg_mag", out_avg);
    res.pushKV("beacon_participant_count", out_participant_count);
    res.pushKV("superblock_valid", bValid);
    res.pushKV(".NET Neural Hash", sNeuralHash.c_str());
    res.pushKV("Length", (int)contract.length());
    res.pushKV("Wallet Neural Hash", neural_hash);

    return res;
}

UniValue debug(const UniValue& params, bool fHelp)
{
    if (fHelp || params.size() != 1)
        throw runtime_error(
                "debug <bool>\n"
                "\n"
                "<bool> -> Specify true or false\n"
                "\n"
                "Enable or disable debug mode on the fly\n");

    UniValue res(UniValue::VOBJ);

    fDebug = params[0].get_bool();

    res.pushKV("Debug", fDebug ? "Entering debug mode." : "Exiting debug mode.");

    return res;
}

UniValue debug10(const UniValue& params, bool fHelp)
{
    if (fHelp || params.size() != 1)
        throw runtime_error(
                "debug10 <bool>\n"
                "\n"
                "<bool> -> Specify true or false\n"
                "Enable or disable debug mode on the fly\n");

    UniValue res(UniValue::VOBJ);

    fDebug10 = params[0].get_bool();

    res.pushKV("Debug10", fDebug10 ? "Entering debug mode." : "Exiting debug mode.");

    return res;
}

UniValue debug2(const UniValue& params, bool fHelp)
{
    if (fHelp || params.size() != 1)
        throw runtime_error(
                "debug2 <bool>\n"
                "\n"
                "<bool> -> Specify true or false\n"
                "\n"
                "Enable or disable debug mode on the fly\n");

    UniValue res(UniValue::VOBJ);

    fDebug2 = params[0].get_bool();

    res.pushKV("Debug2", fDebug2 ? "Entering debug mode." : "Exiting debug mode.");

    return res;
}

UniValue debug3(const UniValue& params, bool fHelp)
{
    if (fHelp || params.size() != 1)
        throw runtime_error(
                "debug3 <bool>\n"
                "\n"
                "<bool> -> Specify true or false\n"
                "\n"
                "Enable or disable debug mode on the fly\n");

    UniValue res(UniValue::VOBJ);

    fDebug3 = params[0].get_bool();

    res.pushKV("Debug3", fDebug3 ? "Entering debug mode." : "Exiting debug mode.");

    return res;
}

UniValue debug4(const UniValue& params, bool fHelp)
{
    if (fHelp || params.size() != 1)
        throw runtime_error(
                "debug4 <bool>\n"
                "\n"
                "<bool> -> Specify true or false\n"
                "\n"
                "Enable or disable debug mode on the fly\n");

    UniValue res(UniValue::VOBJ);

    fDebug4 = params[0].get_bool();

    res.pushKV("Debug4", fDebug4 ? "Entering debug mode." : "Exiting debug mode.");

    return res;
}
UniValue debugnet(const UniValue& params, bool fHelp)
{
    if (fHelp || params.size() != 1)
        throw runtime_error(
                "debugnet <bool>\n"
                "\n"
                "<bool> -> Specify true or false\n"
                "\n"
                "Enable or disable debug mode on the fly\n");

    UniValue res(UniValue::VOBJ);

    fDebugNet = params[0].get_bool();

    res.pushKV("DebugNet", fDebugNet ? "Entering debug mode." : "Exiting debug mode.");

    return res;
}

UniValue dportally(const UniValue& params, bool fHelp)
{
    if (fHelp || params.size() != 0)
        throw runtime_error(
                "dportally\n"
                "\n"
                "Request a tally of DPOR in superblock\n");

    UniValue res(UniValue::VOBJ);

    LOCK(cs_main);

    TallyMagnitudesInSuperblock();

    res.pushKV("Done", "Done");

    return res;
}

UniValue forcequorum(const UniValue& params, bool fHelp)
{
    if (fHelp || params.size() != 0)
        throw runtime_error(
                "forcequorum\n"
                "\n"
                "Requests neural network for force a quorum among nodes\n");

    UniValue res(UniValue::VOBJ);

    AsyncNeuralRequest("quorum", "gridcoin", 10);

    res.pushKV("Requested a quorum - waiting for resolution.", 1);

    return res;
}

UniValue gatherneuralhashes(const UniValue& params, bool fHelp)
{
    if (fHelp || params.size() != 0)
        throw runtime_error(
                "gatherneuralhashes\n"
                "\n"
                "Requests neural network to gather neural hashes\n");

    UniValue res(UniValue::VOBJ);

    LOCK(cs_main);

    GatherNeuralHashes();

    res.pushKV("Sent", ".");

    return res;
}

UniValue genboinckey(const UniValue& params, bool fHelp)
{
    if (fHelp || params.size() != 0)
        throw runtime_error(
                "genboinckey\n"
                "\n"
                "Generates a boinc key\n");

    UniValue res(UniValue::VOBJ);

    //Gridcoin - R Halford - Generate Boinc Mining Key - 2-6-2015
    GetNextProject(false);
    std::string email = GetArgument("email", "NA");
    boost::to_lower(email);
    GlobalCPUMiningCPID.email = email;
    GlobalCPUMiningCPID.cpidv2 = ComputeCPIDv2(GlobalCPUMiningCPID.email, GlobalCPUMiningCPID.boincruntimepublickey, 0);
    //Store the BPK in the aesskein, and the cpid in version
    GlobalCPUMiningCPID.aesskein = email; //Good
    GlobalCPUMiningCPID.lastblockhash = GlobalCPUMiningCPID.cpidhash;

    //block version not needed for keys for now
    std::string sParam = SerializeBoincBlock(GlobalCPUMiningCPID,7);
    std::string sBase = EncodeBase64(sParam);

    if (fDebug3)
        LogPrintf("GenBoincKey: Utilizing email %s with %s for %s", GlobalCPUMiningCPID.email, GlobalCPUMiningCPID.boincruntimepublickey, sParam);

    res.pushKV("[Specify in config file without quotes] boinckey=", sBase);

    return res;
}

UniValue getlistof(const UniValue& params, bool fHelp)
{
    if (fHelp || params.size() != 1)
        throw runtime_error(
                "getlistof <keytype>\n"
                "\n"
                "<keytype> -> key of requested data\n"
                "\n"
                "Displays data associated to a specified key type\n");

    UniValue res(UniValue::VOBJ);

    std::string sType = params[0].get_str();

    res.pushKV("Key Type", sType);

    LOCK(cs_main);

    UniValue entries(UniValue::VOBJ);
    for(const auto& entry : ReadSortedCacheSection(StringToSection(sType)))
    {
        const auto& key = entry.first;
        const auto& value = entry.second;

        UniValue obj(UniValue::VOBJ);
        obj.pushKV("value", value.value);
        obj.pushKV("timestamp", value.timestamp);
        entries.pushKV(key, obj);
    }

    res.pushKV("entries", entries);
    return res;
}

UniValue getnextproject(const UniValue& params, bool fHelp)
{
    if (fHelp || params.size() != 0)
        throw runtime_error(
                "getnextproject\n"
                "\n"
                "Requests wallet to get next project\n");

    UniValue res(UniValue::VOBJ);

    LOCK(cs_main);

    GetNextProject(true);

    res.pushKV("GetNext", 1);

    return res;
}

UniValue listdata(const UniValue& params, bool fHelp)
{
    if (fHelp || params.size() != 1)
        throw runtime_error(
                "listdata <keytype>\n"
                "\n"
                "<keytype> -> key in cache\n"
                "\n"
                "Displays data associated to a key stored in cache\n");

    UniValue res(UniValue::VOBJ);

    std::string sType = params[0].get_str();

    res.pushKV("Key Type", sType);

    LOCK(cs_main);

    Section section = StringToSection(sType);
    for(const auto& item : ReadCacheSection(section))
        res.pushKV(item.first, item.second.value);

    return res;
}

UniValue memorizekeys(const UniValue& params, bool fHelp)
{
    if (fHelp || params.size() != 0)
        throw runtime_error(
                "memorizekeys\n"
                "\n"
                "Runs a full table scan of Load Admin Messages\n");

    UniValue res(UniValue::VOBJ);

    std::string sOut;

    LOCK(cs_main);

    LoadAdminMessages(true, sOut);

    res.pushKV("Results", sOut);

    return res;
}

UniValue network(const UniValue& params, bool fHelp)
{
    if (fHelp || params.size() != 0)
        throw runtime_error(
                "network\n"
                "\n"
                "Display information about the network health\n");

    UniValue res(UniValue::VARR);

    LOCK(cs_main);

    for(map<string,StructCPID>::iterator ii=mvNetwork.begin(); ii!=mvNetwork.end(); ++ii)
    {
        StructCPID stNet = mvNetwork[(*ii).first];

        if (stNet.initialized)
        {
            UniValue results(UniValue::VOBJ);

            results.pushKV("Project", stNet.projectname);
            results.pushKV("Avg RAC", stNet.AverageRAC);

            if (stNet.projectname == "NETWORK")
            {
                double MaximumEmission = BLOCKS_PER_DAY*GetMaximumBoincSubsidy(GetAdjustedTime());
                double MoneySupply = DoubleFromAmount(pindexBest->nMoneySupply);
                double iPct = ( (stNet.InterestSubsidy/14) * 365 / (MoneySupply+.01));
                double magnitude_unit = GRCMagnitudeUnit(GetAdjustedTime());

                results.pushKV("Network Total Magnitude", stNet.NetworkMagnitude);
                results.pushKV("Network Average Magnitude", stNet.NetworkAvgMagnitude);
                results.pushKV("Network Avg Daily Payments", stNet.payments/14);
                results.pushKV("Network Max Daily Payments", MaximumEmission);
                results.pushKV("Network Interest Paid (14 days)", stNet.InterestSubsidy);
                results.pushKV("Network Avg Daily Interest", stNet.InterestSubsidy/14);
                results.pushKV("Total Money Supply", MoneySupply);
                results.pushKV("Network Interest %", iPct);
                results.pushKV("Magnitude Unit (GRC payment per Magnitude per day)", magnitude_unit);
            }

            res.push_back(results);
        }
    }

    return res;
}

UniValue neuralrequest(const UniValue& params, bool fHelp)
{
    if (fHelp || params.size() != 0)
        throw runtime_error(
                "neuralrequest\n"
                "\n"
                "Sends a request to neural network and displays response\n");

    UniValue res(UniValue::VOBJ);

    std::string response = NeuralRequest("REQUEST");

    res.pushKV("Response", response);

    return res;
}

UniValue projects(const UniValue& params, bool fHelp)
{
    if (fHelp || params.size() != 0)
        throw runtime_error(
                "projects\n"
                "\n"
                "Displays information on projects in the network as well as researcher data if available\n");

    UniValue res(UniValue::VARR);

    LOCK(cs_main);

    if (mvCPIDs.empty())
        HarvestCPIDs(false);

    for (const auto& item : ReadSortedCacheSection(Section::PROJECT))
    {
        UniValue entry(UniValue::VOBJ);

        std::string sProjectName = item.first;

        if (sProjectName.empty())
            continue;

        std::string sProjectURL = item.second.value;
        sProjectURL.erase(std::remove(sProjectURL.begin(), sProjectURL.end(), '@'), sProjectURL.end());

        // If contains an additional stats URL for project stats; remove it for the user to goto the correct website.
        if (sProjectURL.find("stats/") != string::npos)
        {
            std::size_t tFound = sProjectURL.find("stats/");
            sProjectURL.erase(tFound, sProjectURL.length());
        }

        entry.pushKV("Project", sProjectName);
        entry.pushKV("URL", sProjectURL);

        if (!mvCPIDs.empty())
        {
            StructCPID structcpid = mvCPIDs[sProjectName];

                if (structcpid.initialized && IsResearcher(structcpid.cpid) && IsResearcher(GlobalCPUMiningCPID.cpid))
                {
                    UniValue researcher(UniValue::VOBJ);

                    researcher.pushKV("CPID", structcpid.cpid);
                    researcher.pushKV("Team", structcpid.team);
                    researcher.pushKV("Valid for Research", (structcpid.team == "gridcoin" && structcpid.Iscpidvalid ? "true" : "false"));

                    if (!structcpid.errors.empty())
                        researcher.pushKV("Errors", structcpid.errors);

                    entry.pushKV("Researcher", researcher);
                }
        }

        res.push_back(entry);
    }

    return res;
}

UniValue readconfig(const UniValue& params, bool fHelp)
{
    if (fHelp || params.size() != 0)
        throw runtime_error(
                "readconfig\n"
                "\n"
                "Re-reads config file; Does not overwrite pre-existing loaded values\n");

    UniValue res(UniValue::VOBJ);

    LOCK(cs_main);

    ReadConfigFile(mapArgs, mapMultiArgs);

    res.pushKV("readconfig", 1);

    return res;
}

UniValue readdata(const UniValue& params, bool fHelp)
{
    if (fHelp || params.size() != 1)
        throw runtime_error(
                "readdata <key>\n"
                "\n"
                "<key> -> generic key\n"
                "\n"
                "Reads generic data from disk from a specified key\n");

    UniValue res(UniValue::VOBJ);

    std::string sKey = params[0].get_str();
    std::string sValue = "?";

    //CTxDB txdb("cr");
    CTxDB txdb;

    if (!txdb.ReadGenericData(sKey, sValue))
    {
        res.pushKV("Error", sValue);

        sValue = "Failed to read from disk.";
    }

    res.pushKV("Key", sKey);
    res.pushKV("Result", sValue);

    return res;
}

UniValue refhash(const UniValue& params, bool fHelp)
{
    if (fHelp || params.size() != 1)
        throw runtime_error(
                "refhash <walletaddress>\n"
                "\n"
                "<walletaddress> -> GRC address to test against\n"
                "\n"
                "Tests to see if a GRC Address is a participant in neural network along with default wallet address\n");

    UniValue res(UniValue::VOBJ);

    std::string rh = params[0].get_str();
    bool r1 = StrLessThanReferenceHash(rh);
    bool r2 = IsNeuralNodeParticipant(DefaultWalletAddress(), GetAdjustedTime());

    res.pushKV("<Ref Hash", r1);

    res.pushKV("WalletAddress<Ref Hash", r2);

    return res;
}

UniValue sendblock(const UniValue& params, bool fHelp)
{
    if (fHelp || params.size() != 1)
        throw runtime_error(
                "sendblock <blockhash>\n"
                "\n"
                "<blockhash> Blockhash of block to send to network\n"
                "\n"
                "Sends a block to the network\n");

    UniValue res(UniValue::VOBJ);

    std::string sHash = params[0].get_str();
    uint256 hash = uint256(sHash);
    bool fResult = AskForOutstandingBlocks(hash);

    res.pushKV("Requesting", hash.ToString());
    res.pushKV("Result", fResult);

    return res;
}

UniValue sendrawcontract(const UniValue& params, bool fHelp)
{
    if (fHelp || params.size() != 1)
        throw runtime_error(
                "sendrawcontract <contract>\n"
                "\n"
                "<contract> -> custom contract\n"
                "\n"
                "Send a raw contract in a transaction on the network\n");

    UniValue res(UniValue::VOBJ);

    if (pwalletMain->IsLocked())
        throw JSONRPCError(RPC_WALLET_UNLOCK_NEEDED, "Error: Please enter the wallet passphrase with walletpassphrase first.");

    std::string sAddress = GetBurnAddress();

    CBitcoinAddress address(sAddress);

    if (!address.IsValid())
        throw JSONRPCError(RPC_INVALID_ADDRESS_OR_KEY, "Invalid Gridcoin address");

    std::string sContract = params[0].get_str();
    int64_t nAmount = CENT;
    // Wallet comments
    CWalletTx wtx;
    wtx.hashBoinc = sContract;

    string strError = pwalletMain->SendMoneyToDestination(address.Get(), nAmount, wtx, false);

    if (!strError.empty())
        throw JSONRPCError(RPC_WALLET_ERROR, strError);

    res.pushKV("Contract", sContract);
    res.pushKV("Recipient", sAddress);
    res.pushKV("TrxID", wtx.GetHash().GetHex());

    return res;
}

UniValue superblockaverage(const UniValue& params, bool fHelp)
{
    if (fHelp || params.size() != 0)
        throw runtime_error(
                "superblockaverage\n"
                "\n"
                "Displays average information for current superblock\n");

    UniValue res(UniValue::VOBJ);

    LOCK(cs_main);

    std::string superblock = ReadCache(Section::SUPERBLOCK,  "all").value;
    double out_beacon_count = 0;
    double out_participant_count = 0;
    double out_avg = 0;
    double avg = GetSuperblockAvgMag(superblock, out_beacon_count, out_participant_count, out_avg, false, nBestHeight);
    int64_t superblock_age = GetAdjustedTime() - ReadCache(Section::SUPERBLOCK,  "magnitudes").timestamp;
    bool bDireNeed = NeedASuperblock();

    res.pushKV("avg", avg);
    res.pushKV("beacon_count", out_beacon_count);
    res.pushKV("beacon_participant_count", out_participant_count);
    res.pushKV("average_magnitude", out_avg);
    res.pushKV("superblock_valid", VerifySuperblock(superblock, pindexBest));
    res.pushKV("Superblock Age", superblock_age);
    res.pushKV("Dire Need of Superblock", bDireNeed);

    return res;
}

UniValue tally(const UniValue& params, bool fHelp)
{
    if (fHelp || params.size() != 0)
        throw runtime_error(
                "tally\n"
                "\n"
                "Requests a tally of research averages\n");

    UniValue res(UniValue::VOBJ);

    LOCK(cs_main);

    CBlockIndex* tallyIndex = FindTallyTrigger(pindexBest);
    TallyResearchAverages_v9(tallyIndex);

    res.pushKV("Tally Network Averages", 1);

    return res;
}

UniValue tallyneural(const UniValue& params, bool fHelp)
{
    if (fHelp || params.size() != 0)
        throw runtime_error(
                "tallyneural\n"
                "\n"
                "Requests a tally of neural network\n");

    UniValue res(UniValue::VOBJ);

    LOCK(cs_main);

    ComputeNeuralNetworkSupermajorityHashes();
    res.pushKV("Ready", ".");

    return res;
}

UniValue testnewcontract(const UniValue& params, bool fHelp)
{
    if (fHelp || params.size() != 0)
        throw runtime_error(
                "testnewcontract\n"
                "\n"
                "Tests current local neural contract\n");

    UniValue res(UniValue::VOBJ);

    std::string contract = NN::GetInstance()->GetNeuralContract();
    std::string myNeuralHash = NN::GetInstance()->GetNeuralHash();
    // Convert to Binary
    std::string sBin = PackBinarySuperblock(contract);
    // Hash of current superblock
    std::string sUnpacked = UnpackBinarySuperblock(sBin);
    std::string neural_hash = GetQuorumHash(contract);
    std::string binary_neural_hash = GetQuorumHash(sUnpacked);

    res.pushKV("My Neural Hash", myNeuralHash);
    res.pushKV("Contract Test", contract);
    res.pushKV("Contract Length", (int)contract.length());
    res.pushKV("Binary Length", (int)sBin.length());
    res.pushKV("Unpacked length", (int)sUnpacked.length());
    res.pushKV("Unpacked", sUnpacked);
    res.pushKV("Local Core Quorum Hash", neural_hash);
    res.pushKV("Binary Local Core Quorum Hash", binary_neural_hash);
    res.pushKV("Neural Network Live Quorum Hash", myNeuralHash);

    return res;
}

UniValue versionreport(const UniValue& params, bool fHelp)
{
    if (fHelp || params.size() != 0)
        throw runtime_error(
                "versionreport\n"
                "\n"
                "Displays a report on various versions recently stake on the network\n");

    LOCK(cs_main);

    UniValue myNeuralJSON = GetJSONVersionReport();

    return myNeuralJSON;
}

UniValue writedata(const UniValue& params, bool fHelp)
{
    if (fHelp || params.size() != 2)
        throw runtime_error(
                "writedata <key> <value>\n"
                "\n"
                "<key> ---> Key where value will be written\n"
                "<value> -> Value to be written to specified key\n"
                "\n"
                "Writes a value to specified key\n");

    UniValue res(UniValue::VOBJ);

    std::string sKey = params[0].get_str();
    std::string sValue = params[1].get_str();
    //CTxDB txdb("rw");
    CTxDB txdb;
    txdb.TxnBegin();
    std::string result = "Success.";

    if (!txdb.WriteGenericData(sKey, sValue))
        result = "Unable to write.";

    if (!txdb.TxnCommit())
        result = "Unable to Commit.";

    res.pushKV("Result", result);

    return res;
}

// Network RPC commands

UniValue askforoutstandingblocks(const UniValue& params, bool fHelp)
        {
    if (fHelp || params.size() != 0)
        throw runtime_error(
                "askforoutstandingblocks\n"
                "\n"
                "Requests network for outstanding blocks\n");

    UniValue res(UniValue::VOBJ);

    bool fResult = AskForOutstandingBlocks(uint256(0));

    res.pushKV("Sent.", fResult);

    return res;
}

UniValue getblockchaininfo(const UniValue& params, bool fHelp)
{
    if (fHelp || params.size() != 0)
        throw runtime_error(
                "getblockchaininfo\n"
                "\n"
                "Displays data on current blockchain\n");

    LOCK(cs_main);

    UniValue res(UniValue::VOBJ), diff(UniValue::VOBJ);

    res.pushKV("blocks",          nBestHeight);
    res.pushKV("moneysupply",     ValueFromAmount(pindexBest->nMoneySupply));
    diff.pushKV("proof-of-work",  GetDifficulty());
    diff.pushKV("proof-of-stake", GetDifficulty(GetLastBlockIndex(pindexBest, true)));
    res.pushKV("difficulty",      diff);
    res.pushKV("testnet",         fTestNet);
    res.pushKV("errors",          GetWarnings("statusbar"));

    return res;
}


UniValue currenttime(const UniValue& params, bool fHelp)
{
    if (fHelp || params.size() != 0)
        throw runtime_error(
                "currenttime\n"
                "\n"
                "Displays UTC Unix time as well as date and time in UTC\n");

    UniValue res(UniValue::VOBJ);

    res.pushKV("Unix", GetAdjustedTime());
    res.pushKV("UTC", TimestampToHRDate(GetAdjustedTime()));

    return res;
}

UniValue decryptphrase(const UniValue& params, bool fHelp)
{
    if (fHelp || params.size() != 1)
        throw runtime_error(
                "decryptphrase <phrase>\n"
                "\n"
                "<phrase> -> Encrypted phrase to decrypt\n"
                "\n"
                "Decrypts an encrypted phrase\n");

    UniValue res(UniValue::VOBJ);

    std::string sParam1 = params[0].get_str();
    std::string test = AdvancedDecrypt(sParam1);

    res.pushKV("Phrase", sParam1);
    res.pushKV("Decrypted Phrase", test);

    return res;
}

UniValue encryptphrase(const UniValue& params, bool fHelp)
{
    if (fHelp || params.size() != 1)
        throw runtime_error(
                "encryptphrase <phrase>\n"
                "\n"
                "<phrase> Phase you wish to encrypt\n"
                "\n"
                "Encrypt a phrase\n");

    UniValue res(UniValue::VOBJ);

    std::string sParam1 = params[0].get_str();
    std::string test = AdvancedCrypt(sParam1);

    res.pushKV("Phrase", sParam1);
    res.pushKV("Encrypted Phrase", test);

    return res;
}

UniValue memorypool(const UniValue& params, bool fHelp)
{
    if (fHelp || params.size() != 0)
        throw runtime_error(
                "memorypool\n"
                "\n"
                "Displays included and excluded memory pool txs\n");

    UniValue res(UniValue::VOBJ);

    res.pushKV("Excluded Tx", msMiningErrorsExcluded);
    res.pushKV("Included Tx", msMiningErrorsIncluded);

    return res;
}

UniValue networktime(const UniValue& params, bool fHelp)
{
    if (fHelp || params.size() != 0)
        throw runtime_error(
                "networktime\n"
                "\n"
                "Displays current network time\n");

    UniValue res(UniValue::VOBJ);

    res.pushKV("Network Time", GetAdjustedTime());

    return res;
}

UniValue execute(const UniValue& params, bool fHelp)
{
    throw JSONRPCError(RPC_DEPRECATED, "execute function has been deprecated; run the command as previously done so but without execute");
}

UniValue SuperblockReport(std::string cpid)
{
    UniValue results(UniValue::VARR);
    UniValue c(UniValue::VOBJ);
    std::string Narr = ToString(GetAdjustedTime());
    c.pushKV("SuperBlock Report (14 days)",Narr);
    if (!cpid.empty())      c.pushKV("CPID",cpid);

    results.push_back(c);

    int nMaxDepth = nBestHeight;
    int nLookback = BLOCKS_PER_DAY * 14;
    int nMinDepth = (nMaxDepth - nLookback) - ( (nMaxDepth-nLookback) % BLOCK_GRANULARITY);
    //int iRow = 0;
    CBlockIndex* pblockindex = pindexBest;
    while (pblockindex->nHeight > nMaxDepth)
    {
        if (!pblockindex || !pblockindex->pprev || pblockindex == pindexGenesisBlock) return results;
        pblockindex = pblockindex->pprev;
    }

    while (pblockindex->nHeight > nMinDepth)
    {
        if (!pblockindex || !pblockindex->pprev) return results;
        pblockindex = pblockindex->pprev;
        if (pblockindex == pindexGenesisBlock) return results;
        if (!pblockindex->IsInMainChain()) continue;
        if (IsSuperBlock(pblockindex))
        {
            MiningCPID bb = GetBoincBlockByIndex(pblockindex);
            if (bb.superblock.length() > 20)
            {
                double out_beacon_count = 0;
                double out_participant_count = 0;
                double out_avg = 0;
                // Binary Support 12-20-2015
                std::string superblock = UnpackBinarySuperblock(bb.superblock);
                GetSuperblockAvgMag(superblock,out_beacon_count,out_participant_count,out_avg,true,pblockindex->nHeight);

                UniValue c(UniValue::VOBJ);
                c.pushKV("Block #" + ToString(pblockindex->nHeight),pblockindex->GetBlockHash().GetHex());
                c.pushKV("Date",TimestampToHRDate(pblockindex->nTime));
                c.pushKV("Average Mag",out_avg);
                c.pushKV("Wallet Version",bb.clientversion);
                double mag = GetSuperblockMagnitudeByCPID(superblock, cpid);
                if (!cpid.empty())
                {
                    c.pushKV("Magnitude",mag);
                }


                results.push_back(c);
            }
        }
    }

    return results;
}

UniValue MagnitudeReport(std::string cpid)
{
    UniValue results(UniValue::VARR);
    UniValue c(UniValue::VOBJ);
    std::string Narr = ToString(GetAdjustedTime());
    c.pushKV("RSA Report",Narr);
    results.push_back(c);
    double total_owed = 0;
    double magnitude_unit = GRCMagnitudeUnit(GetAdjustedTime());
    if (!pindexBest) return results;

    try
    {
        if (mvMagnitudes.size() < 1)
        {
            if (fDebug3) LogPrintf("no results");
            return results;
        }
        for(map<string,StructCPID>::iterator ii=mvMagnitudes.begin(); ii!=mvMagnitudes.end(); ++ii)
        {
            // For each CPID on the network, report:
            StructCPID structMag = mvMagnitudes[(*ii).first];
            if (structMag.initialized && !structMag.cpid.empty())
            {
                if (cpid.empty() || (Contains(structMag.cpid,cpid)))
                {
                    UniValue entry(UniValue::VOBJ);
                    if (IsResearchAgeEnabled(pindexBest->nHeight))
                    {

                        StructCPID& stCPID = GetLifetimeCPID(structMag.cpid);
                        double days = (GetAdjustedTime() - stCPID.LowLockTime) / 86400.0;
                        entry.pushKV("CPID",structMag.cpid);
                        StructCPID& UH = GetInitializedStructCPID2(cpid,mvMagnitudes);
                        entry.pushKV("Earliest Payment Time",TimestampToHRDate(stCPID.LowLockTime));
                        entry.pushKV("Magnitude (Last Superblock)", structMag.Magnitude);
                        entry.pushKV("Research Payments (14 days)",structMag.payments);
                        entry.pushKV("Owed",(structMag.owed <= 0) ? 0 : structMag.owed);
                        entry.pushKV("Daily Paid",structMag.payments/14);
                        // Research Age - Calculate Expected 14 Day Owed, and Daily Owed:
                        double dExpected14 = magnitude_unit * structMag.Magnitude * 14;
                        entry.pushKV("Expected Earnings (14 days)", dExpected14);
                        entry.pushKV("Expected Earnings (Daily)", dExpected14/14);

                        // Fulfillment %
                        double fulfilled = ((structMag.payments/14) / ((dExpected14/14)+.01)) * 100;
                        entry.pushKV("Fulfillment %", fulfilled);

                        entry.pushKV("CPID Lifetime Interest Paid", stCPID.InterestSubsidy);
                        entry.pushKV("CPID Lifetime Research Paid", stCPID.ResearchSubsidy);
                        entry.pushKV("CPID Lifetime Magnitude Sum", stCPID.TotalMagnitude);
                        entry.pushKV("CPID Lifetime Accuracy", stCPID.Accuracy);

                        entry.pushKV("CPID Lifetime Payments Per Day", stCPID.ResearchSubsidy/(days+.01));
                        entry.pushKV("Last Blockhash Paid", stCPID.BlockHash);
                        entry.pushKV("Last Block Paid",stCPID.LastBlock);
                        entry.pushKV("Tx Count",(int)stCPID.Accuracy);

                        results.push_back(entry);
                    }
                    else
                    {
                        entry.pushKV("CPID",structMag.cpid);
                        entry.pushKV("Last Block Paid",structMag.LastBlock);
                        entry.pushKV("DPOR Magnitude",  structMag.Magnitude);
                        entry.pushKV("Payment Magnitude",structMag.PaymentMagnitude);
                        entry.pushKV("Payment Timespan (Days)",structMag.PaymentTimespan);
                        entry.pushKV("Total Earned (14 days)",structMag.totalowed);
                        entry.pushKV("DPOR Payments (14 days)",structMag.payments);
                        double outstanding = Round(structMag.totalowed - structMag.payments,2);
                        total_owed += outstanding;
                        entry.pushKV("Outstanding Owed (14 days)",outstanding);
                        entry.pushKV("InterestPayments (14 days)",structMag.interestPayments);
                        entry.pushKV("Last Payment Time",TimestampToHRDate(structMag.LastPaymentTime));
                        entry.pushKV("Owed",structMag.owed);
                        entry.pushKV("Daily Paid",structMag.payments/14);
                        entry.pushKV("Daily Owed",structMag.totalowed/14);
                        results.push_back(entry);
                    }
                }
            }
        }

        if (fDebug3) LogPrintf("MR8");

        UniValue entry2(UniValue::VOBJ);
        entry2.pushKV("Magnitude Unit (GRC payment per Magnitude per day)", magnitude_unit);
        if (!IsResearchAgeEnabled(pindexBest->nHeight) && cpid.empty()) entry2.pushKV("Grand Total Outstanding Owed",total_owed);
        results.push_back(entry2);

        int nMaxDepth = (nBestHeight-CONSENSUS_LOOKBACK) - ( (nBestHeight-CONSENSUS_LOOKBACK) % BLOCK_GRANULARITY);
        int nLookback = BLOCKS_PER_DAY*14; //Daily block count * Lookback in days = 14 days
        int nMinDepth = (nMaxDepth - nLookback) - ( (nMaxDepth-nLookback) % BLOCK_GRANULARITY);
        if (cpid.empty())
        {
            UniValue entry3(UniValue::VOBJ);
            entry3.pushKV("Start Block",nMinDepth);
            entry3.pushKV("End Block",nMaxDepth);
            results.push_back(entry3);
        }

        return results;
    }
    catch(...)
    {
        LogPrintf("Error in Magnitude Report");
        return results;
    }

}

double GetMagnitudeByCpidFromLastSuperblock(std::string sCPID)
{
    StructCPID structMag = mvMagnitudes[sCPID];
    if (structMag.initialized && IsResearcher(structMag.cpid))
    {
        return structMag.Magnitude;
    }
    return 0;
}

double DoubleFromAmount(int64_t amount)
{
    return (double)amount / (double)COIN;
}

UniValue GetJsonUnspentReport()
{
    // The purpose of this report is to list the details of unspent coins in the wallet, create a signed XML payload and then audit those coins as a third party
    // Written on 5-28-2017 - R HALFORD
    // We can use this as the basis for proving the total coin balance, and the current researcher magnitude in the voting system.
    UniValue results(UniValue::VARR);

    //Retrieve the historical magnitude
    if (IsResearcher(msPrimaryCPID))
    {
        StructCPID& st1 = GetLifetimeCPID(msPrimaryCPID);
        CBlockIndex* pHistorical = GetHistoricalMagnitude(msPrimaryCPID);
        UniValue entry1(UniValue::VOBJ);
        entry1.pushKV("Researcher Magnitude",pHistorical->nMagnitude);
        results.push_back(entry1);

        // Create the XML Magnitude Payload
        if (pHistorical->nHeight > 1 && pHistorical->nMagnitude > 0)
        {
            std::string sBlockhash = pHistorical->GetBlockHash().GetHex();
            std::string sError;
            std::string sSignature;
            bool bResult = SignBlockWithCPID(msPrimaryCPID, pHistorical->GetBlockHash().GetHex(), sSignature, sError);
            // Just because below comment it'll keep in line with that
            if (!bResult)
                sSignature = sError;

            // Find the Magnitude from the last staked block, within the last 6 months, and ensure researcher has a valid current beacon (if the beacon is expired, the signature contain an error message)

            std::string sMagXML = "<CPID>" + msPrimaryCPID + "</CPID><INNERMAGNITUDE>" + RoundToString(pHistorical->nMagnitude,2) + "</INNERMAGNITUDE>" +
                                  "<HEIGHT>" + ToString(pHistorical->nHeight) + "</HEIGHT><BLOCKHASH>" + sBlockhash + "</BLOCKHASH><SIGNATURE>" + sSignature + "</SIGNATURE>";
            std::string sMagnitude = ExtractXML(sMagXML,"<INNERMAGNITUDE>","</INNERMAGNITUDE>");
            std::string sXmlSigned = ExtractXML(sMagXML,"<SIGNATURE>","</SIGNATURE>");
            std::string sXmlBlockHash = ExtractXML(sMagXML,"<BLOCKHASH>","</BLOCKHASH>");
            std::string sXmlCPID = ExtractXML(sMagXML,"<CPID>","</CPID>");
            UniValue entry(UniValue::VOBJ);
            entry.pushKV("CPID Signature", sSignature);
            entry.pushKV("Historical Magnitude Block #", pHistorical->nHeight);
            entry.pushKV("Historical Blockhash", sBlockhash);
            // Prove the magnitude from a 3rd party standpoint:
            if (!sXmlBlockHash.empty() && !sMagnitude.empty() && !sXmlSigned.empty())
            {
                CBlockIndex* pblockindexMagnitude = mapBlockIndex[uint256(sXmlBlockHash)];
                if (pblockindexMagnitude)
                {
                    bool fResult = VerifyCPIDSignature(sXmlCPID, sXmlBlockHash, sXmlSigned);
                    entry.pushKV("Historical Magnitude",pblockindexMagnitude->nMagnitude);
                    entry.pushKV("Signature Valid",fResult);
                    bool fAudited = (RoundFromString(RoundToString(pblockindexMagnitude->nMagnitude,2),0)==RoundFromString(sMagnitude,0) && fResult);
                    entry.pushKV("Magnitude Audited",fAudited);
                    results.push_back(entry);
                }
            }


        }


    }

    // Now we move on to proving the coins we own are ours

    vector<COutput> vecOutputs;
    pwalletMain->AvailableCoins(vecOutputs, false, NULL, true);
    std::string sXML = "";
    std::string sRow = "";
    double dTotal = 0;
    double dBloatThreshhold = 100;
    double dCurrentItemCount = 0;
    double dItemBloatThreshhold = 50;
    // Iterate unspent coins from transactions owned by me that total over 100GRC (this prevents XML bloat)
    for (auto const& out : vecOutputs)
    {
        int64_t nValue = out.tx->vout[out.i].nValue;
        const CScript& pk = out.tx->vout[out.i].scriptPubKey;
        UniValue entry(UniValue::VOBJ);
        CTxDestination address;
        if (ExtractDestination(out.tx->vout[out.i].scriptPubKey, address))
        {
            if (CoinToDouble(nValue) > dBloatThreshhold)
            {
                entry.pushKV("TXID", out.tx->GetHash().GetHex());
                entry.pushKV("Address", CBitcoinAddress(address).ToString());
                std::string sScriptPubKey1 = HexStr(pk.begin(), pk.end());
                entry.pushKV("Amount",ValueFromAmount(nValue));
                std::string strAddress=CBitcoinAddress(address).ToString();
                CKeyID keyID;
                const CBitcoinAddress& bcAddress = CBitcoinAddress(address);
                if (bcAddress.GetKeyID(keyID))
                {
                    bool IsCompressed;
                    CKey vchSecret;
                    if (pwalletMain->GetKey(keyID, vchSecret))
                    {
                        // Here we use the secret key to sign the coins, then we abandon the key.
                        CSecret csKey = vchSecret.GetSecret(IsCompressed);
                        CKey keyInner;
                        keyInner.SetSecret(csKey,IsCompressed);
                        std::string private_key = CBitcoinSecret(csKey,IsCompressed).ToString();
                        std::string public_key = HexStr(keyInner.GetPubKey().Raw());
                        std::vector<unsigned char> vchSig;
                        keyInner.Sign(out.tx->GetHash(), vchSig);
                        // Sign the coins we own
                        std::string sSig = std::string(vchSig.begin(), vchSig.end());
                        // Increment the total balance weight voting ability
                        dTotal += CoinToDouble(nValue);
                        sRow = "<ROW><TXID>" + out.tx->GetHash().GetHex() + "</TXID>" +
                               "<AMOUNT>" + RoundToString(CoinToDouble(nValue),2) + "</AMOUNT>" +
                               "<POS>" + RoundToString((double)out.i,0) + "</POS>" +
                               "<PUBKEY>" + public_key + "</PUBKEY>" +
                               "<SCRIPTPUBKEY>" + sScriptPubKey1  + "</SCRIPTPUBKEY>" +
                               "<SIG>" + EncodeBase64(sSig) + "</SIG>" +
                               "<MESSAGE></MESSAGE></ROW>";
                        sXML += sRow;
                        dCurrentItemCount++;
                        if (dCurrentItemCount >= dItemBloatThreshhold)
                            break;
                    }

                }
                results.push_back(entry);
            }
        }
    }

    // Now we will need to go back through the XML and Audit the claimed vote weight balance as a 3rd party

    double dCounted = 0;

    std::vector<std::string> vXML= split(sXML.c_str(),"<ROW>");
    for (unsigned int x = 0; x < vXML.size(); x++)
    {
        // Prove the contents of the XML as a 3rd party
        CTransaction tx2;
        uint256 hashBlock = 0;
        uint256 uTXID(ExtractXML(vXML[x],"<TXID>","</TXID>"));
        std::string sAmt = ExtractXML(vXML[x],"<AMOUNT>","</AMOUNT>");
        std::string sPos = ExtractXML(vXML[x],"<POS>","</POS>");
        std::string sXmlSig = ExtractXML(vXML[x],"<SIG>","</SIG>");
        std::string sXmlMsg = ExtractXML(vXML[x],"<MESSAGE>","</MESSAGE>");
        std::string sScriptPubKeyXml = ExtractXML(vXML[x],"<SCRIPTPUBKEY>","</SCRIPTPUBKEY>");

        int32_t iPos = RoundFromString(sPos,0);
        std::string sPubKey = ExtractXML(vXML[x],"<PUBKEY>","</PUBKEY>");

        if (!sPubKey.empty() && !sAmt.empty() && !sPos.empty() && uTXID > 0)
        {

            if (GetTransaction(uTXID, tx2, hashBlock))
            {
                if (iPos >= 0 && iPos < (int32_t) tx2.vout.size())
                {
                    int64_t nValue2 = tx2.vout[iPos].nValue;
                    const CScript& pk2 = tx2.vout[iPos].scriptPubKey;
                    CTxDestination address2;
                    std::string sVotedPubKey = HexStr(pk2.begin(), pk2.end());
                    std::string sVotedGRCAddress = CBitcoinAddress(address2).ToString();
                    std::string sCoinOwnerAddress = PubKeyToAddress(pk2);
                    double dAmount = CoinToDouble(nValue2);
                    if (ExtractDestination(tx2.vout[iPos].scriptPubKey, address2))
                    {
                        if (sScriptPubKeyXml == sVotedPubKey && RoundToString(dAmount,2) == sAmt)
                        {
								UniValue entry(UniValue::VOBJ);
      					   		entry.pushKV("Audited Amount",ValueFromAmount(nValue2));
                            std::string sDecXmlSig = DecodeBase64(sXmlSig);
                            CKey keyVerify;
                            if (keyVerify.SetPubKey(ParseHex(sPubKey)))
                            {
                                std::vector<unsigned char> vchMsg1 = vector<unsigned char>(sXmlMsg.begin(), sXmlMsg.end());
                                std::vector<unsigned char> vchSig1 = vector<unsigned char>(sDecXmlSig.begin(), sDecXmlSig.end());
                                bool bValid = keyVerify.Verify(uTXID,vchSig1);
                                // Unspent Balance is proven to be owned by the voters public key, count the vote
                                if (bValid) dCounted += dAmount;
										entry.pushKV("Verified",bValid);
                            }

                            results.push_back(entry);
                        }
                    }
                }
            }
        }
    }

	UniValue entry(UniValue::VOBJ);
    // Note that the voter needs to have the wallet at least unlocked for staking in order for the coins to be signed, otherwise the coins-owned portion of the vote balance will be 0.
    // In simpler terms: The wallet must be unlocked to cast a provable vote.

	entry.pushKV("Total Voting Balance Weight", dTotal);
    entry.pushKV("Grand Verified Amount",dCounted);

    std::string sBalCheck2 = GetProvableVotingWeightXML();
    double dVerifiedBalance = ReturnVerifiedVotingBalance(sBalCheck2,true);
    double dVerifiedMag = ReturnVerifiedVotingMagnitude(sBalCheck2, true);
	entry.pushKV("Balance check",dVerifiedBalance);
	entry.pushKV("Mag check",dVerifiedMag);
    results.push_back(entry);
    return results;
}

UniValue GetUpgradedBeaconReport()
{
    UniValue results(UniValue::VARR);
    UniValue entry(UniValue::VOBJ);
    entry.pushKV("Report","Upgraded Beacon Report 1.0");
    std::string rows = "";
    std::string row = "";
    int iBeaconCount = 0;
    int iUpgradedBeaconCount = 0;
    for(const auto& item : ReadSortedCacheSection(Section::BEACON))
    {
        const AppCacheEntry& entry = item.second;
        std::string contract = DecodeBase64(entry.value);
        std::string cpidv2 = ExtractValue(contract,";",0);
        std::string grcaddress = ExtractValue(contract,";",2);
        std::string sPublicKey = ExtractValue(contract,";",3);
        if (!sPublicKey.empty()) iUpgradedBeaconCount++;
        iBeaconCount++;
    }

    entry.pushKV("Total Beacons", iBeaconCount);
    entry.pushKV("Upgraded Beacon Count", iUpgradedBeaconCount);
    double dPct = ((double)iUpgradedBeaconCount / ((double)iBeaconCount) + .01);
    entry.pushKV("Pct Of Upgraded Beacons",RoundToString(dPct*100,3));
    results.push_back(entry);
    return results;
}

UniValue GetJSONBeaconReport()
{
    UniValue results(UniValue::VARR);
    UniValue entry(UniValue::VOBJ);
    entry.pushKV("CPID","GRCAddress");
    std::string row;
    for(const auto& item : ReadSortedCacheSection(Section::BEACON))
    {
        const std::string& key = item.first;
        const AppCacheEntry& cache = item.second;
        row = key + "<COL>" + cache.value;
        std::string contract = DecodeBase64(cache.value);
        std::string grcaddress = ExtractValue(contract,";",2);
        entry.pushKV(key, grcaddress);
    }

    results.push_back(entry);
    return results;
}


double GetTotalNeuralNetworkHashVotes()
{
    double total = 0;
    
    // Copy to a sorted map.
    std::map<std::string, double> sorted_hashes(
                mvNeuralNetworkHash.begin(),
                mvNeuralNetworkHash.end());
    
    for(auto& entry : sorted_hashes)
    {
        auto& neural_hash = entry.first;
        auto& popularity = entry.second;

        // d41d8 is the hash of an empty magnitude contract - don't count it
        if(popularity >= 0.01 &&
           neural_hash != "TOTAL_VOTES" &&
           neural_hash != "d41d8cd98f00b204e9800998ecf8427e")
        {
            total += popularity;
        }
    }
    
    return total;
}


double GetTotalCurrentNeuralNetworkHashVotes()
{
    double total = 0;
    
    // Copy to a sorted map.
    std::map<std::string, double> sorted_hashes(
                mvCurrentNeuralNetworkHash.begin(),
                mvCurrentNeuralNetworkHash.end());
    
    for(auto& entry : sorted_hashes)
    {
        auto& neural_hash = entry.first;
        auto& popularity = entry.second;
        
        // d41d8 is the hash of an empty magnitude contract - don't count it
        if(popularity >= .01 &&
           neural_hash != "TOTAL_VOTES" &&
           neural_hash != "d41d8cd98f00b204e9800998ecf8427e")
        {
            total += popularity;
        }
    }
    
    return total;
}


UniValue GetJSONNeuralNetworkReport()
{
    UniValue results(UniValue::VARR);
    //Returns a report of the networks neural hashes in order of popularity
    std::string report = "Neural_hash, Popularity\n";
    std::string row = "";
    double pct = 0;
    UniValue entry(UniValue::VOBJ);
    entry.pushKV("Neural Hash","Popularity,Percent %");
    double votes = GetTotalNeuralNetworkHashVotes();

    // Copy to a sorted map.
    std::map<std::string, double> sorted_hashes(
                mvNeuralNetworkHash.begin(),
                mvNeuralNetworkHash.end());
    
    for(auto& hash : sorted_hashes)
    {
        auto& neural_hash = hash.first;
        auto& popularity = hash.second;
        
        //If the hash != empty_hash: >= .01
        if (popularity > 0 &&
            neural_hash != "TOTAL_VOTES" &&
            neural_hash != "d41d8cd98f00b204e9800998ecf8427e")
        {
            row = neural_hash + "," + RoundToString(popularity,0);
            report += row + "\n";
            pct = (((double)popularity)/(votes+.01))*100;
            entry.pushKV(neural_hash,RoundToString(popularity,0) + "; " + RoundToString(pct,2) + "%");
        }
    }
    // If we have a pending superblock, append it to the report:
    std::string SuperblockHeight = ReadCache(Section::NEURALSECURITY, "pending").value;
    if (!SuperblockHeight.empty() && SuperblockHeight != "0")
    {
        entry.pushKV("Pending",SuperblockHeight);
    }
    int64_t superblock_age = GetAdjustedTime() - ReadCache(Section::SUPERBLOCK,  "magnitudes").timestamp;

    entry.pushKV("Superblock Age",superblock_age);
    if (superblock_age > GetSuperblockAgeSpacing(nBestHeight))
    {
        int iRoot = 30;
        int iModifier = (nBestHeight % iRoot);
        int iQuorumModifier = (nBestHeight % 10);
        int iLastNeuralSync = nBestHeight - iModifier;
        int iNextNeuralSync = iLastNeuralSync + iRoot;
        int iLastQuorum = nBestHeight - iQuorumModifier;
        int iNextQuorum = iLastQuorum + 10;
        entry.pushKV("Last Sync", iLastNeuralSync);
        entry.pushKV("Next Sync", iNextNeuralSync);
        entry.pushKV("Next Quorum", iNextQuorum);
    }
    results.push_back(entry);
    return results;
}


UniValue GetJSONCurrentNeuralNetworkReport()
{
    UniValue results(UniValue::VARR);
    //Returns a report of the networks neural hashes in order of popularity
    std::string neural_hash = "";
    std::string report = "Neural_hash, Popularity\n";
    std::string row = "";
    double pct = 0;
    UniValue entry(UniValue::VOBJ);
    entry.pushKV("Neural Hash","Popularity,Percent %");
    double votes = GetTotalCurrentNeuralNetworkHashVotes();

    // Copy to a sorted map.
    std::map<std::string, double> sorted_hashes(
                mvCurrentNeuralNetworkHash.begin(),
                mvCurrentNeuralNetworkHash.end());
    
    for(auto& hash : sorted_hashes)
    {
        auto& neural_hash = hash.first;
        auto& popularity = hash.second;
        
        //If the hash != empty_hash: >= .01
        if(popularity > 0 &&
           neural_hash != "TOTAL_VOTES" &&
           neural_hash != "d41d8cd98f00b204e9800998ecf8427e")
        {
            row = neural_hash + "," + RoundToString(popularity,0);
            report += row + "\n";
            pct = (((double)popularity)/(votes+.01))*100;
            entry.pushKV(neural_hash,RoundToString(popularity,0) + "; " + RoundToString(pct,2) + "%");
        }
    }
    
    // If we have a pending superblock, append it to the report:
    std::string SuperblockHeight = ReadCache(Section::NEURALSECURITY, "pending").value;
    if (!SuperblockHeight.empty() && SuperblockHeight != "0")
    {
        entry.pushKV("Pending",SuperblockHeight);
    }
    int64_t superblock_age = GetAdjustedTime() - ReadCache(Section::SUPERBLOCK,  "magnitudes").timestamp;

    entry.pushKV("Superblock Age",superblock_age);
    if (superblock_age > GetSuperblockAgeSpacing(nBestHeight))
    {
        int iRoot = 30;
        int iModifier = (nBestHeight % iRoot);
        int iQuorumModifier = (nBestHeight % 10);
        int iLastNeuralSync = nBestHeight - iModifier;
        int iNextNeuralSync = iLastNeuralSync + iRoot;
        int iLastQuorum = nBestHeight - iQuorumModifier;
        int iNextQuorum = iLastQuorum + 10;
        entry.pushKV("Last Sync", iLastNeuralSync);
        entry.pushKV("Next Sync", iNextNeuralSync);
        entry.pushKV("Next Quorum", iNextQuorum);
    }
    results.push_back(entry);
    return results;
}


UniValue GetJSONVersionReport()
{
    UniValue results(UniValue::VARR);
    //Returns a report of the GRC Version staking blocks over the last 100 blocks
    std::string report = "Version, Popularity\n";
    std::string row = "";
    double pct = 0;
    UniValue entry(UniValue::VOBJ);
    entry.pushKV("Version","Popularity,Percent %");
    
    double votes = 0;
    for(auto it : mvNeuralVersion)
        votes += it.second;
    
    // Copy to a sorted map.
    std::map<std::string, double> sorted_versions(
                mvNeuralVersion.begin(),
                mvNeuralVersion.end());
    
    for(auto& version : sorted_versions)
    {
        auto& neural_ver = version.first;
        auto& popularity = version.second;        
        
        //If the hash != empty_hash:
        if (popularity > 0)
        {
            row = neural_ver + "," + RoundToString(popularity,0);
            report += row + "\n";
            pct = popularity/(votes+.01)*100;
            entry.pushKV(neural_ver,RoundToString(popularity,0) + "; " + RoundToString(pct,2) + "%");
        }
    }
    
    results.push_back(entry);
    return results;
}

<<<<<<< HEAD
std::string SendReward(std::string sAddress, int64_t nAmount)
{
    CBitcoinAddress address(sAddress);
    if (!address.IsValid()) return "Invalid Gridcoin address";
    // Wallet comments
    CWalletTx wtx;
    if (pwalletMain->IsLocked()) return "Error: Please enter the wallet passphrase with walletpassphrase first.";
    std::string sMessageType      = "<MT>REWARD</MT>";
    std::string sMessageValue     = "<MV>" + sAddress + "</MV>";
    wtx.hashBoinc = sMessageType + sMessageValue;
    string strError = pwalletMain->SendMoneyToDestinationWithMinimumBalance(address.Get(), nAmount, 1, wtx);
    if (!strError.empty()) return strError;
    return wtx.GetHash().GetHex().c_str();
=======
std::string SuccessFail(bool f)
{
    return f ? "SUCCESS" : "FAIL";
>>>>>>> b56f6009
}

std::string YesNo(bool f)
{
    return f ? "Yes" : "No";
}

UniValue listitem(const UniValue& params, bool fHelp)
{
    throw JSONRPCError(RPC_DEPRECATED, "list is deprecated; Please run the command the same as previously without list");
}

// ppcoin: get information of sync-checkpoint
UniValue getcheckpoint(const UniValue& params, bool fHelp)
{
    if (fHelp || params.size() != 0)
        throw runtime_error(
                "getcheckpoint\n"
                "Show info of synchronized checkpoint.\n");

    UniValue result(UniValue::VOBJ);

    LOCK(cs_main);

    const CBlockIndex* pindexCheckpoint = Checkpoints::GetLastCheckpoint(mapBlockIndex);
    if(pindexCheckpoint != NULL)
    {
        result.pushKV("synccheckpoint", pindexCheckpoint->GetBlockHash().ToString().c_str());
        result.pushKV("height", pindexCheckpoint->nHeight);
        result.pushKV("timestamp", DateTimeStrFormat(pindexCheckpoint->GetBlockTime()).c_str());
    }

    return result;
}

//Brod
UniValue rpc_reorganize(const UniValue& params, bool fHelp)
{
    UniValue results(UniValue::VOBJ);
    if (fHelp || params.size() != 1)
        throw runtime_error(
                "reorganize <hash>\n"
                "Roll back the block chain to specified block hash.\n"
                "The block hash must already be present in block index");

    uint256 NewHash;
    NewHash.SetHex(params[0].get_str());

    bool fResult = ForceReorganizeToHash(NewHash);
    results.pushKV("RollbackChain",fResult);
    return results;
}<|MERGE_RESOLUTION|>--- conflicted
+++ resolved
@@ -3077,25 +3077,9 @@
     return results;
 }
 
-<<<<<<< HEAD
-std::string SendReward(std::string sAddress, int64_t nAmount)
-{
-    CBitcoinAddress address(sAddress);
-    if (!address.IsValid()) return "Invalid Gridcoin address";
-    // Wallet comments
-    CWalletTx wtx;
-    if (pwalletMain->IsLocked()) return "Error: Please enter the wallet passphrase with walletpassphrase first.";
-    std::string sMessageType      = "<MT>REWARD</MT>";
-    std::string sMessageValue     = "<MV>" + sAddress + "</MV>";
-    wtx.hashBoinc = sMessageType + sMessageValue;
-    string strError = pwalletMain->SendMoneyToDestinationWithMinimumBalance(address.Get(), nAmount, 1, wtx);
-    if (!strError.empty()) return strError;
-    return wtx.GetHash().GetHex().c_str();
-=======
 std::string SuccessFail(bool f)
 {
     return f ? "SUCCESS" : "FAIL";
->>>>>>> b56f6009
 }
 
 std::string YesNo(bool f)
