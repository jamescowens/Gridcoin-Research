--- conflicted
+++ resolved
@@ -5278,7 +5278,6 @@
     return result;
 }
 
-<<<<<<< HEAD
 //Brod
 Value rpc_reorganize(const Array& params, bool fHelp)
 {
@@ -5295,12 +5294,14 @@
     bool fResult = ForceReorganizeToHash(NewHash);
     results.push_back(Pair("RollbackChain",fResult));
     return results;
-=======
+}
+
 // Brod
 static bool compare_second(const pair<std::string, long>  &p1, const pair<std::string, long> &p2)
 {
     return p1.second > p2.second;
 }
+
 json_spirit::Value rpc_getblockstats(const json_spirit::Array& params, bool fHelp)
 {
     if(fHelp || params.size() < 1 || params.size() > 3 )
@@ -5460,5 +5461,4 @@
         result1.push_back(Pair("orgs", result));
     }
     return result1;
->>>>>>> bfb7d750
 }