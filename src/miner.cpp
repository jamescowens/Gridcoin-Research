// Copyright (c) 2009-2010 Satoshi Nakamoto
// Copyright (c) 2009-2012 The Bitcoin developers
// Copyright (c) 2013 The NovaCoin developers
// Distributed under the MIT/X11 software license, see the accompanying
// file COPYING or http://www.opensource.org/licenses/mit-license.php.

#include "txdb.h"
#include "miner.h"
#include "kernel.h"
#include "cpid.h"
#include "util.h"
#include "main.h"

#include <memory>

using namespace std;

//////////////////////////////////////////////////////////////////////////////
//
// Gridcoin Miner
//

volatile unsigned int nMinerSleep;
MiningCPID GetNextProject(bool bForce);
void ThreadCleanWalletPassphrase(void* parg);
double GetBlockDifficulty(unsigned int nBits);
double MintLimiter(double PORDiff,int64_t RSA_WEIGHT,std::string cpid,int64_t locktime);
double CoinToDouble(double surrogate);
StructCPID GetLifetimeCPID(const std::string& cpid, const std::string& sFrom);

void ThreadTopUpKeyPool(void* parg);

bool OutOfSyncByAgeWithChanceOfMining();
std::string SerializeBoincBlock(MiningCPID mcpid);
bool LessVerbose(int iMax1000);

double CalculatedMagnitude2(std::string cpid, int64_t locktime,bool bUseLederstrumpf);
int64_t GetRSAWeightByBlock(MiningCPID boincblock);
std::string SignBlockWithCPID(std::string sCPID, std::string sBlockHash);

// Some explaining would be appreciated
class COrphan
{
public:
    CTransaction* ptx;
    set<uint256> setDependsOn;
    double dPriority;
    double dFeePerKb;

    COrphan(CTransaction* ptxIn)
    {
        ptx = ptxIn;
        dPriority = dFeePerKb = 0;
    }

    void print() const
    {
        printf("COrphan(hash=%s, dPriority=%.1f, dFeePerKb=%.1f)\n",
               ptx->GetHash().ToString().substr(0,10).c_str(), dPriority, dFeePerKb);
        BOOST_FOREACH(uint256 hash, setDependsOn)
            printf("   setDependsOn %s\n", hash.ToString().substr(0,10).c_str());
    }
};

void CMinerStatus::Clear()
{
    Message= "";
    WeightSum= ValueSum= WeightMin= WeightMax= 0;
    Version= 0;
    CoinAgeSum= 0;
    nLastCoinStakeSearchInterval = 0;
}

CMinerStatus MinerStatus;
 
// We want to sort transactions by priority and fee, so:
typedef boost::tuple<double, double, CTransaction*> TxPriority;
class TxPriorityCompare
{
    bool byFee;
public:
    TxPriorityCompare(bool _byFee) : byFee(_byFee) { }
    bool operator()(const TxPriority& a, const TxPriority& b)
    {
        if (byFee)
        {
            if (a.get<1>() == b.get<1>())
                return a.get<0>() < b.get<0>();
            return a.get<1>() < b.get<1>();
        }
        else
        {
            if (a.get<0>() == b.get<0>())
                return a.get<1>() < b.get<1>();
            return a.get<0>() < b.get<0>();
        }
    }
};


void MinerAutoUnlockFeature(CWallet *pwallet)
{
    ///////////////////////  Auto Unlock Feature for Research Miner
    if (pwallet->IsLocked())
        {
            //11-5-2014 R Halford - If wallet is locked - see if user has an encrypted password stored:
            std::string passphrase = "";
            if (mapArgs.count("-autounlock"))
            {
                passphrase = GetArg("-autounlock", "");
            }
            if (passphrase.length() > 1)
            {
                std::string decrypted = AdvancedDecryptWithHWID(passphrase);
                //Unlock the wallet for 10 days (Equivalent to: walletpassphrase mylongpass 999999) FOR STAKING ONLY!
                int64_t nSleepTime = 9999999;
                SecureString strWalletPass;
                strWalletPass.reserve(100);
                strWalletPass = decrypted.c_str();
                if (strWalletPass.length() > 0)
                {
                    if (!pwallet->Unlock(strWalletPass))
                    {
                        printf("GridcoinResearchMiner:AutoUnlock:Error: The wallet passphrase entered was incorrect.");
                    }
                    else
                    {
                        NewThread(ThreadTopUpKeyPool,NULL);
                        int64_t* pnSleepTime = new int64_t(nSleepTime);
                        NewThread(ThreadCleanWalletPassphrase, pnSleepTime);
                        fWalletUnlockStakingOnly = true;
                    }
                }
            }
        }
    return;
    // End of AutoUnlock Feature
}


// CreateRestOfTheBlock: collect transactions into block and fill in header
bool CreateRestOfTheBlock(CBlock &block, CBlockIndex* pindexPrev)
{

    int nHeight = pindexPrev->nHeight + 1;

    // Create coinbase tx
    CTransaction &CoinBase= block.vtx[0];
    CoinBase.nTime=block.nTime;
    CoinBase.vin.resize(1);
    CoinBase.vin[0].prevout.SetNull();
    CoinBase.vout.resize(1);
    // Height first in coinbase required for block.version=2
    CoinBase.vin[0].scriptSig = (CScript() << nHeight) + COINBASE_FLAGS;
    assert(CoinBase.vin[0].scriptSig.size() <= 100);
    CoinBase.vout[0].SetEmpty();

    // Largest block you're willing to create:
    unsigned int nBlockMaxSize = GetArg("-blockmaxsize", MAX_BLOCK_SIZE_GEN/2);
    // Limit to betweeen 1K and MAX_BLOCK_SIZE-1K for sanity:
    nBlockMaxSize = std::max((unsigned int)1000, std::min((unsigned int)(MAX_BLOCK_SIZE-1000), nBlockMaxSize));

    // How much of the block should be dedicated to high-priority transactions,
    // included regardless of the fees they pay
    unsigned int nBlockPrioritySize = GetArg("-blockprioritysize", 27000);
    nBlockPrioritySize = std::min(nBlockMaxSize, nBlockPrioritySize);

    // Minimum block size you want to create; block will be filled with free transactions
    // until there are no more or the block reaches this size:
    unsigned int nBlockMinSize = GetArg("-blockminsize", 0);
    nBlockMinSize = std::min(nBlockMaxSize, nBlockMinSize);

    // Fee-per-kilobyte amount considered the same as "free"
    // Be careful setting this: if you set it to zero then
    // a transaction spammer can cheaply fill blocks using
    // 1-satoshi-fee transactions. It should be set above the real
    // cost to you of processing a transaction.
    int64_t nMinTxFee = MIN_TX_FEE;
    if (mapArgs.count("-mintxfee"))
        ParseMoney(mapArgs["-mintxfee"], nMinTxFee);

    // Collect memory pool transactions into the block
    int64_t nFees = 0;
    {
        LOCK2(cs_main, mempool.cs);
        CTxDB txdb("r");

        // Priority order to process transactions
        list<COrphan> vOrphan; // list memory doesn't move
        map<uint256, vector<COrphan*> > mapDependers;

        // This vector will be sorted into a priority queue:
        vector<TxPriority> vecPriority;
        vecPriority.reserve(mempool.mapTx.size());
        for (map<uint256, CTransaction>::iterator mi = mempool.mapTx.begin(); mi != mempool.mapTx.end(); ++mi)
        {
            CTransaction& tx = (*mi).second;
            if (tx.IsCoinBase() || tx.IsCoinStake() || !IsFinalTx(tx, nHeight))
                continue;

            COrphan* porphan = NULL;
            double dPriority = 0;
            int64_t nTotalIn = 0;
            bool fMissingInputs = false;
            BOOST_FOREACH(const CTxIn& txin, tx.vin)
            {
                // Read prev transaction
                CTransaction txPrev;
                CTxIndex txindex;
            
                if (fDebug10) printf("Enumerating tx %s ",tx.GetHash().GetHex().c_str());

                if (!txPrev.ReadFromDisk(txdb, txin.prevout, txindex))
                {
                    // This should never happen; all transactions in the memory
                    // pool should connect to either transactions in the chain
                    // or other transactions in the memory pool.
                    if (!mempool.mapTx.count(txin.prevout.hash))
                    {
                        printf("ERROR: mempool transaction missing input\n");
                        if (fDebug) assert("mempool transaction missing input" == 0);
                        fMissingInputs = true;
                        if (porphan)
                            vOrphan.pop_back();
                        break;
                    }

                    // Has to wait for dependencies
                    if (!porphan)
                    {
                        // Use list for automatic deletion
                        vOrphan.push_back(COrphan(&tx));
                        porphan = &vOrphan.back();
                        if (fDebug10) printf("Orphan tx %s ",tx.GetHash().GetHex().c_str());
                        msMiningErrorsExcluded += tx.GetHash().GetHex() + ":ORPHAN;";
                    }
                    mapDependers[txin.prevout.hash].push_back(porphan);
                    porphan->setDependsOn.insert(txin.prevout.hash);
                    nTotalIn += mempool.mapTx[txin.prevout.hash].vout[txin.prevout.n].nValue;
                    continue;
                }
                int64_t nValueIn = txPrev.vout[txin.prevout.n].nValue;
                nTotalIn += nValueIn;

                int nConf = txindex.GetDepthInMainChain();
                dPriority += (double)nValueIn * nConf;
            }
            if (fMissingInputs) continue;

            // Priority is sum(valuein * age) / txsize
            unsigned int nTxSize = ::GetSerializeSize(tx, SER_NETWORK, PROTOCOL_VERSION);
            dPriority /= nTxSize;

            // This is a more accurate fee-per-kilobyte than is used by the client code, because the
            // client code rounds up the size to the nearest 1K. That's good, because it gives an
            // incentive to create smaller transactions.
            double dFeePerKb =  double(nTotalIn-tx.GetValueOut()) / (double(nTxSize)/1000.0);

            if (porphan)
            {
                porphan->dPriority = dPriority;
                porphan->dFeePerKb = dFeePerKb;
            }
            else
                vecPriority.push_back(TxPriority(dPriority, dFeePerKb, &(*mi).second));
        }

        // Collect transactions into block
        map<uint256, CTxIndex> mapTestPool;
        uint64_t nBlockSize = 1000;
        uint64_t nBlockTx = 0;
        int nBlockSigOps = 100;
        bool fSortedByFee = (nBlockPrioritySize <= 0);

        TxPriorityCompare comparer(fSortedByFee);
        std::make_heap(vecPriority.begin(), vecPriority.end(), comparer);

        while (!vecPriority.empty())
        {
            // Take highest priority transaction off the priority queue:
            double dPriority = vecPriority.front().get<0>();
            double dFeePerKb = vecPriority.front().get<1>();
            CTransaction& tx = *(vecPriority.front().get<2>());

            std::pop_heap(vecPriority.begin(), vecPriority.end(), comparer);
            vecPriority.pop_back();

            // Size limits
            unsigned int nTxSize = ::GetSerializeSize(tx, SER_NETWORK, PROTOCOL_VERSION);
            if (fDebug10) printf("Tx Size for %s  %f",tx.GetHash().GetHex().c_str(),(double)nTxSize);

            if (nBlockSize + nTxSize >= nBlockMaxSize)
            {
                if (fDebug10) printf("Tx size too large for tx %s  blksize %f , tx siz %f",tx.GetHash().GetHex().c_str(),(double)nBlockSize,(double)nTxSize);
                msMiningErrorsExcluded += tx.GetHash().GetHex() + ":SizeTooLarge(" 
                    + RoundToString((double)nBlockSize,0) + "," +RoundToString((double)nTxSize,0) + ")(" 
                    + RoundToString((double)nBlockSize,0) + ");";
            
                continue;
            }

            // Legacy limits on sigOps:
            unsigned int nTxSigOps = tx.GetLegacySigOpCount();
            if (nBlockSigOps + nTxSigOps >= MAX_BLOCK_SIGOPS)
            {
                msMiningErrorsExcluded += tx.GetHash().GetHex() + ":LegacySigOpLimit(" + 
                    RoundToString((double)nBlockSigOps,0) + "," +RoundToString((double)nTxSigOps,0) + ")(" 
                    + RoundToString((double)MAX_BLOCK_SIGOPS,0) + ");";
                continue;
            }

            // Timestamp limit
            if (tx.nTime >  block.nTime)
            {
                msMiningErrorsExcluded += tx.GetHash().GetHex() + ":TimestampLimit(" + RoundToString((double)tx.nTime,0) + "," 
                    +RoundToString((double)block.vtx[0].nTime,0) + ");";
                continue;
            }

            // Transaction fee
            int64_t nMinFee = tx.GetMinFee(nBlockSize, GMF_BLOCK);

            // Skip free transactions if we're past the minimum block size:
            if (fSortedByFee && (dFeePerKb < nMinTxFee) && (nBlockSize + nTxSize >= nBlockMinSize))
                continue;

            // Prioritize by fee once past the priority size or we run out of high-priority
            // transactions:
            if (!fSortedByFee &&
                ((nBlockSize + nTxSize >= nBlockPrioritySize) || (dPriority < COIN * 144 / 250)))
            {
                fSortedByFee = true;
                comparer = TxPriorityCompare(fSortedByFee);
                std::make_heap(vecPriority.begin(), vecPriority.end(), comparer);
            }

            // Connecting shouldn't fail due to dependency on other memory pool transactions
            // because we're already processing them in order of dependency
            map<uint256, CTxIndex> mapTestPoolTmp(mapTestPool);
            MapPrevTx mapInputs;
            bool fInvalid;
            if (!tx.FetchInputs(txdb, mapTestPoolTmp, false, true, mapInputs, fInvalid))
            {
                if (fDebug10) printf("Unable to fetch inputs for tx %s ",tx.GetHash().GetHex().c_str());
                msMiningErrorsExcluded += tx.GetHash().GetHex() + ":UnableToFetchInputs;";
                continue;
            }

            int64_t nTxFees = tx.GetValueIn(mapInputs)-tx.GetValueOut();
            if (nTxFees < nMinFee)
            {
                if (fDebug10) printf("Not including tx %s  due to TxFees of %f ; bare min fee is %f",tx.GetHash().GetHex().c_str(),(double)nTxFees,(double)nMinFee);
                msMiningErrorsExcluded += tx.GetHash().GetHex() + ":FeeTooSmall(" 
                    + RoundToString(CoinToDouble(nFees),8) + "," +RoundToString(CoinToDouble(nMinFee),8) + ");";
                continue;
            }

            nTxSigOps += tx.GetP2SHSigOpCount(mapInputs);
            if (nBlockSigOps + nTxSigOps >= MAX_BLOCK_SIGOPS)
            {
                if (fDebug10) printf("Not including tx %s  due to exceeding max sigops of %f ; sigops is %f",
                    tx.GetHash().GetHex().c_str(),(double)(nBlockSigOps+nTxSigOps),(double)MAX_BLOCK_SIGOPS);
                msMiningErrorsExcluded += tx.GetHash().GetHex() + ":ExceededSigOps(" 
                    + RoundToString((double)nBlockSigOps,0) + "," +RoundToString((double)nTxSigOps,0) + ")(" 
                    + RoundToString((double)MAX_BLOCK_SIGOPS,0) + ");";
            
                continue;
            }

            if (!tx.ConnectInputs(txdb, mapInputs, mapTestPoolTmp, CDiskTxPos(1,1,1), pindexPrev, false, true))
            {
                if (fDebug10) printf("Unable to connect inputs for tx %s ",tx.GetHash().GetHex().c_str());
                msMiningErrorsExcluded += tx.GetHash().GetHex() + ":UnableToConnectInputs();";
                continue;
            }
            mapTestPoolTmp[tx.GetHash()] = CTxIndex(CDiskTxPos(1,1,1), tx.vout.size());
            swap(mapTestPool, mapTestPoolTmp);

            // Added
            msMiningErrorsIncluded += tx.GetHash().GetHex() + ";";
            block.vtx.push_back(tx);
            nBlockSize += nTxSize;
            ++nBlockTx;
            nBlockSigOps += nTxSigOps;
            nFees += nTxFees;

            if (fDebug10 || GetBoolArg("-printpriority"))
            {
                printf("priority %.1f feeperkb %.1f txid %s\n",
                       dPriority, dFeePerKb, tx.GetHash().ToString().c_str());
            }
        
            // Add transactions that depend on this one to the priority queue
            uint256 hash = tx.GetHash();
            if (mapDependers.count(hash))
            {
                BOOST_FOREACH(COrphan* porphan, mapDependers[hash])
                {
                    if (!porphan->setDependsOn.empty())
                    {
                        porphan->setDependsOn.erase(hash);
                        if (porphan->setDependsOn.empty())
                        {
                            vecPriority.push_back(TxPriority(porphan->dPriority, porphan->dFeePerKb, porphan->ptx));
                            std::push_heap(vecPriority.begin(), vecPriority.end(), comparer);
                        }
                    }
                }
            }
        }

        if (fDebug10 || GetBoolArg("-printpriority"))
            printf("CreateNewBlock(): total size %" PRIu64 "\n", nBlockSize);
    }

    //Add fees to coinbase
    block.vtx[0].vout[0].nValue= nFees;

    // Fill in header  
    block.hashPrevBlock  = pindexPrev->GetBlockHash();
    block.vtx[0].nTime=block.nTime;

    return true;
}


bool CreateCoinStake( CBlock &blocknew, CKey &key,
    vector<const CWalletTx*> &StakeInputs, uint64_t &CoinAge,
    CWallet &wallet, CBlockIndex* pindexPrev )
{
    int64_t CoinWeight;
    CBigNum StakeKernelHash;
    CTxDB txdb("r");
    int64_t StakeWeightSum = 0;
    double StakeValueSum = 0;
    int64_t StakeWeightMin=MAX_MONEY;
    int64_t StakeWeightMax=0;
    uint64_t StakeCoinAgeSum=0;
    CTransaction &txnew = blocknew.vtx[1]; // second tx is coinstake

    //initialize the transaction
    txnew.nTime = blocknew.nTime & (~STAKE_TIMESTAMP_MASK);
    txnew.vin.clear();
    txnew.vout.clear();

    // Choose coins to use
    set <pair <const CWalletTx*,unsigned int> > CoinsToStake;

    int64_t BalanceToStake = wallet.GetBalance();
    int64_t nValueIn = 0;
    //Request all the coins here, check reserve later

    if ( BalanceToStake<=0
        || !wallet.SelectCoinsForStaking(BalanceToStake*2, txnew.nTime, CoinsToStake, nValueIn) )
    {
        LOCK(MinerStatus.lock);
        MinerStatus.ReasonNotStaking+="No coins to stake; ";
        if (fDebug) printf("CreateCoinStake: %s",MinerStatus.ReasonNotStaking.c_str());
        return false;
    }
    BalanceToStake -= nReserveBalance;

    if(fDebug2) printf("\nCreateCoinStake: Staking nTime/16= %d Bits= %u\n",
    txnew.nTime/16,blocknew.nBits);

    for(const auto& pcoin : CoinsToStake)
    {
        const CTransaction &CoinTx =*pcoin.first; //transaction that produced this coin
        unsigned int CoinTxN =pcoin.second; //index of this coin inside it

        CTxIndex txindex;
        {
            LOCK2(cs_main, wallet.cs_wallet);
            if (!txdb.ReadTxIndex(pcoin.first->GetHash(), txindex))
                continue; //error?
        }

        CBlock CoinBlock; //Block which contains CoinTx
        {
            LOCK2(cs_main, wallet.cs_wallet);
            if (!CoinBlock.ReadFromDisk(txindex.pos.nFile, txindex.pos.nBlockPos, false))
                continue;
        }

        // only count coins meeting min age requirement
        if (CoinBlock.GetBlockTime() + nStakeMinAge > txnew.nTime)
            continue;

        if (CoinTx.vout[CoinTxN].nValue > BalanceToStake)
            continue;

        {
            int64_t nStakeValue= CoinTx.vout[CoinTxN].nValue;
            StakeValueSum += nStakeValue /(double)COIN;
            //crazy formula...
            // todo: clean this
            // todo reuse calculated value for interst
            CBigNum bn = CBigNum(nStakeValue) * (blocknew.nTime-CoinTx.nTime) / CENT;
            bn = bn * CENT / COIN / (24 * 60 * 60);
            StakeCoinAgeSum += bn.getuint64();
        }

        if(blocknew.nVersion==7)
        {
            NetworkTimer();
            CoinWeight = CalculateStakeWeightV3(CoinTx,CoinTxN,GlobalCPUMiningCPID);
            StakeKernelHash= CalculateStakeHashV3(CoinBlock,CoinTx,CoinTxN,txnew.nTime,GlobalCPUMiningCPID,mdPORNonce);
        }
        else if(blocknew.nVersion==8)
        {
            uint64_t StakeModifier = 0;
            if(!FindStakeModifierRev(StakeModifier,pindexPrev))
                continue;
            CoinWeight = CalculateStakeWeightV8(CoinTx,CoinTxN,GlobalCPUMiningCPID);
            StakeKernelHash= CalculateStakeHashV8(CoinBlock,CoinTx,CoinTxN,txnew.nTime,StakeModifier,GlobalCPUMiningCPID);
        }
        else return false;

        CBigNum StakeTarget;
        StakeTarget.SetCompact(blocknew.nBits);
        StakeTarget*=CoinWeight;
        StakeWeightSum += CoinWeight;
        StakeWeightMin=std::min(StakeWeightMin,CoinWeight);
        StakeWeightMax=std::max(StakeWeightMax,CoinWeight);

        if (fDebug2) {
            int64_t RSA_WEIGHT = GetRSAWeightByBlock(GlobalCPUMiningCPID);
            printf(
"CreateCoinStake: V%d Time %.f, Por_Nonce %.f, Bits %jd, Weight %jd\n"
" RSA_WEIGHT %.f\n"
" Stk %72s\n"
" Trg %72s\n",
            blocknew.nVersion,
            (double)txnew.nTime, mdPORNonce,
            (intmax_t)blocknew.nBits,(intmax_t)CoinWeight,
            (double)RSA_WEIGHT,
            StakeKernelHash.GetHex().c_str(), StakeTarget.GetHex().c_str()
        );
        }

        if( StakeKernelHash <= StakeTarget )
        {
            // Found a kernel
            printf("\nCreateCoinStake: Found Kernel;\n");
            blocknew.nNonce= mdPORNonce;
            vector<valtype> vSolutions;
            txnouttype whichType;
            CScript scriptPubKeyOut;
            CScript scriptPubKeyKernel;
            scriptPubKeyKernel = CoinTx.vout[CoinTxN].scriptPubKey;
            if (!Solver(scriptPubKeyKernel, whichType, vSolutions))
            {
                printf("CreateCoinStake: failed to parse kernel\n");
                break;
            }
            if (whichType == TX_PUBKEYHASH) // pay to address type
            {
                // convert to pay to public key type
                if (!wallet.GetKey(uint160(vSolutions[0]), key))
                {
                    printf("CreateCoinStake: failed to get key for kernel type=%d\n", whichType);
                    break;  // unable to find corresponding public key
                }
                scriptPubKeyOut << key.GetPubKey() << OP_CHECKSIG;
            }
            else if (whichType == TX_PUBKEY)  // pay to public key type
            {
                valtype& vchPubKey = vSolutions[0];
                if (!wallet.GetKey(Hash160(vchPubKey), key)
                    || key.GetPubKey() != vchPubKey)
                {
                    printf("CreateCoinStake: failed to get key for kernel type=%d\n", whichType);
                    break;  // unable to find corresponding public key
                }

                scriptPubKeyOut = scriptPubKeyKernel;
            }
            else
            {
                printf("CreateCoinStake: no support for kernel type=%d\n", whichType);
                break;  // only support pay to public key and pay to address
            }

            txnew.vin.push_back(CTxIn(CoinTx.GetHash(), CoinTxN));
            StakeInputs.push_back(pcoin.first);
            if (!txnew.GetCoinAge(txdb, CoinAge))
                return error("CreateCoinStake: failed to calculate coin age");
            int64_t nCredit = CoinTx.vout[CoinTxN].nValue;

            txnew.vout.push_back(CTxOut(0, CScript())); // First Must be empty
            txnew.vout.push_back(CTxOut(nCredit, scriptPubKeyOut));
            //txnew.vout.push_back(CTxOut(0, scriptPubKeyOut));

            printf("CreateCoinStake: added kernel type=%d credit=%f\n", whichType,CoinToDouble(nCredit));

            LOCK(MinerStatus.lock);
            MinerStatus.Message+="Found Kernel "+RoundToString(CoinToDouble(nCredit),0)+"; ";
            MinerStatus.KernelsFound++;
            return true;
        }
    }

    LOCK(MinerStatus.lock);
    MinerStatus.Message+="Stake Weight "+RoundToString(StakeWeightSum,0)+"; ";
    MinerStatus.WeightSum = StakeWeightSum;
    MinerStatus.ValueSum = StakeValueSum;
    MinerStatus.WeightMin=StakeWeightMin;
    MinerStatus.WeightMax=StakeWeightMax;
    MinerStatus.CoinAgeSum=StakeCoinAgeSum;
    MinerStatus.nLastCoinStakeSearchInterval= txnew.nTime;
    return false;
}

bool SignStakeBlock(CBlock &block, CKey &key, vector<const CWalletTx*> &StakeInputs, CWallet *pwallet)
{
    //Append beacon signature to coinbase
    std::string PublicKey = GlobalCPUMiningCPID.BoincPublicKey;
    if (!PublicKey.empty())
    {
        std::string BoincSignature = SignBlockWithCPID(
            GlobalCPUMiningCPID.cpid,GlobalCPUMiningCPID.lastblockhash);
        if(fDebug3) printf("Signing BoincBlock for cpid %s and blockhash %s with sig %s\r\n",GlobalCPUMiningCPID.cpid.c_str(),GlobalCPUMiningCPID.lastblockhash.c_str(),BoincSignature.c_str());
        block.vtx[0].hashBoinc += BoincSignature;
    }

    //Sign the coinstake transaction
    unsigned nIn = 0;
    BOOST_FOREACH(const CWalletTx* pcoin, StakeInputs)
    {
        if (!SignSignature(*pwallet, *pcoin, block.vtx[1], nIn++)) 
        {
            LOCK(MinerStatus.lock);
            MinerStatus.Message+="Failed to sign coinstake; ";
            return error("SignStakeBlock: failed to sign coinstake");
        }
    }

    //Sign the whole block
    block.hashMerkleRoot = block.BuildMerkleTree();
    if( !key.Sign(block.GetHash(), block.vchBlockSig) )
    {
        LOCK(MinerStatus.lock);
        MinerStatus.Message+="Failed to sign block; ";
        return error("SignStakeBlock: failed to sign block");
    }

    return true;
}

bool CreateGridcoinReward(CBlock &blocknew, uint64_t &nCoinAge, CBlockIndex* pindexPrev)
{
    //remove fees from coinbase
    int64_t nFees = blocknew.vtx[0].vout[0].nValue;
    blocknew.vtx[0].vout[0].SetEmpty();

    double OUT_POR = 0;
    double out_interest = 0;
    double dAccrualAge = 0;
    double dAccrualMagnitudeUnit = 0;
    double dAccrualMagnitude = 0;
        
    // ************************************************* CREATE PROOF OF RESEARCH REWARD ****************************** R HALFORD *************** 
    // ResearchAge 2
    // Note: Since research Age must be exact, we need to transmit the Block nTime here so it matches AcceptBlock


    int64_t nReward = GetProofOfStakeReward(
        nCoinAge, nFees, GlobalCPUMiningCPID.cpid, false, 0,
        pindexPrev->nTime, pindexPrev,"createcoinstake",
        OUT_POR,out_interest,dAccrualAge,dAccrualMagnitudeUnit,dAccrualMagnitude);

    
    MiningCPID miningcpid = GlobalCPUMiningCPID;
    uint256 pbh = 0;
    pbh=pindexPrev->GetBlockHash();

    /* This is should be already done in GetNextProject
    miningcpid.cpidv2 = ComputeCPIDv2(
        GlobalCPUMiningCPID.email,
        GlobalCPUMiningCPID.boincruntimepublickey,
        pbh );


    miningcpid.Magnitude = CalculatedMagnitude2(
        GlobalCPUMiningCPID.cpid, blocknew.nTime,
        false );

    miningcpid.RSAWeight = GetRSAWeightByCPID(GlobalCPUMiningCPID.cpid);
    */

    miningcpid.lastblockhash = pbh.GetHex();
    miningcpid.ResearchSubsidy = OUT_POR;
    miningcpid.ResearchSubsidy2 = OUT_POR;
    miningcpid.ResearchAge = dAccrualAge;
    miningcpid.ResearchMagnitudeUnit = dAccrualMagnitudeUnit;
    miningcpid.ResearchAverageMagnitude = dAccrualMagnitude;

    miningcpid.InterestSubsidy = out_interest;
    miningcpid.enccpid = "";
    miningcpid.encboincpublickey = "";
    miningcpid.encaes = "";
    miningcpid.BoincSignature = "";

    int64_t RSA_WEIGHT = GetRSAWeightByBlock(miningcpid);
    std::string SerializedBoincData = SerializeBoincBlock(miningcpid,blocknew.nVersion);
    GlobalCPUMiningCPID.lastblockhash = miningcpid.lastblockhash;

    if (fDebug)  printf("CreateGridcoinReward: %s\r\n",SerializedBoincData.c_str());
        
    double mint = CoinToDouble(nReward);
    double PORDiff = GetBlockDifficulty(blocknew.nBits);
    double mintlimit = MintLimiter(PORDiff,RSA_WEIGHT,miningcpid.cpid,blocknew.nTime);

    printf("CreateGridcoinReward: for %s mint %f {RSAWeight %f} Research %f, Interest %f \r\n",
        miningcpid.cpid.c_str(), mint, (double)RSA_WEIGHT,miningcpid.ResearchSubsidy,miningcpid.InterestSubsidy);

    //INVESTORS
    if(blocknew.nVersion < 8) mintlimit = std::max(mintlimit, 0.0051);
    if (nReward == 0 || mint < mintlimit)
    {
            LOCK(MinerStatus.lock);
            MinerStatus.Message+="Mint "+RoundToString(mint,6)+" too small (min "+RoundToString(mintlimit,6)+"); ";
            return error("CreateGridcoinReward: Mint %f of %f too small",(double)mint,(double)mintlimit);
    }

    //fill in reward and boinc
    blocknew.vtx[1].vout[1].nValue += nReward;
    blocknew.vtx[0].hashBoinc= SerializedBoincData;
    LOCK(MinerStatus.lock);
    MinerStatus.Message+="Added Reward "+RoundToString(mint,3)
        +"("+RoundToString(CoinToDouble(nFees),4)+" "
        +RoundToString(out_interest,2)+" "
        +RoundToString(OUT_POR,2)+"); ";
    return true;
}

bool IsMiningAllowed(CWallet *pwallet)
{
    bool status = true;
    if(pwallet->IsLocked())
    {
        LOCK(MinerStatus.lock);
        MinerStatus.ReasonNotStaking+="Wallet locked; ";
        status=false;
    }

    while (!bNetAveragesLoaded)
    {
        LOCK(MinerStatus.lock);
        MinerStatus.ReasonNotStaking+="Net averages not yet loaded; ";
        if (LessVerbose(100) && msPrimaryCPID != "INVESTOR") printf("ResearchMiner:Net averages not yet loaded...");
        status=false;
    }

    if (vNodes.empty() || (!fTestNet&& IsInitialBlockDownload()) ||
        (!fTestNet&& (vNodes.size() < 3 || nBestHeight < GetNumBlocksOfPeers()))
        )
    {
        LOCK(MinerStatus.lock);
        MinerStatus.ReasonNotStaking+="Offline; ";
        status=false;
    }

    /*
    //Verify we are still on the main chain
    if (IsLockTimeWithinMinutes(nLastBlockSolved,3))
    {
        if (fDebug10) printf("=");
        LOCK(MinerStatus.lock);
        MinerStatus.ReasonNotStaking+="We are not on the main chain; ";
        status=false;
    }

    if (OutOfSyncByAgeWithChanceOfMining())
    {
        LOCK(MinerStatus.lock);
        MinerStatus.ReasonNotStaking+="Out of Sync; "
        msMiningErrors7="Out of Sync";
        if(fDebug) printf("Wallet out of sync - unable to stake.\n");
        status=false;
    }
    */

    return status;
}

void StakeMiner(CWallet *pwallet)
{

    // Make this thread recognisable as the mining thread
    RenameThread("grc-stake-miner");

    MinerAutoUnlockFeature(pwallet);

    while (!fShutdown)
    {

        //wait for next round
        MilliSleep(nMinerSleep);

        CBlockIndex* pindexPrev = pindexBest;
        CBlock StakeBlock;
        { LOCK(MinerStatus.lock);
            //clear miner messages
            MinerStatus.Message="";
            MinerStatus.ReasonNotStaking="";

            //New version
            StakeBlock.nVersion = 7;
            if(fTestNet && pindexPrev->nHeight > 288158)
                StakeBlock.nVersion = 8;

            MinerStatus.Version= StakeBlock.nVersion;
        }

        if(!IsMiningAllowed(pwallet))
        {
            LOCK(MinerStatus.lock);
            MinerStatus.Clear();
            continue;
        }

        GetNextProject(true);

        // * Create a bare block
        StakeBlock.nTime= GetAdjustedTime();
        StakeBlock.nNonce= 0;
        StakeBlock.nBits = GetNextTargetRequired(pindexPrev, true);
        StakeBlock.vtx.resize(2);
        //tx 0 is coin_base
        CTransaction &StakeTX= StakeBlock.vtx[1]; //tx 1 is coin_stake

<<<<<<< HEAD
=======
        //New version
        if(fTestNet && (pindexPrev->nHeight+2) > 312000)
            StakeBlock.nVersion = 8;
        if(!fTestNet && (pindexPrev->nHeight+2) > 1001000)
            StakeBlock.nVersion = 8;

>>>>>>> 3e3fd520
        // * Try to create a CoinStake transaction
        CKey BlockKey;
        vector<const CWalletTx*> StakeInputs;
        uint64_t StakeCoinAge;
        if( !CreateCoinStake( StakeBlock, BlockKey, StakeInputs, StakeCoinAge, *pwallet, pindexPrev ) )
            continue;
        StakeBlock.nTime= StakeTX.nTime;

        // * create rest of the block
        if( !CreateRestOfTheBlock(StakeBlock,pindexPrev) )
            continue;
        printf("StakeMiner: created rest of the block\n");

        // * add gridcoin reward to coinstake
        if( !CreateGridcoinReward(StakeBlock,StakeCoinAge,pindexPrev) )
            continue;
        printf("StakeMiner: added gridcoin reward to coinstake\n");

        // * sign boinchash, coinstake, wholeblock
        if( !SignStakeBlock(StakeBlock,BlockKey,StakeInputs,pwallet) )
            continue;
        printf("StakeMiner: signed boinchash, coinstake, wholeblock\n");

        { LOCK(MinerStatus.lock);
            MinerStatus.CreatedCnt++;
        }

        // * delegate to ProcessBlock
        LOCK(cs_main);
        if (!ProcessBlock(NULL, &StakeBlock, true))
        {
            { LOCK(MinerStatus.lock);
                MinerStatus.Message+="Block vehemently rejected; ";
            }
            error("StakeMiner: Block vehemently rejected");
            continue;
        }

        printf("StakeMiner: block processed\n");
        { LOCK(MinerStatus.lock);
            MinerStatus.AcceptedCnt++;
            nLastBlockSolved = GetAdjustedTime();
        }

    } //end while(!fShutdown)
}
<|MERGE_RESOLUTION|>--- conflicted
+++ resolved
@@ -807,7 +807,9 @@
 
             //New version
             StakeBlock.nVersion = 7;
-            if(fTestNet && pindexPrev->nHeight > 288158)
+            if(fTestNet && (pindexPrev->nHeight+2) > 312000)
+                StakeBlock.nVersion = 8;
+            if(!fTestNet && (pindexPrev->nHeight+2) > 1001000)
                 StakeBlock.nVersion = 8;
 
             MinerStatus.Version= StakeBlock.nVersion;
@@ -830,15 +832,6 @@
         //tx 0 is coin_base
         CTransaction &StakeTX= StakeBlock.vtx[1]; //tx 1 is coin_stake
 
-<<<<<<< HEAD
-=======
-        //New version
-        if(fTestNet && (pindexPrev->nHeight+2) > 312000)
-            StakeBlock.nVersion = 8;
-        if(!fTestNet && (pindexPrev->nHeight+2) > 1001000)
-            StakeBlock.nVersion = 8;
-
->>>>>>> 3e3fd520
         // * Try to create a CoinStake transaction
         CKey BlockKey;
         vector<const CWalletTx*> StakeInputs;
