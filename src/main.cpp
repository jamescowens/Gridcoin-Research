--- conflicted
+++ resolved
@@ -321,66 +321,59 @@
 
 bool UpdateNeuralNetworkQuorumData()
 {
-                if (!bGlobalcomInitialized) return false;
+    if (!bGlobalcomInitialized) return false;
     int64_t superblock_time = ReadCache("superblock", "magnitudes").timestamp;
     int64_t superblock_age = GetAdjustedTime() - superblock_time;
-                std::string myNeuralHash = "";
-                double popularity = 0;
-                std::string consensus_hash = GetNeuralNetworkSupermajorityHash(popularity);
-                std::string sAge = ToString(superblock_age);
+    std::string myNeuralHash = "";
+    double popularity = 0;
+    std::string consensus_hash = GetNeuralNetworkSupermajorityHash(popularity);
+    std::string sAge = ToString(superblock_age);
     std::string sBlock = ReadCache("superblock", "block_number").value;
     std::string sTimestamp = TimestampToHRDate(superblock_time);
-                std::string data = "<QUORUMDATA><AGE>" + sAge + "</AGE><HASH>" + consensus_hash + "</HASH><BLOCKNUMBER>" + sBlock + "</BLOCKNUMBER><TIMESTAMP>"
-                    + sTimestamp + "</TIMESTAMP><PRIMARYCPID>" + msPrimaryCPID + "</PRIMARYCPID></QUORUMDATA>";
-                std::string testnet_flag = fTestNet ? "TESTNET" : "MAINNET";
+    std::string data = "<QUORUMDATA><AGE>" + sAge + "</AGE><HASH>" + consensus_hash + "</HASH><BLOCKNUMBER>" + sBlock + "</BLOCKNUMBER><TIMESTAMP>"
+                       + sTimestamp + "</TIMESTAMP><PRIMARYCPID>" + msPrimaryCPID + "</PRIMARYCPID></QUORUMDATA>";
+    std::string testnet_flag = fTestNet ? "TESTNET" : "MAINNET";
     NN::SetTestnetFlag(fTestNet);
     NN::ExecuteDotNetStringFunction("SetQuorumData",data);
-                return true;
+    return true;
 }
 
 bool FullSyncWithDPORNodes()
 {
     if(!NN::IsEnabled())
         return false;
-                // 3-30-2016 : First try to get the master database from another neural network node if these conditions occur:
-                // The foreign node is fully synced.  The foreign nodes quorum hash matches the supermajority hash.  My hash != supermajority hash.
-                double dCurrentPopularity = 0;
-                std::string sCurrentNeuralSupermajorityHash = GetCurrentNeuralNetworkSupermajorityHash(dCurrentPopularity);
-                std::string sMyNeuralHash = "";
+    // 3-30-2016 : First try to get the master database from another neural network node if these conditions occur:
+    // The foreign node is fully synced.  The foreign nodes quorum hash matches the supermajority hash.  My hash != supermajority hash.
+    double dCurrentPopularity = 0;
+    std::string sCurrentNeuralSupermajorityHash = GetCurrentNeuralNetworkSupermajorityHash(dCurrentPopularity);
+    std::string sMyNeuralHash = "";
     sMyNeuralHash = NN::GetNeuralHash();
-                if (!sMyNeuralHash.empty() && !sCurrentNeuralSupermajorityHash.empty() && sMyNeuralHash != sCurrentNeuralSupermajorityHash)
-                {
-                    bool bNodeOnline = RequestSupermajorityNeuralData();
-                    if (bNodeOnline) return false;  // Async call to another node will continue after the node responds.
-                }
-                std::string errors1;
-                LoadAdminMessages(false,errors1);
+    if (!sMyNeuralHash.empty() && !sCurrentNeuralSupermajorityHash.empty() && sMyNeuralHash != sCurrentNeuralSupermajorityHash)
+    {
+        bool bNodeOnline = RequestSupermajorityNeuralData();
+        if (bNodeOnline) return false;  // Async call to another node will continue after the node responds.
+    }
+    std::string errors1;
+    LoadAdminMessages(false,errors1);
 
     const int64_t iEndTime= (GetAdjustedTime()-CONSENSUS_LOOKBACK) - ( (GetAdjustedTime()-CONSENSUS_LOOKBACK) % BLOCK_GRANULARITY);
     const int64_t nLookback = 30 * 6 * 86400;
     const int64_t iStartTime = (iEndTime - nLookback) - ( (iEndTime - nLookback) % BLOCK_GRANULARITY);
     std::string cpiddata = GetListOf("beacon", iStartTime, iEndTime);
-		        std::string sWhitelist = GetListOf("project");
+    std::string sWhitelist = GetListOf("project");
     int64_t superblock_time = ReadCache("superblock", "magnitudes").timestamp;
     int64_t superblock_age = GetAdjustedTime() - superblock_time;
-<<<<<<< HEAD
-				LogPrintf(" list of cpids %s \n",cpiddata);
-                double popularity = 0;
-                std::string consensus_hash = GetNeuralNetworkSupermajorityHash(popularity);
-                std::string sAge = ToString(superblock_age);
-=======
     double popularity = 0;
     std::string consensus_hash = GetNeuralNetworkSupermajorityHash(popularity);
     std::string sAge = ToString(superblock_age);
->>>>>>> e2f1d5d9
     std::string sBlock = ReadCache("superblock", "block_number").value;
     std::string sTimestamp = TimestampToHRDate(superblock_time);
-                std::string data = "<WHITELIST>" + sWhitelist + "</WHITELIST><CPIDDATA>"
-                    + cpiddata + "</CPIDDATA><QUORUMDATA><AGE>" + sAge + "</AGE><HASH>" + consensus_hash + "</HASH><BLOCKNUMBER>" + sBlock + "</BLOCKNUMBER><TIMESTAMP>"
-                    + sTimestamp + "</TIMESTAMP><PRIMARYCPID>" + msPrimaryCPID + "</PRIMARYCPID></QUORUMDATA>";
+    std::string data = "<WHITELIST>" + sWhitelist + "</WHITELIST><CPIDDATA>"
+                       + cpiddata + "</CPIDDATA><QUORUMDATA><AGE>" + sAge + "</AGE><HASH>" + consensus_hash + "</HASH><BLOCKNUMBER>" + sBlock + "</BLOCKNUMBER><TIMESTAMP>"
+                       + sTimestamp + "</TIMESTAMP><PRIMARYCPID>" + msPrimaryCPID + "</PRIMARYCPID></QUORUMDATA>";
     NN::SetTestnetFlag(fTestNet);
     NN::SynchronizeDPOR(data);
-            return true;
+    return true;
 }
 
 double GetEstimatedNetworkWeight(unsigned int nPoSInterval)
@@ -430,10 +423,10 @@
             if (dDiff)
             {
                 dDiffSum += dDiff;
-            nStakesHandled++;
+                nStakesHandled++;
                 if (fDebug10) LogPrintf("GetAverageDifficulty debug: dDiff = %f", dDiff);
                 if (fDebug10) LogPrintf("GetAverageDifficulty debug: nStakesHandled = %u", nStakesHandled);
-        }
+            }
         }
 
         pindex = pindex->pprev;
@@ -3334,11 +3327,11 @@
 
                 }
 
-				if (bb.lastblockhash != pindex->pprev->GetBlockHash().GetHex())
-				{
-							std::string sNarr = "ConnectBlock[ResearchAge] : Historical DPOR Replay attack : lastblockhash != actual last block hash.";
-							LogPrintf("\n ******  %s ***** \n",sNarr);
-				}
+                if (bb.lastblockhash != pindex->pprev->GetBlockHash().GetHex())
+                {
+                            std::string sNarr = "ConnectBlock[ResearchAge] : Historical DPOR Replay attack : lastblockhash != actual last block hash.";
+                            LogPrintf("\n ******  %s ***** \n",sNarr);
+                }
 
                 if (IsResearchAgeEnabled(pindex->nHeight)
                     && (BlockNeedsChecked(nTime) || nVersion>=9))
@@ -5691,7 +5684,7 @@
                         }
                         else
                         {
-						    myCPID = pblockindex->GetCPID();
+                            myCPID = pblockindex->GetCPID();
                         }
                         if (cpid == myCPID && nCPIDTime==0 && IsResearcher(myCPID))
                         {
@@ -7104,14 +7097,14 @@
             }
             else if (neural_request=="explainmag")
             {
-                neural_response = NN::ExecuteDotNetStringFunction("ExplainMag",neural_request_id);
+            neural_response = NN::ExecuteDotNetStringFunction("ExplainMag",neural_request_id);
                 pfrom->PushMessage("expmag_nresp", neural_response);
-            }
+                }
             else if (neural_request=="quorum")
             {
-                // 7-12-2015 Resolve discrepencies in w nodes to speak to each other
-                NN::SetTestnetFlag(fTestNet);
-                pfrom->PushMessage("quorum_nresp", NN::GetNeuralContract());
+            // 7-12-2015 Resolve discrepencies in w nodes to speak to each other
+            NN::SetTestnetFlag(fTestNet);
+            pfrom->PushMessage("quorum_nresp", NN::GetNeuralContract());
             }
     }
     else if (strCommand == "ping")
