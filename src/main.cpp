// Copyright (c) 2009-2010 Satoshi Nakamoto
// Copyright (c) 2009-2012 The Bitcoin developers
// Distributed under the MIT/X11 software license, see the accompanying
// file COPYING or http://www.opensource.org/licenses/mit-license.php.

#include "alert.h"
#include "checkpoints.h"
#include "db.h"
#include "txdb.h"
#include "net.h"
#include "init.h"
#include "ui_interface.h"
#include "kernel.h"
#include "block.h"
#include "scrypt.h"
#include "global_objects_noui.hpp"
#include "util.h"
#include "cpid.h"
#include "bitcoinrpc.h"
#include "json/json_spirit_value.h"
#include "boinc.h"
#include "beacon.h"
#include "miner.h"
#include "neuralnet.h"
#include "grcrestarter.h"
#include "backup.h"
#include "appcache.h"

#include <boost/filesystem.hpp>
#include <boost/filesystem/fstream.hpp>
#include <boost/algorithm/string/replace.hpp>
#include <boost/algorithm/string/case_conv.hpp> // for to_lower()
#include <boost/algorithm/string/predicate.hpp> // for startswith() and endswith()
#include <boost/algorithm/string/join.hpp>
#include <boost/thread.hpp>
#include <boost/asio.hpp>
#include <boost/range/adaptor/reversed.hpp>
#include <openssl/md5.h>
#include <ctime>
#include <math.h>

extern std::string NodeAddress(CNode* pfrom);
extern std::string ConvertBinToHex(std::string a);
extern std::string ConvertHexToBin(std::string a);
extern bool WalletOutOfSync();
extern bool WriteKey(std::string sKey, std::string sValue);
bool AdvertiseBeacon(std::string &sOutPrivKey, std::string &sOutPubKey, std::string &sError, std::string &sMessage);
std::string SignBlockWithCPID(std::string sCPID, std::string sBlockHash);
extern void CleanInboundConnections(bool bClearAll);
extern bool PushGridcoinDiagnostics();
bool RequestSupermajorityNeuralData();
extern bool AskForOutstandingBlocks(uint256 hashStart);
extern bool CleanChain();
extern void ResetTimerMain(std::string timer_name);
extern bool TallyResearchAverages_retired(bool Forcefully);
extern bool TallyNetworkAverages_v9();
extern void IncrementCurrentNeuralNetworkSupermajority(std::string NeuralHash, std::string GRCAddress, double distance);
bool VerifyCPIDSignature(std::string sCPID, std::string sBlockHash, std::string sSignature);
extern MiningCPID GetInitializedMiningCPID(std::string name, std::map<std::string, MiningCPID>& vRef);
extern std::string getHardDriveSerial();
extern double ExtractMagnitudeFromExplainMagnitude();
extern void GridcoinServices();
extern double SnapToGrid(double d);
extern bool StrLessThanReferenceHash(std::string rh);
void BusyWaitForTally_retired();
extern bool TallyNetworkAverages_retired(bool Forcefully);
extern bool TallyNetworkAverages();
extern bool IsContract(CBlockIndex* pIndex);
std::string ExtractValue(std::string data, std::string delimiter, int pos);
extern MiningCPID GetBoincBlockByIndex(CBlockIndex* pblockindex);
json_spirit::Array MagnitudeReport(std::string cpid);
extern void AddCPIDBlockHash(const std::string& cpid, const uint256& blockhash);
void RemoveCPIDBlockHash(const std::string& cpid, const uint256& blockhash);
extern void ZeroOutResearcherTotals(std::string cpid);
extern StructCPID GetLifetimeCPID(const std::string& cpid, const std::string& sFrom);
extern std::string getCpuHash();
std::string TimestampToHRDate(double dtm);
bool CPIDAcidTest2(std::string bpk, std::string externalcpid);
extern bool BlockNeedsChecked(int64_t BlockTime);
extern void FixInvalidResearchTotals(std::vector<CBlockIndex*> vDisconnect, std::vector<CBlockIndex*> vConnect);
int64_t GetEarliestWalletTransaction();
extern void IncrementVersionCount(const std::string& Version);
double GetSuperblockAvgMag(std::string data,double& out_beacon_count,double& out_participant_count,double& out_avg,bool bIgnoreBeacons, int nHeight);
extern bool LoadAdminMessages(bool bFullTableScan,std::string& out_errors);
extern bool UnusualActivityReport();

extern std::string GetCurrentNeuralNetworkSupermajorityHash(double& out_popularity);

extern double CalculatedMagnitude2(std::string cpid, int64_t locktime,bool bUseLederstrumpf);

double DoubleFromAmount(int64_t amount);

extern bool UpdateNeuralNetworkQuorumData();
bool AsyncNeuralRequest(std::string command_name,std::string cpid,int NodeLimit);
extern bool FullSyncWithDPORNodes();

bool CheckMessageSignature(std::string sMessageAction, std::string sMessageType, std::string sMsg, std::string sSig,std::string opt_pubkey);
extern std::string strReplace(std::string& str, const std::string& oldStr, const std::string& newStr);
extern bool GetEarliestStakeTime(std::string grcaddress, std::string cpid);
extern double GetTotalBalance();
extern std::string PubKeyToAddress(const CScript& scriptPubKey);
extern void IncrementNeuralNetworkSupermajority(const std::string& NeuralHash, const std::string& GRCAddress, double distance, const CBlockIndex* pblockindex);

extern CBlockIndex* GetHistoricalMagnitude(std::string cpid);

extern double GetOutstandingAmountOwed(StructCPID &mag, std::string cpid, int64_t locktime, double& total_owed, double block_magnitude);

extern double GetOwedAmount(std::string cpid);
bool TallyMagnitudesInSuperblock();
extern std::string GetNeuralNetworkReport();
std::string GetCommandNonce(std::string command);
std::string DefaultBlockKey(int key_length);

extern std::string ToOfficialName(std::string proj);

extern double GRCMagnitudeUnit(int64_t locktime);
unsigned int nNodeLifespan;

using namespace std;
using namespace boost;

//
// Global state
//

CCriticalSection cs_setpwalletRegistered;
set<CWallet*> setpwalletRegistered;

CCriticalSection cs_main;

extern std::string NodeAddress(CNode* pfrom);

CTxMemPool mempool;
unsigned int WHITELISTED_PROJECTS = 0;
int64_t nLastPing = 0;
int64_t nLastAskedForBlocks = 0;
int64_t nBootup = 0;
int64_t nLastLoadAdminMessages = 0;
int64_t nLastGRCtallied = 0;
int64_t nLastCleaned = 0;


extern bool IsCPIDValidv3(std::string cpidv2, bool allow_investor);

std::string DefaultOrg();
std::string DefaultOrgKey(int key_length);

double MintLimiter(double PORDiff,int64_t RSA_WEIGHT,std::string cpid,int64_t locktime);
double GetLastPaymentTimeByCPID(std::string cpid);
extern double CoinToDouble(double surrogate);
int64_t GetRSAWeightByCPID(std::string cpid);
extern MiningCPID GetMiningCPID();
extern StructCPID GetStructCPID();

int64_t nLastBlockSolved = 0;  //Future timestamp
int64_t nLastBlockSubmitted = 0;
int64_t nLastCheckedForUpdate = 0;

///////////////////////MINOR VERSION////////////////////////////////
std::string msMasterProjectPublicKey  = "049ac003b3318d9fe28b2830f6a95a2624ce2a69fb0c0c7ac0b513efcc1e93a6a6e8eba84481155dd82f2f1104e0ff62c69d662b0094639b7106abc5d84f948c0a";
// The Private Key is revealed by design, for public messages only:
std::string msMasterMessagePrivateKey = "308201130201010420fbd45ffb02ff05a3322c0d77e1e7aea264866c24e81e5ab6a8e150666b4dc6d8a081a53081a2020101302c06072a8648ce3d0101022100fffffffffffffffffffffffffffffffffffffffffffffffffffffffefffffc2f300604010004010704410479be667ef9dcbbac55a06295ce870b07029bfcdb2dce28d959f2815b16f81798483ada7726a3c4655da4fbfc0e1108a8fd17b448a68554199c47d08ffb10d4b8022100fffffffffffffffffffffffffffffffebaaedce6af48a03bbfd25e8cd0364141020101a144034200044b2938fbc38071f24bede21e838a0758a52a0085f2e034e7f971df445436a252467f692ec9c5ba7e5eaa898ab99cbd9949496f7e3cafbf56304b1cc2e5bdf06e";
std::string msMasterMessagePublicKey  = "044b2938fbc38071f24bede21e838a0758a52a0085f2e034e7f971df445436a252467f692ec9c5ba7e5eaa898ab99cbd9949496f7e3cafbf56304b1cc2e5bdf06e";

std::string YesNo(bool bin);

int64_t GetMaximumBoincSubsidy(int64_t nTime);
extern double CalculatedMagnitude(int64_t locktime,bool bUseLederstrumpf);
extern int64_t GetCoinYearReward(int64_t nTime);

BlockMap mapBlockIndex;
set<pair<COutPoint, unsigned int> > setStakeSeen;

CBigNum bnProofOfWorkLimit(~uint256(0) >> 20); // "standard" scrypt target limit for proof of work, results with 0,000244140625 proof-of-work difficulty
CBigNum bnProofOfStakeLimit(~uint256(0) >> 20);
CBigNum bnProofOfStakeLimitV2(~uint256(0) >> 20);
CBigNum bnProofOfWorkLimitTestNet(~uint256(0) >> 16);

//Gridcoin Minimum Stake Age (16 Hours)
unsigned int nStakeMinAge = 16 * 60 * 60; // 16 hours
unsigned int nStakeMaxAge = -1; // unlimited
unsigned int nModifierInterval = 10 * 60; // time to elapse before new modifier is computed
bool bOPReturnEnabled = true;

// Gridcoin:
int nCoinbaseMaturity = 100;
CBlockIndex* pindexGenesisBlock = NULL;
int nBestHeight = -1;

uint256 nBestChainTrust = 0;
uint256 nBestInvalidTrust = 0;
uint256 hashBestChain = 0;
CBlockIndex* pindexBest = NULL;
int64_t nTimeBestReceived = 0;
CMedianFilter<int> cPeerBlockCounts(5, 0); // Amount of blocks that other nodes claim to have




map<uint256, CBlock*> mapOrphanBlocks;
multimap<uint256, CBlock*> mapOrphanBlocksByPrev;
set<pair<COutPoint, unsigned int> > setStakeSeenOrphan;

map<uint256, CTransaction> mapOrphanTransactions;
map<uint256, set<uint256> > mapOrphanTransactionsByPrev;

// Constant stuff for coinbase transactions we create:
CScript COINBASE_FLAGS;
const string strMessageMagic = "Gridcoin Signed Message:\n";

// Settings
int64_t nTransactionFee = MIN_TX_FEE;
int64_t nReserveBalance = 0;
int64_t nMinimumInputValue = 0;

std::map<std::string, double> mvNeuralNetworkHash;
std::map<std::string, double> mvCurrentNeuralNetworkHash;

std::map<std::string, double> mvNeuralVersion;

std::map<std::string, StructCPID> mvDPOR;
std::map<std::string, StructCPID> mvDPORCopy;

std::map<std::string, StructCPID> mvResearchAge;
std::map<std::string, HashSet> mvCPIDBlockHashes;

BlockFinder blockFinder;

// Gridcoin - Rob Halford

extern std::string RetrieveMd5(std::string s1);
extern std::string aes_complex_hash(uint256 scrypt_hash);

bool bNetAveragesLoaded = false;
bool bTallyStarted_retired      = false;
bool bForceUpdate = false;
bool bGlobalcomInitialized = false;
bool bStakeMinerOutOfSyncWithNetwork = false;
volatile bool bDoTally_retired = false;
volatile bool bTallyFinished_retired = true;
bool bGridcoinGUILoaded = false;

extern double LederstrumpfMagnitude2(double Magnitude, int64_t locktime);


extern void ThreadCPIDs();
extern void GetGlobalStatus();

extern bool ProjectIsValid(std::string project);

double GetNetworkAvgByProject(std::string projectname);
extern bool IsCPIDValid_Retired(std::string cpid, std::string ENCboincpubkey);
extern bool IsCPIDValidv2(MiningCPID& mc, int height);
extern std::string getfilecontents(std::string filename);
extern bool LessVerbose(int iMax1000);
extern MiningCPID GetNextProject(bool bForce);
extern void HarvestCPIDs(bool cleardata);

static boost::thread_group* cpidThreads = NULL;

///////////////////////////////
// Standard Boinc Projects ////
///////////////////////////////

//Global variables to display current mined project in various places:
std::string    msMiningProject;
std::string    msMiningCPID;
std::string    msPrimaryCPID;
double         mdPORNonce = 0;
double         mdLastPorNonce = 0;
double         mdMachineTimerLast = 0;
// Mining status variables
std::string    msHashBoinc;
std::string    msMiningErrors;
std::string    msPoll;
std::string    msMiningErrors5;
std::string    msMiningErrors6;
std::string    msMiningErrors7;
std::string    msMiningErrors8;
std::string    msAttachmentGuid;
std::string    msMiningErrorsIncluded;
std::string    msMiningErrorsExcluded;
std::string    msNeuralResponse;
std::string    msHDDSerial;
//When syncing, we grandfather block rejection rules up to this block, as rules became stricter over time and fields changed

int nGrandfather = 1034700;
int nNewIndex = 271625;
int nNewIndex2 = 364500;

int64_t nGenesisSupply = 340569880;

// Stats for Main Screen:
globalStatusType GlobalStatusStruct;

bool fColdBoot = true;
bool fEnforceCanonical = true;
bool fUseFastIndex = false;

// Gridcoin status    *************
MiningCPID GlobalCPUMiningCPID = GetMiningCPID();
int nBoincUtilization = 0;
std::string sRegVer;

std::map<std::string, StructCPID> mvCPIDs;        //Contains the project stats at the user level
std::map<std::string, StructCPID> mvCreditNode;   //Contains the verified stats at the user level
std::map<std::string, StructCPID> mvNetwork;      //Contains the project stats at the network level
std::map<std::string, StructCPID> mvNetworkCopy;      //Contains the project stats at the network level
std::map<std::string, StructCPID> mvCreditNodeCPID;        // Contains verified CPID Magnitudes;
std::map<std::string, StructCPID> mvMagnitudes; // Contains Magnitudes by CPID & Outstanding Payments Owed per CPID
std::map<std::string, StructCPID> mvMagnitudesCopy; // Contains Magnitudes by CPID & Outstanding Payments Owed per CPID

std::map<std::string, int> mvTimers; // Contains event timers that reset after max ms duration iterator is exceeded

// End of Gridcoin Global vars

//////////////////////////////////////////////////////////////////////////////
//
// dispatching functions
//
void ResetTimerMain(std::string timer_name)
{
    mvTimers[timer_name] = 0;
}


bool TimerMain(std::string timer_name, int max_ms)
{
    mvTimers[timer_name] = mvTimers[timer_name] + 1;
    if (mvTimers[timer_name] > max_ms)
    {
        mvTimers[timer_name]=0;
        return true;
    }
    return false;
}

bool UpdateNeuralNetworkQuorumData()
{
                if (!bGlobalcomInitialized) return false;
    int64_t superblock_time = ReadCache("superblock", "magnitudes").timestamp;
    int64_t superblock_age = GetAdjustedTime() - superblock_time;
                std::string myNeuralHash = "";
                double popularity = 0;
                std::string consensus_hash = GetNeuralNetworkSupermajorityHash(popularity);
                std::string sAge = ToString(superblock_age);
    std::string sBlock = ReadCache("superblock", "block_number").value;
    std::string sTimestamp = TimestampToHRDate(superblock_time);
                std::string data = "<QUORUMDATA><AGE>" + sAge + "</AGE><HASH>" + consensus_hash + "</HASH><BLOCKNUMBER>" + sBlock + "</BLOCKNUMBER><TIMESTAMP>"
                    + sTimestamp + "</TIMESTAMP><PRIMARYCPID>" + msPrimaryCPID + "</PRIMARYCPID></QUORUMDATA>";
                std::string testnet_flag = fTestNet ? "TESTNET" : "MAINNET";
    NN::SetTestnetFlag(fTestNet);
    NN::ExecuteDotNetStringFunction("SetQuorumData",data);
                return true;
}

bool PushGridcoinDiagnostics()
{
                if (!bGlobalcomInitialized) return false;
                std::string errors1 = "";
                LoadAdminMessages(false,errors1);
                std::string cpiddata = GetListOf("beacon");
                std::string sWhitelist = GetListOf("project");
    int64_t superblock_time = ReadCache("superblock", "magnitudes").timestamp;
    int64_t superblock_age = GetAdjustedTime() - superblock_time;
                double popularity = 0;
                std::string consensus_hash = GetNeuralNetworkSupermajorityHash(popularity);
                std::string sAge = ToString(superblock_age);
    std::string sBlock = ReadCache("superblock", "block_number").value;
    std::string sTimestamp = TimestampToHRDate(superblock_time);
                printf("Pushing diagnostic data...");
                double PORDiff = GetDifficulty(GetLastBlockIndex(pindexBest, true));
                std::string data = "<WHITELIST>" + sWhitelist + "</WHITELIST><CPIDDATA>"
                    + cpiddata + "</CPIDDATA><QUORUMDATA><AGE>" + sAge + "</AGE><HASH>" + consensus_hash + "</HASH><BLOCKNUMBER>" + sBlock + "</BLOCKNUMBER><TIMESTAMP>"
                       + sTimestamp + "</TIMESTAMP><PRIMARYCPID>" + msPrimaryCPID + "</PRIMARYCPID><LASTBLOCKAGE>" + ToString(PreviousBlockAge()) + "</LASTBLOCKAGE><DIFFICULTY>" + RoundToString(PORDiff,2) + "</DIFFICULTY></QUORUMDATA>";
    NN::SetTestnetFlag(fTestNet);
    Restarter::PushGridcoinDiagnosticData(data);
                return true;
}

bool FullSyncWithDPORNodes()
{
    if(!NN::IsEnabled())
        return false;
                // 3-30-2016 : First try to get the master database from another neural network node if these conditions occur:
                // The foreign node is fully synced.  The foreign nodes quorum hash matches the supermajority hash.  My hash != supermajority hash.
                double dCurrentPopularity = 0;
                std::string sCurrentNeuralSupermajorityHash = GetCurrentNeuralNetworkSupermajorityHash(dCurrentPopularity);
                std::string sMyNeuralHash = "";
    sMyNeuralHash = NN::GetNeuralHash();
                if (!sMyNeuralHash.empty() && !sCurrentNeuralSupermajorityHash.empty() && sMyNeuralHash != sCurrentNeuralSupermajorityHash)
                {
                    bool bNodeOnline = RequestSupermajorityNeuralData();
                    if (bNodeOnline) return false;  // Async call to another node will continue after the node responds.
                }
                std::string errors1;
                LoadAdminMessages(false,errors1);

    const int64_t iEndTime= (GetAdjustedTime()-CONSENSUS_LOOKBACK) - ( (GetAdjustedTime()-CONSENSUS_LOOKBACK) % BLOCK_GRANULARITY);
    const int64_t nLookback = 30 * 6 * 86400;
    const int64_t iStartTime = (iEndTime - nLookback) - ( (iEndTime - nLookback) % BLOCK_GRANULARITY);
    std::string cpiddata = GetListOf("beacon", iStartTime, iEndTime);
		        std::string sWhitelist = GetListOf("project");
    int64_t superblock_time = ReadCache("superblock", "magnitudes").timestamp;
    int64_t superblock_age = GetAdjustedTime() - superblock_time;
				printf(" list of cpids %s \r\n",cpiddata.c_str());
                double popularity = 0;
                std::string consensus_hash = GetNeuralNetworkSupermajorityHash(popularity);
                std::string sAge = ToString(superblock_age);
    std::string sBlock = ReadCache("superblock", "block_number").value;
    std::string sTimestamp = TimestampToHRDate(superblock_time);
                std::string data = "<WHITELIST>" + sWhitelist + "</WHITELIST><CPIDDATA>"
                    + cpiddata + "</CPIDDATA><QUORUMDATA><AGE>" + sAge + "</AGE><HASH>" + consensus_hash + "</HASH><BLOCKNUMBER>" + sBlock + "</BLOCKNUMBER><TIMESTAMP>"
                    + sTimestamp + "</TIMESTAMP><PRIMARYCPID>" + msPrimaryCPID + "</PRIMARYCPID></QUORUMDATA>";
    NN::SetTestnetFlag(fTestNet);
    NN::SynchronizeDPOR(data);
            return true;
}

double GetPoSKernelPS()
{
    int nPoSInterval = 72;
    double dStakeKernelsTriedAvg = 0;
    int nStakesHandled = 0, nStakesTime = 0;

    CBlockIndex* pindex = pindexBest;;
    CBlockIndex* pindexPrevStake = NULL;

    while (pindex && nStakesHandled < nPoSInterval)
    {
        if (pindex->IsProofOfStake())
        {
            dStakeKernelsTriedAvg += GetDifficulty(pindex) * 4294967296.0;
            nStakesTime += pindexPrevStake ? (pindexPrevStake->nTime - pindex->nTime) : 0;
            pindexPrevStake = pindex;
            nStakesHandled++;
        }

        pindex = pindex->pprev;
    }

    double result = 0;

    if (nStakesTime)
        result = dStakeKernelsTriedAvg / nStakesTime;

    if (IsProtocolV2(nBestHeight))
        result *= STAKE_TIMESTAMP_MASK + 1;

    return result/100;
}

void GetGlobalStatus()
{
    //Populate overview

    try
    {
        double boincmagnitude = CalculatedMagnitude(GetAdjustedTime(),false);
        uint64_t nWeight = 0;
        pwalletMain->GetStakeWeight(nWeight);
        nBoincUtilization = boincmagnitude; //Legacy Support for the about screen
        double weight = nWeight/COIN;
        double PORDiff = GetDifficulty(GetLastBlockIndex(pindexBest, true));
        std::string sWeight = RoundToString((double)weight,0);

        //9-6-2015 Add RSA fields to overview
        if ((double)weight > 100000000000000)
        {
            sWeight = sWeight.substr(0,13) + "E" + RoundToString((double)sWeight.length()-13,0);
        }

        LOCK(GlobalStatusStruct.lock);
        { LOCK(MinerStatus.lock);
        GlobalStatusStruct.blocks = ToString(nBestHeight);
        GlobalStatusStruct.difficulty = RoundToString(PORDiff,3);
        GlobalStatusStruct.netWeight = RoundToString(GetPoSKernelPS(),2);
        //todo: use the real weight from miner status (requires scaling)
        GlobalStatusStruct.coinWeight = sWeight;
        GlobalStatusStruct.magnitude = RoundToString(boincmagnitude,2);
        GlobalStatusStruct.project = msMiningProject;
        GlobalStatusStruct.cpid = GlobalCPUMiningCPID.cpid;
        GlobalStatusStruct.poll = msPoll;

        GlobalStatusStruct.status.clear();

        if(MinerStatus.WeightSum)
            GlobalStatusStruct.coinWeight = RoundToString(MinerStatus.WeightSum / 80.0,2);

        GlobalStatusStruct.errors.clear();
        std::string Alerts = GetWarnings("statusbar");
        if(!Alerts.empty())
            GlobalStatusStruct.errors += _("Alert: ") + Alerts + "; ";

        if (PORDiff < 0.1)
            GlobalStatusStruct.errors +=  _("Low difficulty!; ");

        if(!MinerStatus.ReasonNotStaking.empty())
            GlobalStatusStruct.errors +=  _("Miner: ") + MinerStatus.ReasonNotStaking;

        unsigned long stk_dropped = MinerStatus.KernelsFound - MinerStatus.AcceptedCnt;
        if(stk_dropped)
            GlobalStatusStruct.errors += "Rejected " + ToString(stk_dropped) + " stakes;";

        if(!msMiningErrors6.empty())
            GlobalStatusStruct.errors +=msMiningErrors6 + "; ";
        if(!msMiningErrors7.empty())
            GlobalStatusStruct.errors += msMiningErrors7 + "; ";
        if(!msMiningErrors8.empty())
            GlobalStatusStruct.errors += msMiningErrors8 + "; ";

        }
        return;
    }
    catch (std::exception& e)
    {
        msMiningErrors = _("Error obtaining status.");

        printf("Error obtaining status\r\n");
        return;
    }
}

bool Timer_Main(std::string timer_name, int max_ms)
{
    mvTimers[timer_name] = mvTimers[timer_name] + 1;
    if (mvTimers[timer_name] > max_ms)
    {
        mvTimers[timer_name]=0;
        return true;
    }
    return false;
}

void RegisterWallet(CWallet* pwalletIn)
{
    {
        LOCK(cs_setpwalletRegistered);
        setpwalletRegistered.insert(pwalletIn);
    }
}

void UnregisterWallet(CWallet* pwalletIn)
{
    {
        LOCK(cs_setpwalletRegistered);
        setpwalletRegistered.erase(pwalletIn);
    }
}


MiningCPID GetInitializedGlobalCPUMiningCPID(std::string cpid)
{

    MiningCPID mc = GetMiningCPID();
    mc.initialized = true;
    mc.cpid=cpid;
    mc.projectname = cpid;
    mc.cpidv2=cpid;
    mc.cpidhash = "";
    mc.email = cpid;
    mc.boincruntimepublickey = cpid;
    mc.rac=0;
    mc.encboincpublickey = "";
    mc.enccpid = "";
    mc.NetworkRAC = 0;
    mc.Magnitude = 0;
    mc.clientversion = "";
    mc.RSAWeight = GetRSAWeightByCPID(cpid);
    mc.LastPaymentTime = nLastBlockSolved;
    mc.diffbytes = 0;
    mc.lastblockhash = "0";
    // Reuse for debugging
    mc.Organization = GetArg("-org", "");
    return mc;
}


MiningCPID GetNextProject(bool bForce)
{



    if (GlobalCPUMiningCPID.projectname.length() > 3   &&  GlobalCPUMiningCPID.projectname != "INVESTOR"  && GlobalCPUMiningCPID.Magnitude > 1)
    {
                if (!Timer_Main("globalcpuminingcpid",10))
                {
                    //Prevent Thrashing
                    return GlobalCPUMiningCPID;
                }
    }


    std::string sBoincKey = GetArgument("boinckey","");
    if (!sBoincKey.empty())
    {
        if (fDebug3 && LessVerbose(50)) printf("Using cached boinckey for project %s\r\n",GlobalCPUMiningCPID.projectname.c_str());
                    msMiningProject = GlobalCPUMiningCPID.projectname;
                    msMiningCPID = GlobalCPUMiningCPID.cpid;
                    if (LessVerbose(5))
                        printf("BoincKey - Mining project %s     RAC(%f)\r\n",  GlobalCPUMiningCPID.projectname.c_str(), GlobalCPUMiningCPID.rac);
                    double ProjectRAC = GetNetworkAvgByProject(GlobalCPUMiningCPID.projectname);
                    GlobalCPUMiningCPID.NetworkRAC = ProjectRAC;
                    GlobalCPUMiningCPID.Magnitude = CalculatedMagnitude(GetAdjustedTime(),false);
                    if (fDebug3) printf("(boinckey) For CPID %s Verified Magnitude = %f",GlobalCPUMiningCPID.cpid.c_str(),GlobalCPUMiningCPID.Magnitude);
                    msMiningErrors = (msMiningCPID == "INVESTOR" || msPrimaryCPID=="INVESTOR" || msMiningCPID.empty()) ? _("Staking Interest") : _("Mining");
                    GlobalCPUMiningCPID.RSAWeight = GetRSAWeightByCPID(GlobalCPUMiningCPID.cpid);
                    GlobalCPUMiningCPID.LastPaymentTime = GetLastPaymentTimeByCPID(GlobalCPUMiningCPID.cpid);
                    return GlobalCPUMiningCPID;
    }

    
    msMiningProject = "";
    msMiningCPID = "";
    GlobalCPUMiningCPID = GetInitializedGlobalCPUMiningCPID("");

    std::string email = GetArgument("email", "NA");
    boost::to_lower(email);



    if (IsInitialBlockDownload() && !bForce)
    {
            if (LessVerbose(100))           printf("CPUMiner: Gridcoin is downloading blocks Or CPIDs are not yet loaded...");
            MilliSleep(1);
            return GlobalCPUMiningCPID;
    }

    try
    {

        if (mvCPIDs.size() < 1)
        {
            if (fDebug && LessVerbose(10)) printf("Gridcoin has no CPIDs...");
            //Let control reach the investor area
        }

        int iValidProjects=0;
        //Count valid projects:
        for(map<string,StructCPID>::iterator ii=mvCPIDs.begin(); ii!=mvCPIDs.end(); ++ii)
        {
                StructCPID structcpid = mvCPIDs[(*ii).first];
                if (        msPrimaryCPID == structcpid.cpid &&
                    structcpid.initialized && structcpid.Iscpidvalid)           iValidProjects++;
        }

        // Find next available CPU project:
        int iDistributedProject = 0;
        int iRow = 0;

        if (email=="" || email=="NA") iValidProjects = 0;  //Let control reach investor area


        if (iValidProjects > 0)
        {
        for (int i = 0; i <= 4;i++)
        {
            iRow=0;
            iDistributedProject = (rand() % iValidProjects)+1;

            for(map<string,StructCPID>::iterator ii=mvCPIDs.begin(); ii!=mvCPIDs.end(); ++ii)
            {
                StructCPID structcpid = mvCPIDs[(*ii).first];

                if (structcpid.initialized)
                {
                    if (msPrimaryCPID == structcpid.cpid &&
                        structcpid.Iscpidvalid && structcpid.projectname.length() > 1)
                    {
                            iRow++;
                            if (i==4 || iDistributedProject == iRow)
                            {
                                if (true)
                                {
                                    GlobalCPUMiningCPID.enccpid = structcpid.boincpublickey;
                                    bool checkcpid = IsCPIDValid_Retired(structcpid.cpid,GlobalCPUMiningCPID.enccpid);
                                    if (!checkcpid)
                                    {
                                        printf("CPID invalid %s  1.  ",structcpid.cpid.c_str());
                                        continue;
                                    }

                                    if (checkcpid)
                                    {

                                        GlobalCPUMiningCPID.email = email;

                                        if (LessVerbose(1) || fDebug || fDebug3) printf("Ready to CPU Mine project %s with CPID %s, RAC(%f) \r\n",
                                            structcpid.projectname.c_str(),structcpid.cpid.c_str(),
                                            structcpid.rac);
                                        //Required for project to be mined in a block:
                                        GlobalCPUMiningCPID.cpid=structcpid.cpid;
                                        GlobalCPUMiningCPID.projectname = structcpid.projectname;
                                        GlobalCPUMiningCPID.rac=structcpid.rac;
                                        GlobalCPUMiningCPID.encboincpublickey = structcpid.boincpublickey;
                                        GlobalCPUMiningCPID.encaes = structcpid.boincpublickey;


                                        GlobalCPUMiningCPID.boincruntimepublickey = structcpid.cpidhash;
                                        if(fDebug) printf("\r\n GNP: Setting bpk to %s\r\n",structcpid.cpidhash.c_str());

                                        uint256 pbh = 1;
                                        GlobalCPUMiningCPID.cpidv2 = ComputeCPIDv2(GlobalCPUMiningCPID.email,GlobalCPUMiningCPID.boincruntimepublickey, pbh);
                                        GlobalCPUMiningCPID.lastblockhash = "0";
                                        // Sign the block
                                        GlobalCPUMiningCPID.BoincPublicKey = GetBeaconPublicKey(structcpid.cpid, false);
                                        GlobalCPUMiningCPID.BoincSignature = SignBlockWithCPID(GlobalCPUMiningCPID.cpid,GlobalCPUMiningCPID.lastblockhash);
                                
                                        if (!IsCPIDValidv2(GlobalCPUMiningCPID,1))
                                        {
                                            printf("CPID INVALID (GetNextProject) %s, %s  ",GlobalCPUMiningCPID.cpid.c_str(),GlobalCPUMiningCPID.cpidv2.c_str());
                                            continue;
                                        }


                                        //Only used for global status:
                                        msMiningProject = structcpid.projectname;
                                        msMiningCPID = structcpid.cpid;

                                        double ProjectRAC = GetNetworkAvgByProject(GlobalCPUMiningCPID.projectname);
                                        GlobalCPUMiningCPID.NetworkRAC = ProjectRAC;
                                        GlobalCPUMiningCPID.Magnitude = CalculatedMagnitude(GetAdjustedTime(),false);
                                        if (fDebug && LessVerbose(2)) printf("For CPID %s Verified Magnitude = %f",GlobalCPUMiningCPID.cpid.c_str(),GlobalCPUMiningCPID.Magnitude);
                                        //Reserved for GRC Speech Synthesis
                                        msMiningErrors = (msMiningCPID == "INVESTOR" || !IsResearcher(msPrimaryCPID) || msMiningCPID.empty()) ? _("Staking Interest") : _("Boinc Mining");
                                        GlobalCPUMiningCPID.RSAWeight = GetRSAWeightByCPID(GlobalCPUMiningCPID.cpid);
                                        GlobalCPUMiningCPID.LastPaymentTime = GetLastPaymentTimeByCPID(GlobalCPUMiningCPID.cpid);
                                        return GlobalCPUMiningCPID;
                                    }
                                }
                            }

                    }

                }
            }

        }
        }

        msMiningErrors = (IsResearcher(msPrimaryCPID)) ? _("All BOINC projects exhausted.") : "";
        msMiningProject = "INVESTOR";
        msMiningCPID = "INVESTOR";
        GlobalCPUMiningCPID = GetInitializedGlobalCPUMiningCPID("INVESTOR");
        if (fDebug10) printf("-Investor mode-");

        }
        catch (std::exception& e)
        {
            msMiningErrors = _("Error obtaining next project.  Error 16172014.");

            printf("Error obtaining next project\r\n");
        }
        catch(...)
        {
            msMiningErrors = _("Error obtaining next project.  Error 06172014.");
            printf("Error obtaining next project 2.\r\n");
        }
        return GlobalCPUMiningCPID;

}



// check whether the passed transaction is from us
bool static IsFromMe(CTransaction& tx)
{
    for (auto const& pwallet : setpwalletRegistered)
        if (pwallet->IsFromMe(tx))
            return true;
    return false;
}

// get the wallet transaction with the given hash (if it exists)
bool static GetTransaction(const uint256& hashTx, CWalletTx& wtx)
{
    for (auto const& pwallet : setpwalletRegistered)
        if (pwallet->GetTransaction(hashTx,wtx))
            return true;
    return false;
}

// erases transaction with the given hash from all wallets
void static EraseFromWallets(uint256 hash)
{
    for (auto const& pwallet : setpwalletRegistered)
        pwallet->EraseFromWallet(hash);
}

// make sure all wallets know about the given transaction, in the given block
void SyncWithWallets(const CTransaction& tx, const CBlock* pblock, bool fUpdate, bool fConnect)
{
    if (!fConnect)
    {
        // ppcoin: wallets need to refund inputs when disconnecting coinstake
        if (tx.IsCoinStake())
        {
            for (auto const& pwallet : setpwalletRegistered)
                if (pwallet->IsFromMe(tx))
                    pwallet->DisableTransaction(tx);
        }
        return;
    }

    for (auto const& pwallet : setpwalletRegistered)
        pwallet->AddToWalletIfInvolvingMe(tx, pblock, fUpdate);
}

// notify wallets about a new best chain
void static SetBestChain(const CBlockLocator& loc)
{
    for (auto const& pwallet : setpwalletRegistered)
        pwallet->SetBestChain(loc);
}

// notify wallets about an updated transaction
void static UpdatedTransaction(const uint256& hashTx)
{
    for (auto const& pwallet : setpwalletRegistered)
        pwallet->UpdatedTransaction(hashTx);
}

// dump all wallets
void static PrintWallets(const CBlock& block)
{
    for (auto const& pwallet : setpwalletRegistered)
        pwallet->PrintWallet(block);
}

// notify wallets about an incoming inventory (for request counts)
void static Inventory(const uint256& hash)
{
    for (auto const& pwallet : setpwalletRegistered)
        pwallet->Inventory(hash);
}

// ask wallets to resend their transactions
void ResendWalletTransactions(bool fForce)
{
    for (auto const& pwallet : setpwalletRegistered)
        pwallet->ResendWalletTransactions(fForce);
}


double CoinToDouble(double surrogate)
{
    //Converts satoshis to a human double amount
    double coin = (double)surrogate/(double)COIN;
    return coin;
}

double GetTotalBalance()
{
    double total = 0;
    for (auto const& pwallet : setpwalletRegistered)
    {
        total = total + pwallet->GetBalance();
        total = total + pwallet->GetStake();
    }
    return total/COIN;
}
//////////////////////////////////////////////////////////////////////////////
//
// mapOrphanTransactions
//

bool AddOrphanTx(const CTransaction& tx)
{
    uint256 hash = tx.GetHash();
    if (mapOrphanTransactions.count(hash))
        return false;

    // Ignore big transactions, to avoid a
    // send-big-orphans memory exhaustion attack. If a peer has a legitimate
    // large transaction with a missing parent then we assume
    // it will rebroadcast it later, after the parent transaction(s)
    // have been mined or received.
    // 10,000 orphans, each of which is at most 5,000 bytes big is
    // at most 500 megabytes of orphans:

    size_t nSize = tx.GetSerializeSize(SER_NETWORK, CTransaction::CURRENT_VERSION);

    if (nSize > 5000)
    {
        printf("ignoring large orphan tx (size: %" PRIszu ", hash: %s)\n", nSize, hash.ToString().substr(0,10).c_str());
        return false;
    }

    mapOrphanTransactions[hash] = tx;
    for (auto const& txin : tx.vin)
        mapOrphanTransactionsByPrev[txin.prevout.hash].insert(hash);

    printf("stored orphan tx %s (mapsz %" PRIszu ")\n", hash.ToString().substr(0,10).c_str(),   mapOrphanTransactions.size());
    return true;
}

void static EraseOrphanTx(uint256 hash)
{
    if (!mapOrphanTransactions.count(hash))
        return;
    const CTransaction& tx = mapOrphanTransactions[hash];
    for (auto const& txin : tx.vin)
    {
        mapOrphanTransactionsByPrev[txin.prevout.hash].erase(hash);
        if (mapOrphanTransactionsByPrev[txin.prevout.hash].empty())
            mapOrphanTransactionsByPrev.erase(txin.prevout.hash);
    }
    mapOrphanTransactions.erase(hash);
}

unsigned int LimitOrphanTxSize(unsigned int nMaxOrphans)
{
    unsigned int nEvicted = 0;
    while (mapOrphanTransactions.size() > nMaxOrphans)
    {
        // Evict a random orphan:
        uint256 randomhash = GetRandHash();
        map<uint256, CTransaction>::iterator it = mapOrphanTransactions.lower_bound(randomhash);
        if (it == mapOrphanTransactions.end())
            it = mapOrphanTransactions.begin();
        EraseOrphanTx(it->first);
        ++nEvicted;
    }
    return nEvicted;
}



std::string DefaultWalletAddress()
{
    static std::string sDefaultWalletAddress;
    if (!sDefaultWalletAddress.empty())
        return sDefaultWalletAddress;
    
    try
    {
        //Gridcoin - Find the default public GRC address (since a user may have many receiving addresses):
        for (auto const& item : pwalletMain->mapAddressBook)
        {
            const CBitcoinAddress& address = item.first;
            const std::string& strName = item.second;
            bool fMine = IsMine(*pwalletMain, address.Get());
            if (fMine && strName == "Default") 
            {
                sDefaultWalletAddress=CBitcoinAddress(address).ToString();
                return sDefaultWalletAddress;
            }
        }
        
        //Cant Find        
        for (auto const& item : pwalletMain->mapAddressBook)
        {
            const CBitcoinAddress& address = item.first;
            //const std::string& strName = item.second;
            bool fMine = IsMine(*pwalletMain, address.Get());
            if (fMine)
            {
                sDefaultWalletAddress=CBitcoinAddress(address).ToString();
                return sDefaultWalletAddress;
            }
        }
    }
    catch (std::exception& e)
    {
        return "ERROR";
    }
    return "NA";
}






//////////////////////////////////////////////////////////////////////////////
//
// CTransaction and CTxIndex
//

bool CTransaction::ReadFromDisk(CTxDB& txdb, COutPoint prevout, CTxIndex& txindexRet)
{
    SetNull();
    if (!txdb.ReadTxIndex(prevout.hash, txindexRet))
        return false;
    if (!ReadFromDisk(txindexRet.pos))
        return false;
    if (prevout.n >= vout.size())
    {
        SetNull();
        return false;
    }
    return true;
}

bool CTransaction::ReadFromDisk(CTxDB& txdb, COutPoint prevout)
{
    CTxIndex txindex;
    return ReadFromDisk(txdb, prevout, txindex);
}

bool CTransaction::ReadFromDisk(COutPoint prevout)
{
    CTxDB txdb("r");
    CTxIndex txindex;
    return ReadFromDisk(txdb, prevout, txindex);
}





bool IsStandardTx(const CTransaction& tx)
{
    std::string reason = "";
    if (tx.nVersion > CTransaction::CURRENT_VERSION)
        return false;

    // Treat non-final transactions as non-standard to prevent a specific type
    // of double-spend attack, as well as DoS attacks. (if the transaction
    // can't be mined, the attacker isn't expending resources broadcasting it)
    // Basically we don't want to propagate transactions that can't included in
    // the next block.
    //
    // However, IsFinalTx() is confusing... Without arguments, it uses
    // chainActive.Height() to evaluate nLockTime; when a block is accepted, chainActive.Height()
    // is set to the value of nHeight in the block. However, when IsFinalTx()
    // is called within CBlock::AcceptBlock(), the height of the block *being*
    // evaluated is what is used. Thus if we want to know if a transaction can
    // be part of the *next* block, we need to call IsFinalTx() with one more
    // than chainActive.Height().
    //
    // Timestamps on the other hand don't get any special treatment, because we
    // can't know what timestamp the next block will have, and there aren't
    // timestamp applications where it matters.
    if (!IsFinalTx(tx, nBestHeight + 1)) {
        return false;
    }
    // nTime has different purpose from nLockTime but can be used in similar attacks
    if (tx.nTime > FutureDrift(GetAdjustedTime(), nBestHeight + 1)) {
        return false;
    }

    // Extremely large transactions with lots of inputs can cost the network
    // almost as much to process as they cost the sender in fees, because
    // computing signature hashes is O(ninputs*txsize). Limiting transactions
    // to MAX_STANDARD_TX_SIZE mitigates CPU exhaustion attacks.
    unsigned int sz = tx.GetSerializeSize(SER_NETWORK, CTransaction::CURRENT_VERSION);
    if (sz >= MAX_STANDARD_TX_SIZE)
        return false;

    for (auto const& txin : tx.vin)
    {

        // Biggest 'standard' txin is a 15-of-15 P2SH multisig with compressed
        // keys. (remember the 520 byte limit on redeemScript size) That works
        // out to a (15*(33+1))+3=513 byte redeemScript, 513+1+15*(73+1)=1624
        // bytes of scriptSig, which we round off to 1650 bytes for some minor
        // future-proofing. That's also enough to spend a 20-of-20
        // CHECKMULTISIG scriptPubKey, though such a scriptPubKey is not
        // considered standard)

        if (txin.scriptSig.size() > 1650)
            return false;
        if (!txin.scriptSig.IsPushOnly())
            return false;
        if (fEnforceCanonical && !txin.scriptSig.HasCanonicalPushes()) {
            return false;
        }
    }

    unsigned int nDataOut = 0;
    txnouttype whichType;
    for (auto const& txout : tx.vout) {
        if (!::IsStandard(txout.scriptPubKey, whichType))
            return false;
        if (whichType == TX_NULL_DATA)
            nDataOut++;
        if (txout.nValue == 0)
            return false;
        if (fEnforceCanonical && !txout.scriptPubKey.HasCanonicalPushes()) {
            return false;
        }
    }


    // not more than one data txout per non-data txout is permitted
    // only one data txout is permitted too
    if (nDataOut > 1 && nDataOut > tx.vout.size()/2)
    {
        reason = "multi-op-return";
        return false;
    }


    return true;
}

bool IsFinalTx(const CTransaction &tx, int nBlockHeight, int64_t nBlockTime)
{
    AssertLockHeld(cs_main);
    // Time based nLockTime implemented in 0.1.6
    if (tx.nLockTime == 0)
        return true;
    if (nBlockHeight == 0)
        nBlockHeight = nBestHeight;
    if (nBlockTime == 0)
        nBlockTime = GetAdjustedTime();
    if ((int64_t)tx.nLockTime < ((int64_t)tx.nLockTime < LOCKTIME_THRESHOLD ? (int64_t)nBlockHeight : nBlockTime))
        return true;
    for (auto const& txin : tx.vin)
        if (!txin.IsFinal())
            return false;
    return true;
}

//
// Check transaction inputs, and make sure any
// pay-to-script-hash transactions are evaluating IsStandard scripts
//
// Why bother? To avoid denial-of-service attacks; an attacker
// can submit a standard HASH... OP_EQUAL transaction,
// which will get accepted into blocks. The redemption
// script can be anything; an attacker could use a very
// expensive-to-check-upon-redemption script like:
//   DUP CHECKSIG DROP ... repeated 100 times... OP_1
//
bool CTransaction::AreInputsStandard(const MapPrevTx& mapInputs) const
{
    if (IsCoinBase())
        return true; // Coinbases don't use vin normally

    for (unsigned int i = 0; i < vin.size(); i++)
    {
        const CTxOut& prev = GetOutputFor(vin[i], mapInputs);

        vector<vector<unsigned char> > vSolutions;
        txnouttype whichType;
        // get the scriptPubKey corresponding to this input:
        const CScript& prevScript = prev.scriptPubKey;
        if (!Solver(prevScript, whichType, vSolutions))
            return false;
        int nArgsExpected = ScriptSigArgsExpected(whichType, vSolutions);
        if (nArgsExpected < 0)
            return false;

        // Transactions with extra stuff in their scriptSigs are
        // non-standard. Note that this EvalScript() call will
        // be quick, because if there are any operations
        // beside "push data" in the scriptSig the
        // IsStandard() call returns false
        vector<vector<unsigned char> > stack;
        if (!EvalScript(stack, vin[i].scriptSig, *this, i, 0))            return false;

        if (whichType == TX_SCRIPTHASH)
        {
            if (stack.empty())
                return false;
            CScript subscript(stack.back().begin(), stack.back().end());
            vector<vector<unsigned char> > vSolutions2;
            txnouttype whichType2;
            if (!Solver(subscript, whichType2, vSolutions2))
                return false;
            if (whichType2 == TX_SCRIPTHASH)
                return false;

            int tmpExpected;
            tmpExpected = ScriptSigArgsExpected(whichType2, vSolutions2);
            if (tmpExpected < 0)
                return false;
            nArgsExpected += tmpExpected;
        }

        if (stack.size() != (unsigned int)nArgsExpected)
            return false;
    }

    return true;
}

unsigned int CTransaction::GetLegacySigOpCount() const
{
    unsigned int nSigOps = 0;
    for (auto const& txin : vin)
    {
        nSigOps += txin.scriptSig.GetSigOpCount(false);
    }
    for (auto const& txout : vout)
    {
        nSigOps += txout.scriptPubKey.GetSigOpCount(false);
    }
    return nSigOps;
}


int CMerkleTx::SetMerkleBranch(const CBlock* pblock)
{
    AssertLockHeld(cs_main);

    CBlock blockTmp;
    if (pblock == NULL)
    {
        // Load the block this tx is in
        CTxIndex txindex;
        if (!CTxDB("r").ReadTxIndex(GetHash(), txindex))
            return 0;
        if (!blockTmp.ReadFromDisk(txindex.pos.nFile, txindex.pos.nBlockPos))
            return 0;
        pblock = &blockTmp;
    }

    // Update the tx's hashBlock
    hashBlock = pblock->GetHash();

    // Locate the transaction
    for (nIndex = 0; nIndex < (int)pblock->vtx.size(); nIndex++)
        if (pblock->vtx[nIndex] == *(CTransaction*)this)
            break;
    if (nIndex == (int)pblock->vtx.size())
    {
        vMerkleBranch.clear();
        nIndex = -1;
        printf("ERROR: SetMerkleBranch() : couldn't find tx in block\n");
        return 0;
    }

    // Fill in merkle branch
    vMerkleBranch = pblock->GetMerkleBranch(nIndex);

    // Is the tx in a block that's in the main chain
    BlockMap::iterator mi = mapBlockIndex.find(hashBlock);
    if (mi == mapBlockIndex.end())
        return 0;
    CBlockIndex* pindex = (*mi).second;
    if (!pindex || !pindex->IsInMainChain())
        return 0;

    return pindexBest->nHeight - pindex->nHeight + 1;
}




bool CTransaction::CheckTransaction() const
{
    // Basic checks that don't depend on any context
    if (vin.empty())
        return DoS(10, error("CTransaction::CheckTransaction() : vin empty"));
    if (vout.empty())
        return DoS(10, error("CTransaction::CheckTransaction() : vout empty"));
    // Size limits
    if (::GetSerializeSize(*this, SER_NETWORK, PROTOCOL_VERSION) > MAX_BLOCK_SIZE)
        return DoS(100, error("CTransaction::CheckTransaction() : size limits failed"));

    // Check for negative or overflow output values
    int64_t nValueOut = 0;
    for (unsigned int i = 0; i < vout.size(); i++)
    {
        const CTxOut& txout = vout[i];
        if (txout.IsEmpty() && !IsCoinBase() && !IsCoinStake())
            return DoS(100, error("CTransaction::CheckTransaction() : txout empty for user transaction"));
        if (txout.nValue < 0)
            return DoS(100, error("CTransaction::CheckTransaction() : txout.nValue negative"));
        if (txout.nValue > MAX_MONEY)
            return DoS(100, error("CTransaction::CheckTransaction() : txout.nValue too high"));
        nValueOut += txout.nValue;
        if (!MoneyRange(nValueOut))
            return DoS(100, error("CTransaction::CheckTransaction() : txout total out of range"));
    }
    // Check for duplicate inputs
    set<COutPoint> vInOutPoints;
    for (auto const& txin : vin)
    {
        if (vInOutPoints.count(txin.prevout))
            return false;
        vInOutPoints.insert(txin.prevout);
    }

    if (IsCoinBase())
    {
        if (vin[0].scriptSig.size() < 2 || vin[0].scriptSig.size() > 100)
            return DoS(100, error("CTransaction::CheckTransaction() : coinbase script size is invalid"));
    }
    else
    {
        for (auto const& txin : vin)
            if (txin.prevout.IsNull())
                return DoS(10, error("CTransaction::CheckTransaction() : prevout is null"));
    }
    return true;
}

int64_t CTransaction::GetMinFee(unsigned int nBlockSize, enum GetMinFee_mode mode, unsigned int nBytes) const
{
    // Base fee is either MIN_TX_FEE or MIN_RELAY_TX_FEE
    int64_t nBaseFee = (mode == GMF_RELAY) ? MIN_RELAY_TX_FEE : MIN_TX_FEE;

    unsigned int nNewBlockSize = nBlockSize + nBytes;
    int64_t nMinFee = (1 + (int64_t)nBytes / 1000) * nBaseFee;

    // To limit dust spam, require MIN_TX_FEE/MIN_RELAY_TX_FEE if any output is less than 0.01
    if (nMinFee < nBaseFee)
    {
        for (auto const& txout : vout)
            if (txout.nValue < CENT)
                nMinFee = nBaseFee;
    }

    // Raise the price as the block approaches full
    if (nBlockSize != 1 && nNewBlockSize >= MAX_BLOCK_SIZE_GEN/2)
    {
        if (nNewBlockSize >= MAX_BLOCK_SIZE_GEN)
            return MAX_MONEY;
        nMinFee *= MAX_BLOCK_SIZE_GEN / (MAX_BLOCK_SIZE_GEN - nNewBlockSize);
    }

    if (!MoneyRange(nMinFee))
        nMinFee = MAX_MONEY;
    return nMinFee;
}


bool AcceptToMemoryPool(CTxMemPool& pool, CTransaction &tx, bool* pfMissingInputs)
{
    AssertLockHeld(cs_main);
    if (pfMissingInputs)
        *pfMissingInputs = false;

    if (!tx.CheckTransaction())
        return error("AcceptToMemoryPool : CheckTransaction failed");

    // Verify beacon contract in tx if found
    if (!VerifyBeaconContractTx(tx))
        return tx.DoS(25, error("AcceptToMemoryPool : bad beacon contract in tx %s; rejected", tx.GetHash().ToString().c_str()));

    // Coinbase is only valid in a block, not as a loose transaction
    if (tx.IsCoinBase())
        return tx.DoS(100, error("AcceptToMemoryPool : coinbase as individual tx"));

    // ppcoin: coinstake is also only valid in a block, not as a loose transaction
    if (tx.IsCoinStake())
        return tx.DoS(100, error("AcceptToMemoryPool : coinstake as individual tx"));

    // Rather not work on nonstandard transactions (unless -testnet)
    if (!fTestNet && !IsStandardTx(tx))
        return error("AcceptToMemoryPool : nonstandard transaction type");

    // is it already in the memory pool?
    uint256 hash = tx.GetHash();
    if (pool.exists(hash))
        return false;

    // Check for conflicts with in-memory transactions
    CTransaction* ptxOld = NULL;
    {
        LOCK(pool.cs); // protect pool.mapNextTx
        for (unsigned int i = 0; i < tx.vin.size(); i++)
        {
            COutPoint outpoint = tx.vin[i].prevout;
            if (pool.mapNextTx.count(outpoint))
            {
                // Disable replacement feature for now
                return false;

                // Allow replacing with a newer version of the same transaction
                if (i != 0)
                    return false;
                ptxOld = pool.mapNextTx[outpoint].ptx;
                if (IsFinalTx(*ptxOld))
                    return false;
                if (!tx.IsNewerThan(*ptxOld))
                    return false;
                for (unsigned int i = 0; i < tx.vin.size(); i++)
                {
                    COutPoint outpoint = tx.vin[i].prevout;
                    if (!pool.mapNextTx.count(outpoint) || pool.mapNextTx[outpoint].ptx != ptxOld)
                        return false;
                }
                break;
            }
        }
    }

    {
        CTxDB txdb("r");

        // do we already have it?
        if (txdb.ContainsTx(hash))
            return false;

        MapPrevTx mapInputs;
        map<uint256, CTxIndex> mapUnused;
        bool fInvalid = false;
        if (!tx.FetchInputs(txdb, mapUnused, false, false, mapInputs, fInvalid))
        {
            if (fInvalid)
                return error("AcceptToMemoryPool : FetchInputs found invalid tx %s", hash.ToString().substr(0,10).c_str());
            if (pfMissingInputs)
                *pfMissingInputs = true;
            return false;
        }

        // Check for non-standard pay-to-script-hash in inputs
        if (!tx.AreInputsStandard(mapInputs) && !fTestNet)
            return error("AcceptToMemoryPool : nonstandard transaction input");

        // Note: if you modify this code to accept non-standard transactions, then
        // you should add code here to check that the transaction does a
        // reasonable number of ECDSA signature verifications.

        int64_t nFees = tx.GetValueIn(mapInputs)-tx.GetValueOut();
        unsigned int nSize = ::GetSerializeSize(tx, SER_NETWORK, PROTOCOL_VERSION);

        // Don't accept it if it can't get into a block
        int64_t txMinFee = tx.GetMinFee(1000, GMF_RELAY, nSize);
        if (nFees < txMinFee)
            return error("AcceptToMemoryPool : not enough fees %s, %" PRId64 " < %" PRId64,
                         hash.ToString().c_str(),
                         nFees, txMinFee);

        // Continuously rate-limit free transactions
        // This mitigates 'penny-flooding' -- sending thousands of free transactions just to
        // be annoying or make others' transactions take longer to confirm.
        if (nFees < MIN_RELAY_TX_FEE)
        {
            static CCriticalSection cs;
            static double dFreeCount;
            static int64_t nLastTime;
            int64_t nNow =  GetAdjustedTime();

            {
                LOCK(pool.cs);
                // Use an exponentially decaying ~10-minute window:
                dFreeCount *= pow(1.0 - 1.0/600.0, (double)(nNow - nLastTime));
                nLastTime = nNow;
                // -limitfreerelay unit is thousand-bytes-per-minute
                // At default rate it would take over a month to fill 1GB
                if (dFreeCount > GetArg("-limitfreerelay", 15)*10*1000 && !IsFromMe(tx))
                    return error("AcceptToMemoryPool : free transaction rejected by rate limiter");
                if (fDebug)
                    printf("Rate limit dFreeCount: %g => %g\n", dFreeCount, dFreeCount+nSize);
                dFreeCount += nSize;
            }
        }

        // Check against previous transactions
        // This is done last to help prevent CPU exhaustion denial-of-service attacks.
        if (!tx.ConnectInputs(txdb, mapInputs, mapUnused, CDiskTxPos(1,1,1), pindexBest, false, false))
        {
            // If this happens repeatedly, purge peers
            if (TimerMain("AcceptToMemoryPool", 20))
            {
                printf("\r\nAcceptToMemoryPool::CleaningInboundConnections\r\n");
                CleanInboundConnections(true);
            }   
            if (fDebug || true)
            {
                return error("AcceptToMemoryPool : Unable to Connect Inputs %s", hash.ToString().c_str());
            }
            else
            {
                return false;
            }
        }
    }

    // Store transaction in memory
    {
        LOCK(pool.cs);
        if (ptxOld)
        {
            printf("AcceptToMemoryPool : replacing tx %s with new version\n", ptxOld->GetHash().ToString().c_str());
            pool.remove(*ptxOld);
        }
        pool.addUnchecked(hash, tx);
    }

    ///// are we sure this is ok when loading transactions or restoring block txes
    // If updated, erase old tx from wallet
    if (ptxOld)
        EraseFromWallets(ptxOld->GetHash());
    if (fDebug)     printf("AcceptToMemoryPool : accepted %s (poolsz %" PRIszu ")\n",           hash.ToString().c_str(),           pool.mapTx.size());
    return true;
}

bool CTxMemPool::addUnchecked(const uint256& hash, CTransaction &tx)
{
    // Add to memory pool without checking anything.  Don't call this directly,
    // call AcceptToMemoryPool to properly check the transaction first.
    {
        mapTx[hash] = tx;
        for (unsigned int i = 0; i < tx.vin.size(); i++)
            mapNextTx[tx.vin[i].prevout] = CInPoint(&mapTx[hash], i);
    }
    return true;
}


bool CTxMemPool::remove(const CTransaction &tx, bool fRecursive)
{
    // Remove transaction from memory pool
    {
        LOCK(cs);
        uint256 hash = tx.GetHash();
        if (mapTx.count(hash))
        {
            if (fRecursive) {
                for (unsigned int i = 0; i < tx.vout.size(); i++) {
                    std::map<COutPoint, CInPoint>::iterator it = mapNextTx.find(COutPoint(hash, i));
                    if (it != mapNextTx.end())
                        remove(*it->second.ptx, true);
                }
            }
            for (auto const& txin : tx.vin)
                mapNextTx.erase(txin.prevout);
            mapTx.erase(hash);
        }
    }
    return true;
}

bool CTxMemPool::removeConflicts(const CTransaction &tx)
{
    // Remove transactions which depend on inputs of tx, recursively
    LOCK(cs);
    for (auto const &txin : tx.vin)
    {
        std::map<COutPoint, CInPoint>::iterator it = mapNextTx.find(txin.prevout);
        if (it != mapNextTx.end()) {
            const CTransaction &txConflict = *it->second.ptx;
            if (txConflict != tx)
                remove(txConflict, true);
        }
    }
    return true;
}

void CTxMemPool::clear()
{
    LOCK(cs);
    mapTx.clear();
    mapNextTx.clear();
}

void CTxMemPool::queryHashes(std::vector<uint256>& vtxid)
{
    vtxid.clear();

    LOCK(cs);
    vtxid.reserve(mapTx.size());
    for (map<uint256, CTransaction>::iterator mi = mapTx.begin(); mi != mapTx.end(); ++mi)
        vtxid.push_back((*mi).first);
}




int CMerkleTx::GetDepthInMainChainINTERNAL(CBlockIndex* &pindexRet) const
{
    if (hashBlock == 0 || nIndex == -1)
        return 0;
    AssertLockHeld(cs_main);

    // Find the block it claims to be in
    BlockMap::iterator mi = mapBlockIndex.find(hashBlock);
    if (mi == mapBlockIndex.end())
        return 0;
    CBlockIndex* pindex = (*mi).second;
    if (!pindex || !pindex->IsInMainChain())
        return 0;

    // Make sure the merkle branch connects to this block
    if (!fMerkleVerified)
    {
        if (CBlock::CheckMerkleBranch(GetHash(), vMerkleBranch, nIndex) != pindex->hashMerkleRoot)
            return 0;
        fMerkleVerified = true;
    }

    pindexRet = pindex;
    return pindexBest->nHeight - pindex->nHeight + 1;
}

int CMerkleTx::GetDepthInMainChain(CBlockIndex* &pindexRet) const
{
    AssertLockHeld(cs_main);
    int nResult = GetDepthInMainChainINTERNAL(pindexRet);
    if (nResult == 0 && !mempool.exists(GetHash()))
        return -1; // Not in chain, not in mempool

    return nResult;
}

int CMerkleTx::GetBlocksToMaturity() const
{
    if (!(IsCoinBase() || IsCoinStake()))
        return 0;
    return max(0, (nCoinbaseMaturity+10) - GetDepthInMainChain());
}


bool CMerkleTx::AcceptToMemoryPool()
{
    return ::AcceptToMemoryPool(mempool, *this, NULL);
}



bool CWalletTx::AcceptWalletTransaction(CTxDB& txdb)
{

    {
        // Add previous supporting transactions first
        for (auto tx : vtxPrev)
        {
            if (!(tx.IsCoinBase() || tx.IsCoinStake()))
            {
                uint256 hash = tx.GetHash();
                if (!mempool.exists(hash) && !txdb.ContainsTx(hash))
                    tx.AcceptToMemoryPool();
            }
        }
        return AcceptToMemoryPool();
    }
    return false;
}

bool CWalletTx::AcceptWalletTransaction()
{
    CTxDB txdb("r");
    return AcceptWalletTransaction(txdb);
}

int CTxIndex::GetDepthInMainChain() const
{
    // Read block header
    CBlock block;
    if (!block.ReadFromDisk(pos.nFile, pos.nBlockPos, false))
        return 0;
    // Find the block in the index
    BlockMap::iterator mi = mapBlockIndex.find(block.GetHash());
    if (mi == mapBlockIndex.end())
        return 0;
    CBlockIndex* pindex = (*mi).second;
    if (!pindex || !pindex->IsInMainChain())
        return 0;
    return 1 + nBestHeight - pindex->nHeight;
}

// Return transaction in tx, and if it was found inside a block, its hash is placed in hashBlock
bool GetTransaction(const uint256 &hash, CTransaction &tx, uint256 &hashBlock)
{
    {
        LOCK(cs_main);
        {
            if (mempool.lookup(hash, tx))
            {
                return true;
            }
        }
        CTxDB txdb("r");
        CTxIndex txindex;
        if (tx.ReadFromDisk(txdb, COutPoint(hash, 0), txindex))
        {
            CBlock block;
            if (block.ReadFromDisk(txindex.pos.nFile, txindex.pos.nBlockPos, false))
                hashBlock = block.GetHash();
            return true;
        }
    }
    return false;
}






//////////////////////////////////////////////////////////////////////////////
//
// CBlock and CBlockIndex
//
bool CBlock::ReadFromDisk(const CBlockIndex* pindex, bool fReadTransactions)
{
    if (!fReadTransactions)
    {
        *this = pindex->GetBlockHeader();
        return true;
    }
    if (!ReadFromDisk(pindex->nFile, pindex->nBlockPos, fReadTransactions))
        return false;
    if (GetHash() != pindex->GetBlockHash())
        return error("CBlock::ReadFromDisk() : GetHash() doesn't match index");
    return true;
}

uint256 static GetOrphanRoot(const CBlock* pblock)
{
    // Work back to the first block in the orphan chain
    while (mapOrphanBlocks.count(pblock->hashPrevBlock))
        pblock = mapOrphanBlocks[pblock->hashPrevBlock];
    return pblock->GetHash();
}

// ppcoin: find block wanted by given orphan block
uint256 WantedByOrphan(const CBlock* pblockOrphan)
{
    // Work back to the first block in the orphan chain
    while (mapOrphanBlocks.count(pblockOrphan->hashPrevBlock))
        pblockOrphan = mapOrphanBlocks[pblockOrphan->hashPrevBlock];
    return pblockOrphan->hashPrevBlock;
}


static CBigNum GetProofOfStakeLimit(int nHeight)
{
    if (IsProtocolV2(nHeight))
        return bnProofOfStakeLimitV2;
    else
        return bnProofOfStakeLimit;
}


double CalculatedMagnitude(int64_t locktime,bool bUseLederstrumpf)
{
    // Get neural network magnitude:
    std::string cpid = "";
    if (GlobalCPUMiningCPID.initialized && !GlobalCPUMiningCPID.cpid.empty()) cpid = GlobalCPUMiningCPID.cpid;
    StructCPID stDPOR = GetInitializedStructCPID2(cpid,mvDPOR);
    return bUseLederstrumpf ? LederstrumpfMagnitude2(stDPOR.Magnitude,locktime) : stDPOR.Magnitude;
}

double CalculatedMagnitude2(std::string cpid, int64_t locktime,bool bUseLederstrumpf)
{
    // Get neural network magnitude:
    StructCPID stDPOR = GetInitializedStructCPID2(cpid,mvDPOR);
    return bUseLederstrumpf ? LederstrumpfMagnitude2(stDPOR.Magnitude,locktime) : stDPOR.Magnitude;
}



// miner's coin base reward
int64_t GetProofOfWorkReward(int64_t nFees, int64_t locktime, int64_t height)
{
    //NOTE: THIS REWARD IS ONLY USED IN THE POW PHASE (Block < 8000):
    int64_t nSubsidy = CalculatedMagnitude(locktime,true) * COIN;
    if (fDebug && GetBoolArg("-printcreation"))
        printf("GetProofOfWorkReward() : create=%s nSubsidy=%" PRId64 "\n", FormatMoney(nSubsidy).c_str(), nSubsidy);
    if (nSubsidy < (30*COIN)) nSubsidy=30*COIN;
    //Gridcoin Foundation Block:
    if (height==10)
    {
        nSubsidy = nGenesisSupply * COIN;
    }
    if (fTestNet) nSubsidy += 1000*COIN;

    return nSubsidy + nFees;
}


int64_t GetProofOfWorkMaxReward(int64_t nFees, int64_t locktime, int64_t height)
{
    int64_t nSubsidy = (GetMaximumBoincSubsidy(locktime)+1) * COIN;
    if (height==10)
    {
        //R.Halford: 10-11-2014: Gridcoin Foundation Block:
        //Note: Gridcoin Classic emitted these coins.  So we had to add them to block 10.  The coins were burned then given back to the owners that mined them in classic (as research coins).
        nSubsidy = nGenesisSupply * COIN;
    }

    if (fTestNet) nSubsidy += 1000*COIN;
    return nSubsidy + nFees;
}

//Survey Results: Start inflation rate: 9%, end=1%, 30 day steps, 9 steps, mag multiplier start: 2, mag end .3, 9 steps
int64_t GetMaximumBoincSubsidy(int64_t nTime)
{
    // Gridcoin Global Daily Maximum Researcher Subsidy Schedule
    int MaxSubsidy = 500;
    if (nTime >= 1410393600 && nTime <= 1417305600) MaxSubsidy =    500; // between inception  and 11-30-2014
    if (nTime >= 1417305600 && nTime <= 1419897600) MaxSubsidy =    400; // between 11-30-2014 and 12-30-2014
    if (nTime >= 1419897600 && nTime <= 1422576000) MaxSubsidy =    400; // between 12-30-2014 and 01-30-2015
    if (nTime >= 1422576000 && nTime <= 1425254400) MaxSubsidy =    300; // between 01-30-2015 and 02-28-2015
    if (nTime >= 1425254400 && nTime <= 1427673600) MaxSubsidy =    250; // between 02-28-2015 and 03-30-2015
    if (nTime >= 1427673600 && nTime <= 1430352000) MaxSubsidy =    200; // between 03-30-2015 and 04-30-2015
    if (nTime >= 1430352000 && nTime <= 1438310876) MaxSubsidy =    150; // between 05-01-2015 and 07-31-2015
    if (nTime >= 1438310876 && nTime <= 1445309276) MaxSubsidy =    100; // between 08-01-2015 and 10-20-2015
    if (nTime >= 1445309276 && nTime <= 1447977700) MaxSubsidy =     75; // between 10-20-2015 and 11-20-2015
    if (nTime > 1447977700)                         MaxSubsidy =     50; // from  11-20-2015 forever
    return MaxSubsidy+.5;  //The .5 allows for fractional amounts after the 4th decimal place (used to store the POR indicator)
}

int64_t GetCoinYearReward(int64_t nTime)
{
    // Gridcoin Global Interest Rate Schedule
    int64_t INTEREST = 9;
    if (nTime >= 1410393600 && nTime <= 1417305600) INTEREST =   9 * CENT; // 09% between inception  and 11-30-2014
    if (nTime >= 1417305600 && nTime <= 1419897600) INTEREST =   8 * CENT; // 08% between 11-30-2014 and 12-30-2014
    if (nTime >= 1419897600 && nTime <= 1422576000) INTEREST =   8 * CENT; // 08% between 12-30-2014 and 01-30-2015
    if (nTime >= 1422576000 && nTime <= 1425254400) INTEREST =   7 * CENT; // 07% between 01-30-2015 and 02-30-2015
    if (nTime >= 1425254400 && nTime <= 1427673600) INTEREST =   6 * CENT; // 06% between 02-30-2015 and 03-30-2015
    if (nTime >= 1427673600 && nTime <= 1430352000) INTEREST =   5 * CENT; // 05% between 03-30-2015 and 04-30-2015
    if (nTime >= 1430352000 && nTime <= 1438310876) INTEREST =   4 * CENT; // 04% between 05-01-2015 and 07-31-2015
    if (nTime >= 1438310876 && nTime <= 1447977700) INTEREST =   3 * CENT; // 03% between 08-01-2015 and 11-20-2015
    if (nTime > 1447977700)                         INTEREST = 1.5 * CENT; //1.5% from 11-21-2015 forever
    return INTEREST;
}

double GetMagnitudeMultiplier(int64_t nTime)
{
    // Gridcoin Global Resarch Subsidy Multiplier Schedule
    double magnitude_multiplier = 2;
    if (nTime >= 1410393600 && nTime <= 1417305600) magnitude_multiplier =    2;  // between inception and 11-30-2014
    if (nTime >= 1417305600 && nTime <= 1419897600) magnitude_multiplier =  1.5;  // between 11-30-2014 and 12-30-2014
    if (nTime >= 1419897600 && nTime <= 1422576000) magnitude_multiplier =  1.5;  // between 12-30-2014 and 01-30-2015
    if (nTime >= 1422576000 && nTime <= 1425254400) magnitude_multiplier =    1;  // between 01-30-2015 and 02-30-2015
    if (nTime >= 1425254400 && nTime <= 1427673600) magnitude_multiplier =   .9;  // between 02-30-2015 and 03-30-2015
    if (nTime >= 1427673600 && nTime <= 1430352000) magnitude_multiplier =   .8;  // between 03-30-2015 and 04-30-2015
    if (nTime >= 1430352000 && nTime <= 1438310876) magnitude_multiplier =   .7;  // between 05-01-2015 and 07-31-2015
    if (nTime >= 1438310876 && nTime <= 1447977700) magnitude_multiplier =  .60;  // between 08-01-2015 and 11-20-2015
    if (nTime > 1447977700)                         magnitude_multiplier =  .50;  // from 11-21-2015  forever
    return magnitude_multiplier;
}


int64_t GetProofOfStakeMaxReward(uint64_t nCoinAge, int64_t nFees, int64_t locktime)
{
    int64_t nInterest = nCoinAge * GetCoinYearReward(locktime) * 33 / (365 * 33 + 8);
    nInterest += 10*COIN;
    int64_t nBoinc    = (GetMaximumBoincSubsidy(locktime)+1) * COIN;
    int64_t nSubsidy  = nInterest + nBoinc;
    return nSubsidy + nFees;
}

double GetProofOfResearchReward(std::string cpid, bool VerifyingBlock)
{

        StructCPID mag = GetInitializedStructCPID2(cpid,mvMagnitudes);

        if (!mag.initialized) return 0;
        double owed = (mag.owed*1.0);
        if (owed < 0) owed = 0;
        // Coarse Payment Rule (helps prevent sync problems):
        if (!VerifyingBlock)
        {
            //If owed less than 4% of max subsidy, assess at 0:
            if (owed < (GetMaximumBoincSubsidy(GetAdjustedTime())/50))
            {
                owed = 0;
            }
            //Coarse payment rule:
            if (mag.totalowed > (GetMaximumBoincSubsidy(GetAdjustedTime())*2))
            {
                //If owed more than 2* Max Block, pay normal amount
                owed = (owed*1);
            }
            else
            {
                owed = owed/2;
            }

            if (owed > (GetMaximumBoincSubsidy(GetAdjustedTime()))) owed = GetMaximumBoincSubsidy(GetAdjustedTime());


        }
        //End of Coarse Payment Rule
        return owed * COIN;
}


// miner's coin stake reward based on coin age spent (coin-days)

int64_t GetProofOfStakeReward(uint64_t nCoinAge, int64_t nFees, std::string cpid,
    bool VerifyingBlock, int VerificationPhase, int64_t nTime, CBlockIndex* pindexLast, std::string operation,
    double& OUT_POR, double& OUT_INTEREST, double& dAccrualAge, double& dMagnitudeUnit, double& AvgMagnitude)
{

    // Non Research Age - RSA Mode - Legacy (before 10-20-2015)
    if (!IsResearchAgeEnabled(pindexLast->nHeight))
    {
            int64_t nInterest = nCoinAge * GetCoinYearReward(nTime) * 33 / (365 * 33 + 8);
            int64_t nBoinc    = GetProofOfResearchReward(cpid,VerifyingBlock);
            int64_t nSubsidy  = nInterest + nBoinc;
            if (fDebug10 || GetBoolArg("-printcreation"))
            {
                printf("GetProofOfStakeReward(): create=%s nCoinAge=%" PRIu64 " nBoinc=%" PRId64 "   \n",
                FormatMoney(nSubsidy).c_str(), nCoinAge, nBoinc);
            }
            int64_t maxStakeReward1 = GetProofOfStakeMaxReward(nCoinAge, nFees, nTime);
            int64_t maxStakeReward2 = GetProofOfStakeMaxReward(nCoinAge, nFees, GetAdjustedTime());
            int64_t maxStakeReward = std::min(maxStakeReward1, maxStakeReward2);
            if ((nSubsidy+nFees) > maxStakeReward) nSubsidy = maxStakeReward-nFees;
            int64_t nTotalSubsidy = nSubsidy + nFees;
            if (nBoinc > 1)
            {
                std::string sTotalSubsidy = RoundToString(CoinToDouble(nTotalSubsidy)+.00000123,8);
                if (sTotalSubsidy.length() > 7)
                {
                    sTotalSubsidy = sTotalSubsidy.substr(0,sTotalSubsidy.length()-4) + "0124";
                    nTotalSubsidy = RoundFromString(sTotalSubsidy,8)*COIN;
                }
            }

            OUT_POR = CoinToDouble(nBoinc);
            OUT_INTEREST = CoinToDouble(nInterest);
            return nTotalSubsidy;
    }
    else
    {
            // Research Age Subsidy - PROD
            int64_t nBoinc = ComputeResearchAccrual(nTime, cpid, operation, pindexLast, VerifyingBlock, VerificationPhase, dAccrualAge, dMagnitudeUnit, AvgMagnitude);
            int64_t nInterest = nCoinAge * GetCoinYearReward(nTime) * 33 / (365 * 33 + 8);

            // TestNet: For any subsidy < 30 day duration, ensure 100% that we have a start magnitude and an end magnitude, otherwise make subsidy 0 : PASS
            // TestNet: For any subsidy > 30 day duration, ensure 100% that we have a midpoint magnitude in Every Period, otherwise, make subsidy 0 : In Test as of 09-06-2015
            // TestNet: Ensure no magnitudes are out of bounds to ensure we do not generate an insane payment : PASS (Lifetime PPD takes care of this)
            // TestNet: Any subsidy with a duration wider than 6 months should not be paid : PASS

            int64_t maxStakeReward = GetMaximumBoincSubsidy(nTime) * COIN * 255;

            if (nBoinc > maxStakeReward) nBoinc = maxStakeReward;
            int64_t nSubsidy = nInterest + nBoinc;

            if (fDebug10 || GetBoolArg("-printcreation"))
            {
                printf("GetProofOfStakeReward(): create=%s nCoinAge=%" PRIu64 " nBoinc=%" PRId64 "   \n",
                FormatMoney(nSubsidy).c_str(), nCoinAge, nBoinc);
            }

            int64_t nTotalSubsidy = nSubsidy + nFees;
            if (nBoinc > 1)
            {
                std::string sTotalSubsidy = RoundToString(CoinToDouble(nTotalSubsidy)+.00000123,8);
                if (sTotalSubsidy.length() > 7)
                {
                    sTotalSubsidy = sTotalSubsidy.substr(0,sTotalSubsidy.length()-4) + "0124";
                    nTotalSubsidy = RoundFromString(sTotalSubsidy,8)*COIN;
                }
            }

            OUT_POR = CoinToDouble(nBoinc);
            OUT_INTEREST = CoinToDouble(nInterest);
            return nTotalSubsidy;

    }
}



static const int64_t nTargetTimespan = 16 * 60;  // 16 mins

//
// maximum nBits value could possible be required nTime after
//
unsigned int ComputeMaxBits(CBigNum bnTargetLimit, unsigned int nBase, int64_t nTime)
{
    CBigNum bnResult;
    bnResult.SetCompact(nBase);
    bnResult *= 2;
    while (nTime > 0 && bnResult < bnTargetLimit)
    {
        // Maximum 200% adjustment per day...
        bnResult *= 2;
        nTime -= 24 * 60 * 60;
    }
    if (bnResult > bnTargetLimit)
        bnResult = bnTargetLimit;
    return bnResult.GetCompact();
}

//
// minimum amount of work that could possibly be required nTime after
// minimum proof-of-work required was nBase
//
unsigned int ComputeMinWork(unsigned int nBase, int64_t nTime)
{
    return ComputeMaxBits(bnProofOfWorkLimit, nBase, nTime);
}

//
// minimum amount of stake that could possibly be required nTime after
// minimum proof-of-stake required was nBase
//
unsigned int ComputeMinStake(unsigned int nBase, int64_t nTime, unsigned int nBlockTime)
{
    return ComputeMaxBits(bnProofOfStakeLimit, nBase, nTime);
}


// ppcoin: find last block index up to pindex
const CBlockIndex* GetLastBlockIndex(const CBlockIndex* pindex, bool fProofOfStake)
{
    while (pindex && pindex->pprev && (pindex->IsProofOfStake() != fProofOfStake))
        pindex = pindex->pprev;
    return pindex;
}


static unsigned int GetNextTargetRequiredV1(const CBlockIndex* pindexLast, bool fProofOfStake)
{
    CBigNum bnTargetLimit = fProofOfStake ? bnProofOfStakeLimit : bnProofOfWorkLimit;

    if (pindexLast == NULL)
        return bnTargetLimit.GetCompact(); // genesis block

    const CBlockIndex* pindexPrev = GetLastBlockIndex(pindexLast, fProofOfStake);
    if (pindexPrev->pprev == NULL)
        return bnTargetLimit.GetCompact(); // first block
    const CBlockIndex* pindexPrevPrev = GetLastBlockIndex(pindexPrev->pprev, fProofOfStake);
    if (pindexPrevPrev->pprev == NULL)
        return bnTargetLimit.GetCompact(); // second block

    int64_t nTargetSpacing = GetTargetSpacing(pindexLast->nHeight);
    int64_t nActualSpacing = pindexPrev->GetBlockTime() - pindexPrevPrev->GetBlockTime();

    // ppcoin: target change every block
    // ppcoin: retarget with exponential moving toward target spacing
    CBigNum bnNew;
    bnNew.SetCompact(pindexPrev->nBits);
    int64_t nInterval = nTargetTimespan / nTargetSpacing;
    bnNew *= ((nInterval - 1) * nTargetSpacing + nActualSpacing + nActualSpacing);
    bnNew /= ((nInterval + 1) * nTargetSpacing);

    if (bnNew > bnTargetLimit)
        bnNew = bnTargetLimit;

    return bnNew.GetCompact();
}

static unsigned int GetNextTargetRequiredV2(const CBlockIndex* pindexLast, bool fProofOfStake)
{
    CBigNum bnTargetLimit = fProofOfStake ? GetProofOfStakeLimit(pindexLast->nHeight) : bnProofOfWorkLimit;

    if (pindexLast == NULL)
        return bnTargetLimit.GetCompact(); // genesis block

    const CBlockIndex* pindexPrev = GetLastBlockIndex(pindexLast, fProofOfStake);
    if (pindexPrev->pprev == NULL)
        return bnTargetLimit.GetCompact(); // first block
    const CBlockIndex* pindexPrevPrev = GetLastBlockIndex(pindexPrev->pprev, fProofOfStake);
    if (pindexPrevPrev->pprev == NULL)
        return bnTargetLimit.GetCompact(); // second block

    int64_t nTargetSpacing = GetTargetSpacing(pindexLast->nHeight);
    int64_t nActualSpacing = pindexPrev->GetBlockTime() - pindexPrevPrev->GetBlockTime();
    if (nActualSpacing < 0)
        nActualSpacing = nTargetSpacing;

    // ppcoin: target change every block
    // ppcoin: retarget with exponential moving toward target spacing
    CBigNum bnNew;
    bnNew.SetCompact(pindexPrev->nBits);

    //Gridcoin - Reset Diff to 1 on 12-19-2014 (R Halford) - Diff sticking at 2065 due to many incompatible features
    if (pindexLast->nHeight >= 91387 && pindexLast->nHeight <= 91500)
    {
            return bnTargetLimit.GetCompact();
    }

    //1-14-2015 R Halford - Make diff reset to zero after periods of exploding diff:
    double PORDiff = GetDifficulty(GetLastBlockIndex(pindexBest, true));
    if (PORDiff > 900000)
    {
            return bnTargetLimit.GetCompact();
    }


    //Since our nTargetTimespan is (16 * 60) or 16 mins and our TargetSpacing = 64, the nInterval = 15 min

    int64_t nInterval = nTargetTimespan / nTargetSpacing;
    bnNew *= ((nInterval - 1) * nTargetSpacing + nActualSpacing + nActualSpacing);
    bnNew /= ((nInterval + 1) * nTargetSpacing);

    if (bnNew <= 0 || bnNew > bnTargetLimit)
    {
        bnNew = bnTargetLimit;
    }

    return bnNew.GetCompact();
}

unsigned int GetNextTargetRequired(const CBlockIndex* pindexLast, bool fProofOfStake)
{
    //After block 89600, new diff algorithm is used
    if (pindexLast->nHeight < 89600)
        return GetNextTargetRequiredV1(pindexLast, fProofOfStake);
    else
        return GetNextTargetRequiredV2(pindexLast, fProofOfStake);
}

bool CheckProofOfWork(uint256 hash, unsigned int nBits)
{
    CBigNum bnTarget;
    bnTarget.SetCompact(nBits);

    // Check range
    if (bnTarget <= 0 || bnTarget > bnProofOfWorkLimit)
        return error("CheckProofOfWork() : nBits below minimum work");

    // Check proof of work matches claimed amount
    if (hash > bnTarget.getuint256())
        return error("CheckProofOfWork() : hash doesn't match nBits");

    return true;
}

bool CheckProofOfResearch(
        const CBlockIndex* pindexPrev, //previous block in chain index
        const CBlock &block)     //block to check
{    
    if(block.vtx.size() == 0 ||
       !block.IsProofOfStake() ||
       pindexPrev->nHeight <= nGrandfather ||
       !IsResearchAgeEnabled(pindexPrev->nHeight))
        return true;

    MiningCPID bb = DeserializeBoincBlock(block.vtx[0].hashBoinc, block.nVersion);
    if(!IsResearcher(bb.cpid))
        return true;

    //For higher security, plus lets catch these bad blocks before adding them to the chain to prevent reorgs:
    double OUT_POR = 0;
    double OUT_INTEREST = 0;
    double dAccrualAge = 0;
    double dMagnitudeUnit = 0;
    double dAvgMagnitude = 0;
    int64_t nCoinAge = 0;
    int64_t nFees = 0;

    bool fNeedsChecked = BlockNeedsChecked(block.nTime) || block.nVersion>=9;

    if(!fNeedsChecked)
        return true;

    // 6-4-2017 - Verify researchers stored block magnitude
    double dNeuralNetworkMagnitude = CalculatedMagnitude2(bb.cpid, block.nTime, false);
    if( bb.Magnitude > 0
        && (fTestNet || (!fTestNet && pindexPrev->nHeight > 947000))
        && bb.Magnitude > (dNeuralNetworkMagnitude*1.25) )
    {
        return error("CheckProofOfResearch: Researchers block magnitude > neural network magnitude: Block Magnitude %f, Neural Network Magnitude %f, CPID %s ",
                     bb.Magnitude, dNeuralNetworkMagnitude, bb.cpid.c_str());
    }

    int64_t nCalculatedResearch = GetProofOfStakeReward(nCoinAge, nFees, bb.cpid, true, 1, block.nTime,
                                                        pindexBest, "checkblock_researcher", OUT_POR, OUT_INTEREST, dAccrualAge, dMagnitudeUnit, dAvgMagnitude);

    if(!IsV9Enabled_Tally(pindexPrev->nHeight))
    {
        if (bb.ResearchSubsidy > ((OUT_POR*1.25)+1))
        {
            if (fDebug) printf("CheckProofOfResearch: Researchers Reward Pays too much : Retallying : "
                                "claimedand %f vs calculated StakeReward %f for CPID %s\n",
                                bb.ResearchSubsidy, OUT_POR, bb.cpid.c_str() );

            BusyWaitForTally_retired();
            GetLifetimeCPID(bb.cpid,"CheckProofOfResearch()");
            nCalculatedResearch = GetProofOfStakeReward(nCoinAge, nFees, bb.cpid, true, 2, block.nTime,
                                                        pindexBest, "checkblock_researcher_doublecheck", OUT_POR, OUT_INTEREST, dAccrualAge, dMagnitudeUnit, dAvgMagnitude);
        }
    }
    (void)nCalculatedResearch;

    if (bb.ResearchSubsidy > ((OUT_POR*1.25)+1))
    {
        return block.DoS(10,error("CheckProofOfResearch: Researchers Reward Pays too much : "
                            "claimed %f vs calculated %f for CPID %s",
                            bb.ResearchSubsidy, OUT_POR, bb.cpid.c_str() ));
    }

    return true;
}

// Return maximum amount of blocks that other nodes claim to have
int GetNumBlocksOfPeers()
{
    LOCK(cs_main);
    return std::max(cPeerBlockCounts.median(), Checkpoints::GetTotalBlocksEstimate());
}

bool IsInitialBlockDownload()
{
    LOCK(cs_main);
    if (pindexBest == NULL || nBestHeight < GetNumBlocksOfPeers())
        return true;
    static int64_t nLastUpdate;
    static CBlockIndex* pindexLastBest;
    if (pindexBest != pindexLastBest)
    {
        pindexLastBest = pindexBest;
        nLastUpdate =  GetAdjustedTime();
    }
    return ( GetAdjustedTime() - nLastUpdate < 15 &&
            pindexBest->GetBlockTime() <  GetAdjustedTime() - 8 * 60 * 60);
}

void static InvalidChainFound(CBlockIndex* pindexNew)
{
    if (pindexNew->nChainTrust > nBestInvalidTrust)
    {
        nBestInvalidTrust = pindexNew->nChainTrust;
        CTxDB().WriteBestInvalidTrust(CBigNum(nBestInvalidTrust));
        uiInterface.NotifyBlocksChanged();
    }

    uint256 nBestInvalidBlockTrust = pindexNew->nChainTrust - pindexNew->pprev->nChainTrust;
    uint256 nBestBlockTrust = pindexBest->nHeight != 0 ? (pindexBest->nChainTrust - pindexBest->pprev->nChainTrust) : pindexBest->nChainTrust;

    printf("InvalidChainFound: invalid block=%s  height=%d  trust=%s  blocktrust=%" PRId64 "  date=%s\n",
      pindexNew->GetBlockHash().ToString().substr(0,20).c_str(), pindexNew->nHeight,
      CBigNum(pindexNew->nChainTrust).ToString().c_str(), nBestInvalidBlockTrust.Get64(),
      DateTimeStrFormat("%x %H:%M:%S", pindexNew->GetBlockTime()).c_str());
    printf("InvalidChainFound:  current best=%s  height=%d  trust=%s  blocktrust=%" PRId64 "  date=%s\n",
      hashBestChain.ToString().substr(0,20).c_str(), nBestHeight,
      CBigNum(pindexBest->nChainTrust).ToString().c_str(),
      nBestBlockTrust.Get64(),
      DateTimeStrFormat("%x %H:%M:%S", pindexBest->GetBlockTime()).c_str());
}


void CBlock::UpdateTime(const CBlockIndex* pindexPrev)
{
    nTime = max(GetBlockTime(), GetAdjustedTime());
}



bool CTransaction::DisconnectInputs(CTxDB& txdb)
{
    // Relinquish previous transactions' spent pointers
    if (!IsCoinBase())
    {
        for (auto const& txin : vin)
        {
            COutPoint prevout = txin.prevout;
            // Get prev txindex from disk
            CTxIndex txindex;
            if (!txdb.ReadTxIndex(prevout.hash, txindex))
                return error("DisconnectInputs() : ReadTxIndex failed");

            if (prevout.n >= txindex.vSpent.size())
                return error("DisconnectInputs() : prevout.n out of range");

            // Mark outpoint as not spent
            txindex.vSpent[prevout.n].SetNull();

            // Write back
            if (!txdb.UpdateTxIndex(prevout.hash, txindex))
                return error("DisconnectInputs() : UpdateTxIndex failed");
        }
    }

    // Remove transaction from index
    // This can fail if a duplicate of this transaction was in a chain that got
    // reorganized away. This is only possible if this transaction was completely
    // spent, so erasing it would be a no-op anyway.
    txdb.EraseTxIndex(*this);

    return true;
}


bool CTransaction::FetchInputs(CTxDB& txdb, const map<uint256, CTxIndex>& mapTestPool,
                               bool fBlock, bool fMiner, MapPrevTx& inputsRet, bool& fInvalid)
{
    // FetchInputs can return false either because we just haven't seen some inputs
    // (in which case the transaction should be stored as an orphan)
    // or because the transaction is malformed (in which case the transaction should
    // be dropped).  If tx is definitely invalid, fInvalid will be set to true.
    fInvalid = false;

    if (IsCoinBase())
        return true; // Coinbase transactions have no inputs to fetch.

    for (unsigned int i = 0; i < vin.size(); i++)
    {
        COutPoint prevout = vin[i].prevout;
        if (inputsRet.count(prevout.hash))
            continue; // Got it already

        // Read txindex
        CTxIndex& txindex = inputsRet[prevout.hash].first;
        bool fFound = true;
        if ((fBlock || fMiner) && mapTestPool.count(prevout.hash))
        {
            // Get txindex from current proposed changes
            txindex = mapTestPool.find(prevout.hash)->second;
        }
        else
        {
            // Read txindex from txdb
            fFound = txdb.ReadTxIndex(prevout.hash, txindex);
        }
        if (!fFound && (fBlock || fMiner))
            return fMiner ? false : error("FetchInputs() : %s prev tx %s index entry not found", GetHash().ToString().substr(0,10).c_str(),  prevout.hash.ToString().substr(0,10).c_str());

        // Read txPrev
        CTransaction& txPrev = inputsRet[prevout.hash].second;
        if (!fFound || txindex.pos == CDiskTxPos(1,1,1))
        {
            // Get prev tx from single transactions in memory
            if (!mempool.lookup(prevout.hash, txPrev))
            {
                if (fDebug) printf("FetchInputs() : %s mempool Tx prev not found %s", GetHash().ToString().substr(0,10).c_str(),  prevout.hash.ToString().substr(0,10).c_str());
                return false;
            }
            if (!fFound)
                txindex.vSpent.resize(txPrev.vout.size());
        }
        else
        {
            // Get prev tx from disk
            if (!txPrev.ReadFromDisk(txindex.pos))
                return error("FetchInputs() : %s ReadFromDisk prev tx %s failed", GetHash().ToString().substr(0,10).c_str(),  prevout.hash.ToString().substr(0,10).c_str());
        }
    }

    // Make sure all prevout.n indexes are valid:
    for (unsigned int i = 0; i < vin.size(); i++)
    {
        const COutPoint prevout = vin[i].prevout;
        assert(inputsRet.count(prevout.hash) != 0);
        const CTxIndex& txindex = inputsRet[prevout.hash].first;
        const CTransaction& txPrev = inputsRet[prevout.hash].second;
        if (prevout.n >= txPrev.vout.size() || prevout.n >= txindex.vSpent.size())
        {
            // Revisit this if/when transaction replacement is implemented and allows
            // adding inputs:
            fInvalid = true;
            return DoS(100, error("FetchInputs() : %s prevout.n out of range %d %" PRIszu " %" PRIszu " prev tx %s\n%s", GetHash().ToString().substr(0,10).c_str(), prevout.n, txPrev.vout.size(), txindex.vSpent.size(), prevout.hash.ToString().substr(0,10).c_str(), txPrev.ToString().c_str()));
        }
    }

    return true;
}

const CTxOut& CTransaction::GetOutputFor(const CTxIn& input, const MapPrevTx& inputs) const
{
    MapPrevTx::const_iterator mi = inputs.find(input.prevout.hash);
    if (mi == inputs.end())
        throw std::runtime_error("CTransaction::GetOutputFor() : prevout.hash not found");

    const CTransaction& txPrev = (mi->second).second;
    if (input.prevout.n >= txPrev.vout.size())
        throw std::runtime_error("CTransaction::GetOutputFor() : prevout.n out of range");

    return txPrev.vout[input.prevout.n];
}

int64_t CTransaction::GetValueIn(const MapPrevTx& inputs) const
{
    if (IsCoinBase())
        return 0;

    int64_t nResult = 0;
    for (unsigned int i = 0; i < vin.size(); i++)
    {
        nResult += GetOutputFor(vin[i], inputs).nValue;
    }
    return nResult;

}


int64_t PreviousBlockAge()
{
    LOCK(cs_main);
    
    int64_t blockTime = pindexBest && pindexBest->pprev
            ? pindexBest->pprev->GetBlockTime()
            : 0;

    return GetAdjustedTime() - blockTime;
}


bool OutOfSyncByAge()
{    
    // Assume we are out of sync if the current block age is 10
    // times older than the target spacing. This is the same
    // rules at Bitcoin uses.    
    const int64_t maxAge = GetTargetSpacing(nBestHeight) * 10;
    return PreviousBlockAge() >= maxAge;
}


bool LessVerbose(int iMax1000)
{
     //Returns True when RND() level is lower than the number presented
     int iVerbosityLevel = rand() % 1000;
     if (iVerbosityLevel < iMax1000) return true;
     return false;
}


bool KeyEnabled(std::string key)
{
    if (mapArgs.count("-" + key))
    {
            std::string sBool = GetArg("-" + key, "false");
            if (sBool == "true") return true;
    }
    return false;
}

unsigned int CTransaction::GetP2SHSigOpCount(const MapPrevTx& inputs) const
{
    if (IsCoinBase())
        return 0;

    unsigned int nSigOps = 0;
    for (unsigned int i = 0; i < vin.size(); i++)
    {
        const CTxOut& prevout = GetOutputFor(vin[i], inputs);
        if (prevout.scriptPubKey.IsPayToScriptHash())
            nSigOps += prevout.scriptPubKey.GetSigOpCount(vin[i].scriptSig);
    }
    return nSigOps;
}

bool CTransaction::ConnectInputs(CTxDB& txdb, MapPrevTx inputs, map<uint256, CTxIndex>& mapTestPool, const CDiskTxPos& posThisTx,
    const CBlockIndex* pindexBlock, bool fBlock, bool fMiner)
{
    // Take over previous transactions' spent pointers
    // fBlock is true when this is called from AcceptBlock when a new best-block is added to the blockchain
    // fMiner is true when called from the internal bitcoin miner
    // ... both are false when called from CTransaction::AcceptToMemoryPool
    if (!IsCoinBase())
    {
        int64_t nValueIn = 0;
        int64_t nFees = 0;
        for (unsigned int i = 0; i < vin.size(); i++)
        {
            COutPoint prevout = vin[i].prevout;
            assert(inputs.count(prevout.hash) > 0);
            CTxIndex& txindex = inputs[prevout.hash].first;
            CTransaction& txPrev = inputs[prevout.hash].second;

            if (prevout.n >= txPrev.vout.size() || prevout.n >= txindex.vSpent.size())
                return DoS(100, error("ConnectInputs() : %s prevout.n out of range %d %" PRIszu " %" PRIszu " prev tx %s\n%s", GetHash().ToString().substr(0,10).c_str(), prevout.n, txPrev.vout.size(), txindex.vSpent.size(), prevout.hash.ToString().substr(0,10).c_str(), txPrev.ToString().c_str()));

            // If prev is coinbase or coinstake, check that it's matured
            if (txPrev.IsCoinBase() || txPrev.IsCoinStake())
                for (const CBlockIndex* pindex = pindexBlock; pindex && pindexBlock->nHeight - pindex->nHeight < nCoinbaseMaturity; pindex = pindex->pprev)
                    if (pindex->nBlockPos == txindex.pos.nBlockPos && pindex->nFile == txindex.pos.nFile)
                        return error("ConnectInputs() : tried to spend %s at depth %d", txPrev.IsCoinBase() ? "coinbase" : "coinstake", pindexBlock->nHeight - pindex->nHeight);

            // ppcoin: check transaction timestamp
            if (txPrev.nTime > nTime)
                return DoS(100, error("ConnectInputs() : transaction timestamp earlier than input transaction"));

            // Check for negative or overflow input values
            nValueIn += txPrev.vout[prevout.n].nValue;
            if (!MoneyRange(txPrev.vout[prevout.n].nValue) || !MoneyRange(nValueIn))
                return DoS(100, error("ConnectInputs() : txin values out of range"));

        }
        // The first loop above does all the inexpensive checks.
        // Only if ALL inputs pass do we perform expensive ECDSA signature checks.
        // Helps prevent CPU exhaustion attacks.
        for (unsigned int i = 0; i < vin.size(); i++)
        {
            COutPoint prevout = vin[i].prevout;
            assert(inputs.count(prevout.hash) > 0);
            CTxIndex& txindex = inputs[prevout.hash].first;
            CTransaction& txPrev = inputs[prevout.hash].second;

            // Check for conflicts (double-spend)
            // This doesn't trigger the DoS code on purpose; if it did, it would make it easier
            // for an attacker to attempt to split the network.
            if (!txindex.vSpent[prevout.n].IsNull())
            {
                if (fMiner)
                {
                    msMiningErrorsExcluded += " ConnectInputs() : " + GetHash().GetHex() + " used at "
                        + txindex.vSpent[prevout.n].ToString() + ";   ";
                    return false;
                }
                if (!txindex.vSpent[prevout.n].IsNull())
                {
                    if (fTestNet && pindexBlock->nHeight < nGrandfather)
                    {
                        return fMiner ? false : true;
                    }
                    if (!fTestNet && pindexBlock->nHeight < nGrandfather)
                    {
                        return fMiner ? false : true;
                    }
                    if (TimerMain("ConnectInputs", 20))
                    {
                        CleanInboundConnections(false);
                    }   
                    
                    if (fMiner) return false;
                    return fDebug ? error("ConnectInputs() : %s prev tx already used at %s", GetHash().ToString().c_str(), txindex.vSpent[prevout.n].ToString().c_str()) : false;
                }

            }

            // Skip ECDSA signature verification when connecting blocks (fBlock=true)
            // before the last blockchain checkpoint. This is safe because block merkle hashes are
            // still computed and checked, and any change will be caught at the next checkpoint.

            if (!(fBlock && (nBestHeight < Checkpoints::GetTotalBlocksEstimate())))
            {
                // Verify signature
                if (!VerifySignature(txPrev, *this, i, 0))
                {
                    return DoS(100,error("ConnectInputs() : %s VerifySignature failed", GetHash().ToString().substr(0,10).c_str()));
                }
            }

            // Mark outpoints as spent
            txindex.vSpent[prevout.n] = posThisTx;

            // Write back
            if (fBlock || fMiner)
            {
                mapTestPool[prevout.hash] = txindex;
            }
        }

        if (!IsCoinStake())
        {
            if (nValueIn < GetValueOut())
            {
                printf("ConnectInputs(): VALUE IN < VALUEOUT \r\n");
                return DoS(100, error("ConnectInputs() : %s value in < value out", GetHash().ToString().substr(0,10).c_str()));
            }

            // Tally transaction fees
            int64_t nTxFee = nValueIn - GetValueOut();
            if (nTxFee < 0)
                return DoS(100, error("ConnectInputs() : %s nTxFee < 0", GetHash().ToString().substr(0,10).c_str()));

            // enforce transaction fees for every block
            if (nTxFee < GetMinFee())
                return fBlock? DoS(100, error("ConnectInputs() : %s not paying required fee=%s, paid=%s", GetHash().ToString().substr(0,10).c_str(), FormatMoney(GetMinFee()).c_str(), FormatMoney(nTxFee).c_str())) : false;

            nFees += nTxFee;
            if (!MoneyRange(nFees))
                return DoS(100, error("ConnectInputs() : nFees out of range"));
        }
    }

    return true;
}

bool CBlock::DisconnectBlock(CTxDB& txdb, CBlockIndex* pindex)
{

    // Disconnect in reverse order
    bool bDiscTxFailed = false;
    for (int i = vtx.size()-1; i >= 0; i--)
    {
        if (!vtx[i].DisconnectInputs(txdb))
        {
            bDiscTxFailed = true;
        }

        /* Delete the contract.
         * Previous version will be reloaded in reoranize. */
        {
            std::string sMType = ExtractXML(vtx[i].hashBoinc, "<MT>", "</MT>");
            if(!sMType.empty())
            {
                std::string sMKey = ExtractXML(vtx[i].hashBoinc, "<MK>", "</MK>");
                DeleteCache(sMKey, sMType);
                if(fDebug)
                    printf("DisconnectBlock: Delete contract %s %s\n", sMType.c_str(), sMKey.c_str());
            }
        }

    }

    // Update block index on disk without changing it in memory.
    // The memory index structure will be changed after the db commits.
    // Brod: I do not like this...
    if (pindex->pprev)
    {
        CDiskBlockIndex blockindexPrev(pindex->pprev);
        blockindexPrev.hashNext = 0;
        if (!txdb.WriteBlockIndex(blockindexPrev))
            return error("DisconnectBlock() : WriteBlockIndex failed");
    }

    // ppcoin: clean up wallet after disconnecting coinstake
    for (auto const& tx : vtx)
        SyncWithWallets(tx, this, false, false);

    if (bDiscTxFailed) return error("DisconnectBlock(): Failed");
    return true;
}



double BlockVersion(std::string v)
{
    if (v.length() < 10) return 0;
    std::string vIn = v.substr(1,7);
    boost::replace_all(vIn, ".", "");
    double ver1 = RoundFromString(vIn,0);
    return ver1;
}


std::string PubKeyToAddress(const CScript& scriptPubKey)
{
    //Converts a script Public Key to a Gridcoin wallet address
    txnouttype type;
    vector<CTxDestination> addresses;
    int nRequired;
    if (!ExtractDestinations(scriptPubKey, type, addresses, nRequired))
    {
        return "";
    }
    std::string address = "";
    for (auto const& addr : addresses)
    {
        address = CBitcoinAddress(addr).ToString();
    }
    return address;
}

bool LoadSuperblock(std::string data, int64_t nTime, int height)
{
        WriteCache("superblock","magnitudes",ExtractXML(data,"<MAGNITUDES>","</MAGNITUDES>"),nTime);
        WriteCache("superblock","averages",ExtractXML(data,"<AVERAGES>","</AVERAGES>"),nTime);
        WriteCache("superblock","quotes",ExtractXML(data,"<QUOTES>","</QUOTES>"),nTime);
        WriteCache("superblock","all",data,nTime);
        WriteCache("superblock","block_number",ToString(height),nTime);
        return true;
}

std::string CharToString(char c)
{
    std::stringstream ss;
    std::string sOut = "";
    ss << c;
    ss >> sOut;
    return sOut;
}


template< typename T >
std::string int_to_hex( T i )
{
  std::stringstream stream;
  stream << "0x" 
         << std::setfill ('0') << std::setw(sizeof(T)*2) 
         << std::hex << i;
  return stream.str();
}

std::string DoubleToHexStr(double d, int iPlaces)
{
    int nMagnitude = atoi(RoundToString(d,0).c_str()); 
    std::string hex_string = int_to_hex(nMagnitude);
    std::string sOut = "00000000" + hex_string;
    std::string sHex = sOut.substr(sOut.length()-iPlaces,iPlaces);
    return sHex;
}

int HexToInt(std::string sHex)
{
    int x;   
    std::stringstream ss;
    ss << std::hex << sHex;
    ss >> x;
    return x;
}
std::string ConvertHexToBin(std::string a)
{
    if (a.empty()) return "";
    std::string sOut = "";
    for (unsigned int x = 1; x <= a.length(); x += 2)
    {
       std::string sChunk = a.substr(x-1,2);
       int i = HexToInt(sChunk);
       char c = (char)i;
       sOut.push_back(c);
    }
    return sOut;
}


double ConvertHexToDouble(std::string hex)
{
    int d = HexToInt(hex);
    double dOut = (double)d;
    return dOut;
}


std::string ConvertBinToHex(std::string a) 
{
      if (a.empty()) return "0";
      std::string sOut = "";
      for (unsigned int x = 1; x <= a.length(); x++)
      {
           char c = a[x-1];
           int i = (int)c; 
           std::string sHex = DoubleToHexStr((double)i,2);
           sOut += sHex;
      }
      return sOut;
}

std::string UnpackBinarySuperblock(std::string sBlock)
{
    // 12-21-2015: R HALFORD: If the block is not binary, return the legacy format for backward compatibility
    std::string sBinary = ExtractXML(sBlock,"<BINARY>","</BINARY>");
    if (sBinary.empty()) return sBlock;
    std::string sZero = ExtractXML(sBlock,"<ZERO>","</ZERO>");
    double dZero = RoundFromString(sZero,0);
    // Binary data support structure:
    // Each CPID consumes 16 bytes and 2 bytes for magnitude: (Except CPIDs with zero magnitude - the count of those is stored in XML node <ZERO> to save space)
    // 1234567890123456MM
    // MM = Magnitude stored as 2 bytes
    // No delimiter between CPIDs, Step Rate = 18
    std::string sReconstructedMagnitudes = "";
    for (unsigned int x = 0; x < sBinary.length(); x += 18)
    {
        if (sBinary.length() >= x+18)
        {
            std::string bCPID = sBinary.substr(x,16);
            std::string bMagnitude = sBinary.substr(x+16,2);
            std::string sCPID = ConvertBinToHex(bCPID);
            std::string sHexMagnitude = ConvertBinToHex(bMagnitude);
            double dMagnitude = ConvertHexToDouble("0x" + sHexMagnitude);
            std::string sRow = sCPID + "," + RoundToString(dMagnitude,0) + ";";
            sReconstructedMagnitudes += sRow;
            // if (fDebug3) printf("\r\n HEX CPID %s, HEX MAG %s, dMag %f, Row %s   ",sCPID.c_str(),sHexMagnitude.c_str(),dMagnitude,sRow.c_str());
        }
    }
    // Append zero magnitude researchers so the beacon count matches
    for (double d0 = 1; d0 <= dZero; d0++)
    {
            std::string sZeroCPID = "0";
            std::string sRow1 = sZeroCPID + ",15;";
            sReconstructedMagnitudes += sRow1;
    }
    std::string sAverages   = ExtractXML(sBlock,"<AVERAGES>","</AVERAGES>");
    std::string sQuotes     = ExtractXML(sBlock,"<QUOTES>","</QUOTES>");
    std::string sReconstructedBlock = "<AVERAGES>" + sAverages + "</AVERAGES><QUOTES>" + sQuotes + "</QUOTES><MAGNITUDES>" + sReconstructedMagnitudes + "</MAGNITUDES>";
    return sReconstructedBlock;
}

std::string PackBinarySuperblock(std::string sBlock)
{
    std::string sMagnitudes = ExtractXML(sBlock,"<MAGNITUDES>","</MAGNITUDES>");
    std::string sAverages   = ExtractXML(sBlock,"<AVERAGES>","</AVERAGES>");
    std::string sQuotes     = ExtractXML(sBlock,"<QUOTES>","</QUOTES>");
    // For each CPID in the superblock, convert data to binary
    std::vector<std::string> vSuperblock = split(sMagnitudes.c_str(),";");
    std::string sBinary = "";
    double dZeroMagCPIDCount = 0;
    for (unsigned int i = 0; i < vSuperblock.size(); i++)
    {
            if (vSuperblock[i].length() > 1)
            {
                std::string sPrefix = "00000000000000000000000000000000000" + ExtractValue(vSuperblock[i],",",0);
                std::string sCPID = sPrefix.substr(sPrefix.length()-32,32);
                double magnitude = RoundFromString(ExtractValue("0"+vSuperblock[i],",",1),0);
                if (magnitude < 0)     magnitude=0;
                if (magnitude > 32767) magnitude = 32767;  // Ensure we do not blow out the binary space (technically we can handle 0-65535)
                std::string sBinaryCPID   = ConvertHexToBin(sCPID);
                std::string sHexMagnitude = DoubleToHexStr(magnitude,4);
                std::string sBinaryMagnitude = ConvertHexToBin(sHexMagnitude);
                std::string sBinaryEntry  = sBinaryCPID+sBinaryMagnitude;
                // if (fDebug3) printf("\r\n PackBinarySuperblock: DecMag %f HEX MAG %s bin_cpid_len %f bm_len %f be_len %f,",  magnitude,sHexMagnitude.c_str(),(double)sBinaryCPID.length(),(double)sBinaryMagnitude.length(),(double)sBinaryEntry.length());
                if (sCPID=="00000000000000000000000000000000")
                {
                    dZeroMagCPIDCount += 1;
                }
                else
                {
                    sBinary += sBinaryEntry;
                }

            }
    }
    std::string sReconstructedBinarySuperblock = "<ZERO>" + RoundToString(dZeroMagCPIDCount,0) + "</ZERO><BINARY>" + sBinary + "</BINARY><AVERAGES>" + sAverages + "</AVERAGES><QUOTES>" + sQuotes + "</QUOTES>";
    return sReconstructedBinarySuperblock;
}




double ClientVersionNew()
{
    double cv = BlockVersion(FormatFullVersion());
    return cv;
}


int64_t ReturnCurrentMoneySupply(CBlockIndex* pindexcurrent)
{
    if (pindexcurrent->pprev)
    {
        // If previous exists, and previous money supply > Genesis, OK to use it:
        if (pindexcurrent->pprev->nHeight > 11 && pindexcurrent->pprev->nMoneySupply > nGenesisSupply)
        {
            return pindexcurrent->pprev->nMoneySupply;
        }
    }
    // Special case where block height < 12, use standard old logic:
    if (pindexcurrent->nHeight < 12)
    {
        return (pindexcurrent->pprev? pindexcurrent->pprev->nMoneySupply : 0);
    }
    // At this point, either the last block pointer was NULL, or the client erased the money supply previously, fix it:
    CBlockIndex* pblockIndex = pindexcurrent;
    CBlockIndex* pblockMemory = pindexcurrent;
    int nMinDepth = (pindexcurrent->nHeight)-140000;
    if (nMinDepth < 12) nMinDepth=12;
    while (pblockIndex->nHeight > nMinDepth)
    {
            pblockIndex = pblockIndex->pprev;
            printf("Money Supply height %f",(double)pblockIndex->nHeight);

            if (pblockIndex == NULL || !pblockIndex->IsInMainChain()) continue;
            if (pblockIndex == pindexGenesisBlock)
            {
                return nGenesisSupply;
            }
            if (pblockIndex->nMoneySupply > nGenesisSupply)
            {
                //Set index back to original pointer
                pindexcurrent = pblockMemory;
                //Return last valid money supply
                return pblockIndex->nMoneySupply;
            }
    }
    // At this point, we fall back to the old logic with a minimum of the genesis supply (should never happen - if it did, blockchain will need rebuilt anyway due to other fields being invalid):
    pindexcurrent = pblockMemory;
    return (pindexcurrent->pprev? pindexcurrent->pprev->nMoneySupply : nGenesisSupply);
}

bool CBlock::ConnectBlock(CTxDB& txdb, CBlockIndex* pindex, bool fJustCheck, bool fReorganizing)
{
    // Check it again in case a previous version let a bad block in, but skip BlockSig checking
    if (!CheckBlock("ConnectBlock",pindex->pprev->nHeight, 395*COIN, !fJustCheck, !fJustCheck, false,false))
    {
        printf("ConnectBlock::Failed - \r\n");
        return false;
    }
    //// issue here: it doesn't know the version
    unsigned int nTxPos;
    if (fJustCheck)
        // FetchInputs treats CDiskTxPos(1,1,1) as a special "refer to memorypool" indicator
        // Since we're just checking the block and not actually connecting it, it might not (and probably shouldn't) be on the disk to get the transaction from
        nTxPos = 1;
    else
        nTxPos = pindex->nBlockPos + ::GetSerializeSize(CBlock(), SER_DISK, CLIENT_VERSION) - (2 * GetSizeOfCompactSize(0)) + GetSizeOfCompactSize(vtx.size());

    map<uint256, CTxIndex> mapQueuedChanges;
    int64_t nFees = 0;
    int64_t nValueIn = 0;
    int64_t nValueOut = 0;
    int64_t nStakeReward = 0;
    unsigned int nSigOps = 0;
    double DPOR_Paid = 0;

    bool bIsDPOR = false;


    for (auto &tx : vtx)
    {
        uint256 hashTx = tx.GetHash();

        // Do not allow blocks that contain transactions which 'overwrite' older transactions,
        // unless those are already completely spent.
        // If such overwrites are allowed, coinbases and transactions depending upon those
        // can be duplicated to remove the ability to spend the first instance -- even after
        // being sent to another address.
        // See BIP30 and http://r6.ca/blog/20120206T005236Z.html for more information.
        // This logic is not necessary for memory pool transactions, as AcceptToMemoryPool
        // already refuses previously-known transaction ids entirely.
        // This rule was originally applied all blocks whose timestamp was after March 15, 2012, 0:00 UTC.
        // Now that the whole chain is irreversibly beyond that time it is applied to all blocks except the
        // two in the chain that violate it. This prevents exploiting the issue against nodes in their
        // initial block download.
        CTxIndex txindexOld;
        if (txdb.ReadTxIndex(hashTx, txindexOld)) {
            for (auto const& pos : txindexOld.vSpent)
                if (pos.IsNull())
                    return false;
        }

        nSigOps += tx.GetLegacySigOpCount();
        if (nSigOps > MAX_BLOCK_SIGOPS)
            return DoS(100, error("ConnectBlock[] : too many sigops"));

        CDiskTxPos posThisTx(pindex->nFile, pindex->nBlockPos, nTxPos);
        if (!fJustCheck)
            nTxPos += ::GetSerializeSize(tx, SER_DISK, CLIENT_VERSION);

        MapPrevTx mapInputs;
        if (tx.IsCoinBase())
        {
            nValueOut += tx.GetValueOut();
        }
        else
        {
            bool fInvalid;
            if (!tx.FetchInputs(txdb, mapQueuedChanges, true, false, mapInputs, fInvalid))
                return false;

            // Add in sigops done by pay-to-script-hash inputs;
            // this is to prevent a "rogue miner" from creating
            // an incredibly-expensive-to-validate block.
            nSigOps += tx.GetP2SHSigOpCount(mapInputs);
            if (nSigOps > MAX_BLOCK_SIGOPS)
                return DoS(100, error("ConnectBlock[] : too many sigops"));

            int64_t nTxValueIn = tx.GetValueIn(mapInputs);
            int64_t nTxValueOut = tx.GetValueOut();
            nValueIn += nTxValueIn;
            nValueOut += nTxValueOut;
            if (!tx.IsCoinStake())
                nFees += nTxValueIn - nTxValueOut;
            if (tx.IsCoinStake())
            {
                nStakeReward = nTxValueOut - nTxValueIn;
                if (tx.vout.size() > 3 && pindex->nHeight > nGrandfather) bIsDPOR = true;
                // ResearchAge: Verify vouts cannot contain any other payments except coinstake: PASS (GetValueOut returns the sum of all spent coins in the coinstake)
                if (IsResearchAgeEnabled(pindex->nHeight) && fDebug10)
                {
                    int64_t nTotalCoinstake = 0;
                    for (unsigned int i = 0; i < tx.vout.size(); i++)
                    {
                        nTotalCoinstake += tx.vout[i].nValue;
                    }
                    if (fDebug10)   printf(" nHeight %f; nTCS %f; nTxValueOut %f     ",
                        (double)pindex->nHeight,CoinToDouble(nTotalCoinstake),CoinToDouble(nTxValueOut));
                }

                // Verify no recipients exist after coinstake (Recipients start at output position 3 (0=Coinstake flag, 1=coinstake amount, 2=splitstake amount)
                if (bIsDPOR && pindex->nHeight > nGrandfather)
                {
                    for (unsigned int i = 3; i < tx.vout.size(); i++)
                    {
                        std::string Recipient = PubKeyToAddress(tx.vout[i].scriptPubKey);
                        double      Amount    = CoinToDouble(tx.vout[i].nValue);
                        if (fDebug10) printf("Iterating Recipient #%f  %s with Amount %f \r\n,",(double)i,Recipient.c_str(),Amount);
                        if (Amount > 0)
                        {
                            if (fDebug3) printf("Iterating Recipient #%f  %s with Amount %f \r\n,",(double)i,Recipient.c_str(),Amount);
                            printf("POR Payment results in an overpayment; Recipient %s, Amount %f \r\n",Recipient.c_str(), Amount);
                            return DoS(50,error("POR Payment results in an overpayment; Recipient %s, Amount %f \r\n",
                                                Recipient.c_str(), Amount));
                        }
                    }
                }
            }

            if (!tx.ConnectInputs(txdb, mapInputs, mapQueuedChanges, posThisTx, pindex, true, false))
                return false;
        }

        mapQueuedChanges[hashTx] = CTxIndex(posThisTx, tx.vout.size());
    }

    if (IsProofOfWork() && pindex->nHeight > nGrandfather)
    {
        int64_t nReward = GetProofOfWorkMaxReward(nFees,nTime,pindex->nHeight);
        // Check coinbase reward
        if (vtx[0].GetValueOut() > nReward)
            return DoS(50, error("ConnectBlock[] : coinbase reward exceeded (actual=%" PRId64 " vs calculated=%" PRId64 ")",
                   vtx[0].GetValueOut(),
                   nReward));
    }

    MiningCPID bb = DeserializeBoincBlock(vtx[0].hashBoinc,nVersion);
    uint64_t nCoinAge = 0;

    double dStakeReward = CoinToDouble(nStakeReward+nFees) - DPOR_Paid; //DPOR Recipients checked above already
    double dStakeRewardWithoutFees = CoinToDouble(nStakeReward) - DPOR_Paid;

    if (fDebug) printf("Stake Reward of %f B %f I %f F %.f %s %s  ",
        dStakeReward,bb.ResearchSubsidy,bb.InterestSubsidy,(double)nFees,bb.cpid.c_str(),bb.Organization.c_str());

    if (IsProofOfStake() && pindex->nHeight > nGrandfather)
    {
            // ppcoin: coin stake tx earns reward instead of paying fee
        if (!vtx[1].GetCoinAge(txdb, nCoinAge))
            return error("ConnectBlock[] : %s unable to get coin age for coinstake", vtx[1].GetHash().ToString().substr(0,10).c_str());

        double dCalcStakeReward = CoinToDouble(GetProofOfStakeMaxReward(nCoinAge, nFees, nTime));

        if (dStakeReward > dCalcStakeReward+1 && !IsResearchAgeEnabled(pindex->nHeight))
            return DoS(1, error("ConnectBlock[] : coinstake pays above maximum (actual= %f, vs calculated=%f )", dStakeReward, dCalcStakeReward));

        //9-3-2015
        double dMaxResearchAgeReward = CoinToDouble(GetMaximumBoincSubsidy(nTime) * COIN * 255);

        if (bb.ResearchSubsidy > dMaxResearchAgeReward && IsResearchAgeEnabled(pindex->nHeight))
            return DoS(1, error("ConnectBlock[ResearchAge] : Coinstake pays above maximum (actual= %f, vs calculated=%f )", dStakeRewardWithoutFees, dMaxResearchAgeReward));

        if (!IsResearcher(bb.cpid) && dStakeReward > 1)
        {
            double OUT_POR = 0;
            double OUT_INTEREST_OWED = 0;

            double dAccrualAge = 0;
            double dAccrualMagnitudeUnit = 0;
            double dAccrualMagnitude = 0;

            double dCalculatedResearchReward = CoinToDouble(GetProofOfStakeReward(nCoinAge, nFees, bb.cpid, true, 1, nTime,
                    pindex, "connectblock_investor",
                    OUT_POR, OUT_INTEREST_OWED, dAccrualAge, dAccrualMagnitudeUnit, dAccrualMagnitude));
            if (dStakeReward > (OUT_INTEREST_OWED+1+nFees) )
            {
                    return DoS(10, error("ConnectBlock[] : Investor Reward pays too much : cpid %s (actual %f vs calculated %f), dCalcResearchReward %f, Fees %f",
                    bb.cpid.c_str(), dStakeReward, OUT_INTEREST_OWED, dCalculatedResearchReward, (double)nFees));
            }
        }

    }


    AddCPIDBlockHash(bb.cpid, pindex->GetBlockHash());

    // Track money supply and mint amount info
    pindex->nMint = nValueOut - nValueIn + nFees;
    if (fDebug10) printf (".TMS.");

    pindex->nMoneySupply = ReturnCurrentMoneySupply(pindex) + nValueOut - nValueIn;

    // Gridcoin: Store verified magnitude and CPID in block index (7-11-2015)
    if (pindex->nHeight > nNewIndex2)
    {
        pindex->SetCPID(bb.cpid);
        pindex->nMagnitude = bb.Magnitude;
        pindex->nResearchSubsidy = bb.ResearchSubsidy;
        pindex->nInterestSubsidy = bb.InterestSubsidy;
        pindex->nIsSuperBlock =  (bb.superblock.length() > 20) ? 1 : 0;
        // Must scan transactions after CoinStake to know if this is a contract.
        int iPos = 0;
        pindex->nIsContract = 0;
        for (auto const& tx : vtx)
        {
            if (tx.hashBoinc.length() > 3 && iPos > 0)
            {
                pindex->nIsContract = 1;
                break;
            }
            iPos++;
        }
    }

    double mint = CoinToDouble(pindex->nMint);
    double PORDiff = GetBlockDifficulty(nBits);

    if (pindex->nHeight > nGrandfather && !fReorganizing)
    {
        // Block Spamming
        if (mint < MintLimiter(PORDiff,bb.RSAWeight,bb.cpid,GetBlockTime()))
        {
            return error("CheckProofOfStake[] : Mint too Small, %f",(double)mint);
        }

        if (mint == 0) return error("CheckProofOfStake[] : Mint is ZERO! %f",(double)mint);

        double OUT_POR = 0;
        double OUT_INTEREST = 0;
        double dAccrualAge = 0;
        double dMagnitudeUnit = 0;
        double dAvgMagnitude = 0;

        // ResearchAge 1: 
        GetProofOfStakeReward(nCoinAge, nFees, bb.cpid, true, 1, nTime,
            pindex, "connectblock_researcher", OUT_POR, OUT_INTEREST, dAccrualAge, dMagnitudeUnit, dAvgMagnitude);
        if (IsResearcher(bb.cpid) && dStakeReward > 1)
        {
            
                //ResearchAge: Since the best block may increment before the RA is connected but After the RA is computed, the ResearchSubsidy can sometimes be slightly smaller than we calculate here due to the RA timespan increasing.  So we will allow for time shift before rejecting the block.
                double dDrift = IsResearchAgeEnabled(pindex->nHeight) ? bb.ResearchSubsidy*.15 : 1;
                if (IsResearchAgeEnabled(pindex->nHeight) && dDrift < 10) dDrift = 10;

                if ((bb.ResearchSubsidy + bb.InterestSubsidy + dDrift) < dStakeRewardWithoutFees)
                {
                        return error("ConnectBlock[] : Researchers Interest %f + Research %f + TimeDrift %f and total Mint %f, [StakeReward] <> %f, with Out_Interest %f, OUT_POR %f, Fees %f, DPOR %f  for CPID %s does not match calculated research subsidy",
                            (double)bb.InterestSubsidy,(double)bb.ResearchSubsidy,dDrift,CoinToDouble(mint),dStakeRewardWithoutFees,
                            (double)OUT_INTEREST,(double)OUT_POR,CoinToDouble(nFees),(double)DPOR_Paid,bb.cpid.c_str());

                }

				if (bb.lastblockhash != pindex->pprev->GetBlockHash().GetHex())
				{
							std::string sNarr = "ConnectBlock[ResearchAge] : Historical DPOR Replay attack : lastblockhash != actual last block hash.";
							printf("\r\n\r\n ******  %s ***** \r\n",sNarr.c_str());
				}
				

                if (IsResearchAgeEnabled(pindex->nHeight) && BlockNeedsChecked(nTime))
                {
						// Mitigate DPOR Relay attack 
						// bb.LastBlockhash should be equal to previous index lastblockhash, in order to check block signature correctly and prevent re-use of lastblockhash
						if (bb.lastblockhash != pindex->pprev->GetBlockHash().GetHex())
						{
							std::string sNarr = "ConnectBlock[ResearchAge] : DPOR Replay attack : lastblockhash != actual last block hash.";
							printf("\r\n\r\n ******  %s ***** \r\n",sNarr.c_str());
							if (fTestNet || (pindex->nHeight > 975000)) return error(" %s ",sNarr.c_str());
                        }
				
                        if (dStakeReward > ((OUT_POR*1.25)+OUT_INTEREST+1+CoinToDouble(nFees)))
                        {
                            StructCPID st1 = GetLifetimeCPID(pindex->GetCPID(),"ConnectBlock()");
                            GetProofOfStakeReward(nCoinAge, nFees, bb.cpid, true, 2, nTime,
                                        pindex, "connectblock_researcher_doublecheck", OUT_POR, OUT_INTEREST, dAccrualAge, dMagnitudeUnit, dAvgMagnitude);
                            if (dStakeReward > ((OUT_POR*1.25)+OUT_INTEREST+1+CoinToDouble(nFees)))
                            {

                                if (fDebug3) printf("ConnectBlockError[ResearchAge] : Researchers Reward Pays too much : Interest %f and Research %f and StakeReward %f, OUT_POR %f, with Out_Interest %f for CPID %s ",
                                    (double)bb.InterestSubsidy,(double)bb.ResearchSubsidy,dStakeReward,(double)OUT_POR,(double)OUT_INTEREST,bb.cpid.c_str());

                                return DoS(10,error("ConnectBlock[ResearchAge] : Researchers Reward Pays too much : Interest %f and Research %f and StakeReward %f, OUT_POR %f, with Out_Interest %f for CPID %s ",
                                    (double)bb.InterestSubsidy,(double)bb.ResearchSubsidy,dStakeReward,(double)OUT_POR,(double)OUT_INTEREST,bb.cpid.c_str()));
                            }
                        }
                }
        }

        //Approve first coinstake in DPOR block
        if (IsResearcher(bb.cpid) && IsLockTimeWithinMinutes(GetBlockTime(),15) && !IsResearchAgeEnabled(pindex->nHeight))
        {
                if (bb.ResearchSubsidy > (GetOwedAmount(bb.cpid)+1))
                {
                        bDoTally_retired=true;
                        if (bb.ResearchSubsidy > (GetOwedAmount(bb.cpid)+1))
                        {
                            StructCPID strUntrustedHost = GetInitializedStructCPID2(bb.cpid,mvMagnitudes);
                            if (bb.ResearchSubsidy > strUntrustedHost.totalowed)
                            {
                                double deficit = strUntrustedHost.totalowed - bb.ResearchSubsidy;
                                if ( (deficit < -500 && strUntrustedHost.Accuracy > 10) || (deficit < -150 && strUntrustedHost.Accuracy > 5) || deficit < -50)
                                {
                                        printf("ConnectBlock[] : Researchers Reward results in deficit of %f for CPID %s with trust level of %f - (Submitted Research Subsidy %f vs calculated=%f) Hash: %s",
                                         deficit, bb.cpid.c_str(), (double)strUntrustedHost.Accuracy, bb.ResearchSubsidy,
                                         OUT_POR, vtx[0].hashBoinc.c_str());
                                }
                                else
                                {
                                    return error("ConnectBlock[] : Researchers Reward for CPID %s pays too much - (Submitted Research Subsidy %f vs calculated=%f) Hash: %s",
                                        bb.cpid.c_str(), bb.ResearchSubsidy,
                                        OUT_POR, vtx[0].hashBoinc.c_str());
                                }
                            }
                    }
                }
        }

    }

    //Gridcoin: Maintain network consensus for Payments and Neural popularity:  (As of 7-5-2015 this is now done exactly every 30 blocks)

    //DPOR - 6/12/2015 - Reject superblocks not hashing to the supermajority:

    if (bb.superblock.length() > 20)
    {
        if(nVersion >= 9)
        {
            // break away from block timing
            if (fDebug) printf("ConnectBlock: Updating Neural Supermajority (v9 CB) height %d\n",pindex->nHeight);            ComputeNeuralNetworkSupermajorityHashes();
            // Prevent duplicate superblocks
            if(nVersion >= 9 && !NeedASuperblock())
                return error(("ConnectBlock: SuperBlock rcvd, but not Needed (too early)"));
        }

        if ((pindex->nHeight > nGrandfather && !fReorganizing) || nVersion >= 9 )
        {
            // 12-20-2015 : Add support for Binary Superblocks
            std::string superblock = UnpackBinarySuperblock(bb.superblock);
            std::string neural_hash = GetQuorumHash(superblock);
            std::string legacy_neural_hash = RetrieveMd5(superblock);
            double popularity = 0;
            std::string consensus_hash = GetNeuralNetworkSupermajorityHash(popularity);
            // Only reject superblock when it is new And when QuorumHash of Block != the Popular Quorum Hash:
            if ((IsLockTimeWithinMinutes(GetBlockTime(),15) || nVersion>=9) && !fColdBoot)
            {
                // Let this take effect together with stakev8
                if (nVersion>=8)
                {
                    try
                    {
                        CBitcoinAddress address;
                        bool validaddressinblock = address.SetString(bb.GRCAddress);
                        validaddressinblock &= address.IsValid();
                        if (!validaddressinblock)
                        {
                            return error("ConnectBlock[] : Superblock staked with invalid GRC address in block");
                        }
                        if (!IsNeuralNodeParticipant(bb.GRCAddress, nTime))
                        {
                            return error("ConnectBlock[] : Superblock staked by ineligible neural node participant");
                        }
                    }
                    catch (...)
                    {
                        return error("ConnectBlock[] : Superblock stake check caused unknwon exception with GRC address %s", bb.GRCAddress.c_str());
                    }
                }
                if (!VerifySuperblock(superblock, pindex))
                {
                    return error("ConnectBlock[] : Superblock avg mag below 10; SuperblockHash: %s, Consensus Hash: %s",
                                        neural_hash.c_str(), consensus_hash.c_str());
                }
                if (!IsResearchAgeEnabled(pindex->nHeight))
                {
                    if (consensus_hash != neural_hash && consensus_hash != legacy_neural_hash)
                    {
                        return error("ConnectBlock[] : Superblock hash does not match consensus hash; SuperblockHash: %s, Consensus Hash: %s",
                                        neural_hash.c_str(), consensus_hash.c_str());
                    }
                }
                else
                {
                    if (consensus_hash != neural_hash)
                    {
                        return error("ConnectBlock[] : Superblock hash does not match consensus hash; SuperblockHash: %s, Consensus Hash: %s",
                                        neural_hash.c_str(), consensus_hash.c_str());
                    }
                }

            }
        }

        if(nVersion<9)
        {
            //If we are out of sync, and research age is enabled, and the superblock is valid, load it now, so we can continue checking blocks accurately
            // I would suggest to NOT bother with superblock at all here. It will be loaded in tally.
            if ((OutOfSyncByAge() || fColdBoot || fReorganizing) && IsResearchAgeEnabled(pindex->nHeight) && pindex->nHeight > nGrandfather)
            {
                    if (bb.superblock.length() > 20)
                    {
                            std::string superblock = UnpackBinarySuperblock(bb.superblock);
                            if (VerifySuperblock(superblock, pindex))
                            {
                                        LoadSuperblock(superblock,pindex->nTime,pindex->nHeight);
                                        if (fDebug)
                                            printf("ConnectBlock(): Superblock Loaded %d\n", pindex->nHeight);
                                        if (!fColdBoot)
                                        {
                                            bDoTally_retired = true;
                                        }
                            }
                            else
                            {
                                if (fDebug3) printf("ConnectBlock(): Superblock Not Loaded %d\r\n", pindex->nHeight);
                            }
                    }
            }
            /*
                -- Normal Superblocks are loaded during Tally
            */
        }
    }

    //  End of Network Consensus

    // Gridcoin: Track payments to CPID, and last block paid
    if (IsResearcher(bb.cpid) && pindex->nHeight > nNewIndex2)
    {
        StructCPID stCPID = GetInitializedStructCPID2(bb.cpid,mvResearchAge);
        stCPID.InterestSubsidy += bb.InterestSubsidy;
        stCPID.ResearchSubsidy += bb.ResearchSubsidy;

        if (pindex->nHeight > stCPID.LastBlock && pindex->nResearchSubsidy > 0)
        {
                stCPID.LastBlock = pindex->nHeight;
                stCPID.BlockHash = pindex->GetBlockHash().GetHex();
        }

        if (pindex->nMagnitude > 0)
        {
                stCPID.Accuracy++;
                stCPID.TotalMagnitude += pindex->nMagnitude;
                stCPID.ResearchAverageMagnitude = stCPID.TotalMagnitude/(stCPID.Accuracy+.01);
        }

        if (pindex->nTime < stCPID.LowLockTime)  stCPID.LowLockTime = pindex->nTime;
        if (pindex->nTime > stCPID.HighLockTime) stCPID.HighLockTime = pindex->nTime;

        mvResearchAge[bb.cpid]=stCPID;
    }

    if (!txdb.WriteBlockIndex(CDiskBlockIndex(pindex)))
        return error("Connect() : WriteBlockIndex for pindex failed");

    if (pindex->nHeight % 5 == 0 && pindex->nHeight > 100)
    {
        std::string errors1 = "";
        LoadAdminMessages(false,errors1);
    }

    // Slow down Retallying when in RA mode so we minimize disruption of the network
    if ( (pindex->nHeight % 60 == 0) && IsResearchAgeEnabled(pindex->nHeight) && BlockNeedsChecked(pindex->nTime))
    {
        if (fDebug3) printf("\r\n*BusyWaitForTally_retired*\r\n");
        BusyWaitForTally_retired();
    }

    if (IsResearchAgeEnabled(pindex->nHeight) && !OutOfSyncByAge())
    {
        fColdBoot = false;
        bDoTally_retired=true;
    }

    if (fJustCheck)
        return true;

    // Write queued txindex changes
    for (map<uint256, CTxIndex>::iterator mi = mapQueuedChanges.begin(); mi != mapQueuedChanges.end(); ++mi)
    {
        if (!txdb.UpdateTxIndex((*mi).first, (*mi).second))
            return error("ConnectBlock[] : UpdateTxIndex failed");
    }

    // Update block index on disk without changing it in memory.
    // The memory index structure will be changed after the db commits.
    if (pindex->pprev)
    {
        CDiskBlockIndex blockindexPrev(pindex->pprev);
        blockindexPrev.hashNext = pindex->GetBlockHash();
        if (!txdb.WriteBlockIndex(blockindexPrev))
            return error("ConnectBlock[] : WriteBlockIndex failed");
    }

    // Watch for transactions paying to me
    for (auto const& tx : vtx)
        SyncWithWallets(tx, this, true);

    return true;
}


bool ForceReorganizeToHash(uint256 NewHash)
{
    LOCK(cs_main);
    CTxDB txdb;

    auto mapItem = mapBlockIndex.find(NewHash);
    if(mapItem == mapBlockIndex.end())
        return error("ForceReorganizeToHash: failed to find requested block in block index");

    CBlockIndex* pindexCur = pindexBest;
    CBlockIndex* pindexNew = mapItem->second;
    printf("\r\n** Force Reorganize **\r\n");
    printf(" Current best height %i hash %s\n", pindexCur->nHeight,pindexCur->GetBlockHash().GetHex().c_str());
    printf(" Target height %i hash %s\n", pindexNew->nHeight,pindexNew->GetBlockHash().GetHex().c_str());

    CBlock blockNew;
    if (!blockNew.ReadFromDisk(pindexNew))
    {
        printf("ForceReorganizeToHash: Fatal Error while reading new best block.\r\n");
        return false;
    }

    //Re-process the last block to trigger orphan and shit
    if (!SetBestChain(txdb, blockNew, pindexNew))
    {
        return error("ForceReorganizeToHash Fatal Error while setting best chain.\r\n");
    }

    AskForOutstandingBlocks(uint256(0));
    printf("ForceReorganizeToHash: success! height %f hash %s\n\n",(double)pindexBest->nHeight,pindexBest->GetBlockHash().GetHex().c_str());
    return true;
}

bool DisconnectBlocksBatch(CTxDB& txdb, list<CTransaction>& vResurrect, unsigned& cnt_dis, CBlockIndex* pcommon)
{
    set<string> vRereadCPIDs;
    while(pindexBest != pcommon)
    {
        if(!pindexBest->pprev)
            return error("DisconnectBlocksBatch: attempt to reorganize beyond genesis"); /*fatal*/

        if (fDebug) printf("DisconnectBlocksBatch: %s\n",pindexBest->GetBlockHash().GetHex().c_str());

        CBlock block;
        if (!block.ReadFromDisk(pindexBest))
            return error("DisconnectBlocksBatch: ReadFromDisk for disconnect failed"); /*fatal*/
        if (!block.DisconnectBlock(txdb, pindexBest))
            return error("DisconnectBlocksBatch: DisconnectBlock %s failed", pindexBest->GetBlockHash().ToString().c_str()); /*fatal*/

        if (!txdb.WriteHashBestChain(pindexBest->GetBlockHash()))
            return error("DisconnectBlocksBatch: WriteHashBestChain failed"); /*fatal*/

        // disconnect from memory
        assert(!pindexBest->pnext);
        if (pindexBest->pprev)
            pindexBest->pprev->pnext = NULL;

        // Queue memory transactions to resurrect.
        // We only do this for blocks after the last checkpoint (reorganisation before that
        // point should only happen with -reindex/-loadblock, or a misbehaving peer.
        for (auto const& tx : boost::adaptors::reverse(block.vtx))
            if (!(tx.IsCoinBase() || tx.IsCoinStake()) && pindexBest->nHeight > Checkpoints::GetTotalBlocksEstimate())
                vResurrect.push_front(tx);

        if(pindexBest->IsUserCPID())
        {
            // remeber the cpid to re-read later
            vRereadCPIDs.insert(pindexBest->GetCPID());
            // The user has no longer staked this block.
            RemoveCPIDBlockHash(pindexBest->GetCPID(), pindexBest->GetBlockHash());
        }

        // New best block
        cnt_dis++;
        pindexBest = pindexBest->pprev;
        hashBestChain = pindexBest->GetBlockHash();
        blockFinder.Reset();
        nBestHeight = pindexBest->nHeight;
        nBestChainTrust = pindexBest->nChainTrust;

    }

    /* fix up after disconnecting, prepare for new blocks */
    if(cnt_dis>0)
    {

        //Block was disconnected - User is Re-eligibile for staking
        StructCPID sMag = GetInitializedStructCPID2(GlobalCPUMiningCPID.cpid,mvMagnitudes);
        nLastBlockSolved = 0;
        if (sMag.initialized)
        {
            sMag.LastPaymentTime = 0;
            mvMagnitudes[GlobalCPUMiningCPID.cpid]=sMag;
        }

        // Resurrect memory transactions that were in the disconnected branch
        for( CTransaction& tx : vResurrect)
            AcceptToMemoryPool(mempool, tx, NULL);

        if (!txdb.TxnCommit())
            return error("DisconnectBlocksBatch: TxnCommit failed"); /*fatal*/

        // Need to reload all contracts
        if (fDebug10) printf("DisconnectBlocksBatch: LoadAdminMessages\n");
        std::string admin_messages;
        LoadAdminMessages(true, admin_messages);

        // Tally research averages.
        if(IsV9Enabled_Tally(nBestHeight))
        {
            assert(0==(pcommon->nHeight % TALLY_GRANULARITY));
            if (fDebug) printf("DisconnectBlocksBatch: TallyNetworkAverages (v9P %%%d) height %d\n",TALLY_GRANULARITY,nBestHeight);
            TallyNetworkAverages_v9();
        }
        else
        {
            // todo: do something with retired tally? maybe?
        }

        // Re-read researchers history after all blocks disconnected
        if (fDebug10) printf("DisconnectBlocksBatch: GetLifetimeCPID\n");
        for( const string& sRereadCPID : vRereadCPIDs )
            GetLifetimeCPID(sRereadCPID,"DisconnectBlocksBatch");

    }
    return true;
}

bool ReorganizeChain(CTxDB& txdb, unsigned &cnt_dis, unsigned &cnt_con, CBlock &blockNew, CBlockIndex* pindexNew)
{
    assert(pindexNew);
    //assert(!pindexNew->pnext);
    //assert(pindexBest || hashBestChain == pindexBest->GetBlockHash());
    //assert(nBestHeight = pindexBest->nHeight && nBestChainTrust == pindexBest->nChainTrust);
    //assert(!pindexBest->pnext);
    assert(pindexNew->GetBlockHash()==blockNew.GetHash());
    /* note: it was already determined that this chain is better than current best */
    /* assert(pindexNew->nChainTrust > nBestChainTrust); but may be overriden by command */
    assert( !pindexGenesisBlock == !pindexBest );

    list<CTransaction> vResurrect;
    list<CBlockIndex*> vConnect;
    set<string> vRereadCPIDs;

    /* find fork point */
    CBlockIndex *pcommon = NULL;
    if(pindexGenesisBlock)
    {
        pcommon = pindexNew;
        while( pcommon->pnext==NULL && pcommon!=pindexBest )
        {
            pcommon = pcommon->pprev;

            if(!pcommon)
                return error("ReorganizeChain: unable to find fork root");
        }

        if(pcommon!=pindexBest) while( (pcommon->nHeight % TALLY_GRANULARITY)!=0 )
        {
            pcommon = pcommon->pprev;
            if(!pcommon)
                return error("ReorganizeChain: unable to find fork root with tally point");
        }

        if (pcommon!=pindexBest || pindexNew->pprev!=pcommon)
        {
            printf("\nReorganizeChain: from {%s %d}\n"
                     "ReorganizeChain: comm {%s %d}\n"
                     "ReorganizeChain: to   {%s %d}\n"
                     "REORGANIZE: disconnect %d, connect %d blocks\n"
                ,pindexBest->GetBlockHash().GetHex().c_str(), pindexBest->nHeight
                ,pcommon->GetBlockHash().GetHex().c_str(), pcommon->nHeight
                ,pindexNew->GetBlockHash().GetHex().c_str(), pindexNew->nHeight
                ,pindexBest->nHeight - pcommon->nHeight
                ,pindexNew->nHeight - pcommon->nHeight);
        }
    }

    /* disconnect blocks */
    if(pcommon!=pindexBest)
    {
        if (!txdb.TxnBegin())
            return error("ReorganizeChain: TxnBegin failed");
        if(!DisconnectBlocksBatch(txdb, vResurrect, cnt_dis, pcommon))
        {
            error("ReorganizeChain: DisconnectBlocksBatch() failed");
            printf("This is fatal error. Chain index may be corrupt. Aborting.\n"
                "Please Reindex the chain and Restart.\n");
            exit(1); //todo
        }
    }

    if (fDebug && cnt_dis>0) printf("ReorganizeChain: disconnected %d blocks\n",cnt_dis);

    for(CBlockIndex *p = pindexNew; p != pcommon; p=p->pprev)
        vConnect.push_front(p);

    /* Connect blocks */
    for(auto const pindex : vConnect)
    {
        CBlock block_load;
        CBlock &block = (pindex==pindexNew)? blockNew : block_load;

        if(pindex!=pindexNew)
        {
            if (!block.ReadFromDisk(pindex))
                return error("ReorganizeChain: ReadFromDisk for connect failed");
            assert(pindex->GetBlockHash()==block.GetHash());
        }
        else
        {
            assert(pindex==pindexNew);
            assert(pindexNew->GetBlockHash()==block.GetHash());
            assert(pindexNew->GetBlockHash()==blockNew.GetHash());
        }

        uint256 hash = block.GetHash();
        uint256 nBestBlockTrust;

        if (fDebug) printf("ReorganizeChain: connect %s\n",hash.ToString().c_str());

        if (!txdb.TxnBegin())
            return error("ReorganizeChain: TxnBegin failed");

        if (pindexGenesisBlock == NULL)
        {
            if(hash != (!fTestNet ? hashGenesisBlock : hashGenesisBlockTestNet))
            {
                txdb.TxnAbort();
                return error("ReorganizeChain: genesis block hash does not match");
            }
            pindexGenesisBlock = pindex;
        }
        else
        {
            assert(pindex->GetBlockHash()==block.GetHash());
            assert(pindex->pprev == pindexBest);
            if (!block.ConnectBlock(txdb, pindex, false, false))
            {
                txdb.TxnAbort();
                error("ReorganizeChain: ConnectBlock %s failed", hash.ToString().c_str());
                printf("Previous block %s\n",pindex->pprev->GetBlockHash().ToString().c_str());
                InvalidChainFound(pindex);
                return false;
            }
        }

        // Delete redundant memory transactions
        for (auto const& tx : block.vtx)
        {
            mempool.remove(tx);
            mempool.removeConflicts(tx);
        }

        if (!txdb.WriteHashBestChain(pindex->GetBlockHash()))
        {
            txdb.TxnAbort();
            return error("ReorganizeChain: WriteHashBestChain failed");
        }

        // Make sure it's successfully written to disk before changing memory structure
        if (!txdb.TxnCommit())
            return error("ReorganizeChain: TxnCommit failed");

        // Add to current best branch
        if(pindex->pprev && pindexBest && pindexBest->pprev)
        {
            assert( !pindex->pprev->pnext );
            pindex->pprev->pnext = pindex;
            nBestBlockTrust = pindexBest->nChainTrust - pindexBest->pprev->nChainTrust;
        }
        else
            nBestBlockTrust = pindex->nChainTrust;

        // update best block
        hashBestChain = hash;
        pindexBest = pindex;
        blockFinder.Reset();
        nBestHeight = pindexBest->nHeight;
        nBestChainTrust = pindexBest->nChainTrust;
        nTimeBestReceived =  GetAdjustedTime();
        cnt_con++;

        // Load recent contracts
        std::string admin_messages;
        LoadAdminMessages(false, admin_messages);

        if(IsV9Enabled_Tally(nBestHeight))
        {
            // quorum not needed
            // Tally research averages.
            if ((nBestHeight % TALLY_GRANULARITY) == 0)
            {
                if (fDebug) printf("ReorganizeChain: TallyNetworkAverages (v9N %%%d) height %d\n",TALLY_GRANULARITY,nBestHeight);
                TallyNetworkAverages_v9();
            }
        }
        else
        {
            //TODO: do something with retired tally?
        }

        if(pindex->IsUserCPID()) // is this needed?
            GetLifetimeCPID(pindex->cpid.GetHex(), "ReorganizeChain");
    }

    if (fDebug && (cnt_dis>0 || cnt_con>1))
        printf("ReorganizeChain: Disconnected %d and Connected %d blocks.\n",cnt_dis,cnt_con);

    return true;
}

bool SetBestChain(CTxDB& txdb, CBlock &blockNew, CBlockIndex* pindexNew)
{
    unsigned cnt_dis=0;
    unsigned cnt_con=0;
    bool success = false;
    const auto prevTrust = nBestChainTrust;

    success = ReorganizeChain(txdb, cnt_dis, cnt_con, blockNew, pindexNew);

    if(!success)
        return false;
    if(!success || prevTrust>nBestChainTrust)
    {
        /*
        printf("SetBestChain: Reorganize caused lower chain trust than before. Reorganizing back.\n");
        success = ReorganizeChain(txdb, cnt_dis, cnt_con, blockNew, pindexNew);

        printf("SetBestChain: Reorganize caused lower chain trust than before. Reorganizing back.\n");
        success = ReorganizeChain(txdb, cnt_dis, cnt_con, blockNew, pindexNew);
        */
    }

    /* Fix up after block connecting */


    //std::set<uint128> connected_cpids;


    // Update best block in wallet (so we can detect restored wallets)
    bool fIsInitialDownload = IsInitialBlockDownload();
    if (!fIsInitialDownload)
    {
        const CBlockLocator locator(pindexNew);
        ::SetBestChain(locator);
    }

    // Retally after reorganize to sync up amounts owed.
    if (!fIsInitialDownload)
        BusyWaitForTally_retired();

    if(IsV9Enabled_Tally(nBestHeight))
    {
        // Update quorum data.
        if ((nBestHeight % 3) == 0)
        {
            if (fDebug) printf("SetBestChain: Updating Neural Supermajority (v9 %%3) height %d\n",nBestHeight);
            ComputeNeuralNetworkSupermajorityHashes();
        }
        // Update quorum data.
        if ((nBestHeight % 10) == 0 && !OutOfSyncByAge() && NeedASuperblock())
        {
            if (fDebug) printf("SetBestChain: Updating Neural Quorum (v9 M) height %d\n",nBestHeight);
            UpdateNeuralNetworkQuorumData();
        }
    }

    if (fDebug)
    {
        printf("{SBC} {%s %d}  trust=%s  date=%s\n",
               hashBestChain.ToString().c_str(), nBestHeight,
               CBigNum(nBestChainTrust).ToString().c_str(),
               DateTimeStrFormat("%x %H:%M:%S", pindexBest->GetBlockTime()).c_str());
    }
    else
        printf("{SBC} new best {%s %d} ; ",hashBestChain.ToString().c_str(), nBestHeight);

    std::string strCmd = GetArg("-blocknotify", "");
    if (!fIsInitialDownload && !strCmd.empty())
    {
        boost::replace_all(strCmd, "%s", hashBestChain.GetHex());
        boost::thread t(runCommand, strCmd); // thread runs free
    }

    // Perform Gridcoin services now that w have a new head.
    // Remove V9 checks after the V9 switch.
    // TODO: ???
    if(IsV9Enabled(nBestHeight))
        GridcoinServices();

    return true;
}

// ppcoin: total coin age spent in transaction, in the unit of coin-days.
// Only those coins meeting minimum age requirement counts. As those
// transactions not in main chain are not currently indexed so we
// might not find out about their coin age. Older transactions are
// guaranteed to be in main chain by sync-checkpoint. This rule is
// introduced to help nodes establish a consistent view of the coin
// age (trust score) of competing branches.
bool CTransaction::GetCoinAge(CTxDB& txdb, uint64_t& nCoinAge) const
{
    CBigNum bnCentSecond = 0;  // coin age in the unit of cent-seconds
    nCoinAge = 0;

    if (IsCoinBase())
        return true;

    for (auto const& txin : vin)
    {
        // First try finding the previous transaction in database
        CTransaction txPrev;
        CTxIndex txindex;
        if (!txPrev.ReadFromDisk(txdb, txin.prevout, txindex))
            continue;  // previous transaction not in main chain
        if (nTime < txPrev.nTime)
            return false;  // Transaction timestamp violation

        // Read block header
        CBlock block;
        if (!block.ReadFromDisk(txindex.pos.nFile, txindex.pos.nBlockPos, false))
            return false; // unable to read block of previous transaction
        if (block.GetBlockTime() + nStakeMinAge > nTime)
            continue; // only count coins meeting min age requirement

        int64_t nValueIn = txPrev.vout[txin.prevout.n].nValue;
        bnCentSecond += CBigNum(nValueIn) * (nTime-txPrev.nTime) / CENT;

        if (fDebug && GetBoolArg("-printcoinage"))
            printf("coin age nValueIn=%" PRId64 " nTimeDiff=%d bnCentSecond=%s\n", nValueIn, nTime - txPrev.nTime, bnCentSecond.ToString().c_str());
    }

    CBigNum bnCoinDay = bnCentSecond * CENT / COIN / (24 * 60 * 60);
    if (fDebug && GetBoolArg("-printcoinage"))
        printf("coin age bnCoinDay=%s\n", bnCoinDay.ToString().c_str());
    nCoinAge = bnCoinDay.getuint64();
    return true;
}

// ppcoin: total coin age spent in block, in the unit of coin-days.
bool CBlock::GetCoinAge(uint64_t& nCoinAge) const
{
    nCoinAge = 0;

    CTxDB txdb("r");
    for (auto const& tx : vtx)
    {
        uint64_t nTxCoinAge;
        if (tx.GetCoinAge(txdb, nTxCoinAge))
            nCoinAge += nTxCoinAge;
        else
            return false;
    }

    if (nCoinAge == 0) // block coin age minimum 1 coin-day
        nCoinAge = 1;
    if (fDebug && GetBoolArg("-printcoinage"))
        printf("block coin age total nCoinDays=%" PRIu64 "\n", nCoinAge);
    return true;
}

bool CBlock::AddToBlockIndex(unsigned int nFile, unsigned int nBlockPos, const uint256& hashProof)
{
    // Check for duplicate
    uint256 hash = GetHash();
    if (mapBlockIndex.count(hash))
        return error("AddToBlockIndex() : %s already exists", hash.ToString().substr(0,20).c_str());

    // Construct new block index object
    CBlockIndex* pindexNew = new CBlockIndex(nFile, nBlockPos, *this);
    if (!pindexNew)
        return error("AddToBlockIndex() : new CBlockIndex failed");
    pindexNew->phashBlock = &hash;
    BlockMap::iterator miPrev = mapBlockIndex.find(hashPrevBlock);
    if (miPrev != mapBlockIndex.end())
    {
        pindexNew->pprev = (*miPrev).second;
        pindexNew->nHeight = pindexNew->pprev->nHeight + 1;
    }

    // ppcoin: compute chain trust score
    pindexNew->nChainTrust = (pindexNew->pprev ? pindexNew->pprev->nChainTrust : 0) + pindexNew->GetBlockTrust();

    // ppcoin: compute stake entropy bit for stake modifier
    if (!pindexNew->SetStakeEntropyBit(GetStakeEntropyBit()))
        return error("AddToBlockIndex() : SetStakeEntropyBit() failed");

    // Record proof hash value
    pindexNew->hashProof = hashProof;

    // ppcoin: compute stake modifier
    uint64_t nStakeModifier = 0;
    bool fGeneratedStakeModifier = false;
    if (!ComputeNextStakeModifier(pindexNew->pprev, nStakeModifier, fGeneratedStakeModifier))
    {
        printf("AddToBlockIndex() : ComputeNextStakeModifier() failed");
    }
    pindexNew->SetStakeModifier(nStakeModifier, fGeneratedStakeModifier);
    pindexNew->nStakeModifierChecksum = GetStakeModifierChecksum(pindexNew);

    // Add to mapBlockIndex
    BlockMap::iterator mi = mapBlockIndex.insert(make_pair(hash, pindexNew)).first;
    if (pindexNew->IsProofOfStake())
        setStakeSeen.insert(make_pair(pindexNew->prevoutStake, pindexNew->nStakeTime));
    pindexNew->phashBlock = &((*mi).first);

    // Write to disk block index
    CTxDB txdb;
    if (!txdb.TxnBegin())
        return false;
    txdb.WriteBlockIndex(CDiskBlockIndex(pindexNew));
    if (!txdb.TxnCommit())
        return false;

    LOCK(cs_main);

    // New best
    if (pindexNew->nChainTrust > nBestChainTrust)
        if (!SetBestChain(txdb, *this, pindexNew))
            return false;

    if (pindexNew == pindexBest)
    {
        // Notify UI to display prev block's coinbase if it was ours
        static uint256 hashPrevBestCoinBase;
        UpdatedTransaction(hashPrevBestCoinBase);
        hashPrevBestCoinBase = vtx[0].GetHash();
    }

    uiInterface.NotifyBlocksChanged();
    return true;
}

bool CBlock::CheckBlock(std::string sCaller, int height1, int64_t Mint, bool fCheckPOW, bool fCheckMerkleRoot, bool fCheckSig, bool fLoadingIndex) const
{

    if (GetHash()==hashGenesisBlock || GetHash()==hashGenesisBlockTestNet) return true;
    // These are checks that are independent of context
    // that can be verified before saving an orphan block.

    // Size limits
    if (vtx.empty() || vtx.size() > MAX_BLOCK_SIZE || ::GetSerializeSize(*this, SER_NETWORK, PROTOCOL_VERSION) > MAX_BLOCK_SIZE)
        return DoS(100, error("CheckBlock[] : size limits failed"));

    // Check proof of work matches claimed amount
    if (fCheckPOW && IsProofOfWork() && !CheckProofOfWork(GetPoWHash(), nBits))
        return DoS(50, error("CheckBlock[] : proof of work failed"));

    //Reject blocks with diff that has grown to an extrordinary level (should never happen)
    double blockdiff = GetBlockDifficulty(nBits);
    if (height1 > nGrandfather && blockdiff > 10000000000000000)
    {
       return DoS(1, error("CheckBlock[] : Block Bits larger than 10000000000000000.\r\n"));
    }

    // First transaction must be coinbase, the rest must not be
    if (vtx.empty() || !vtx[0].IsCoinBase())
        return DoS(100, error("CheckBlock[] : first tx is not coinbase"));
    for (unsigned int i = 1; i < vtx.size(); i++)
        if (vtx[i].IsCoinBase())
            return DoS(100, error("CheckBlock[] : more than one coinbase"));
    //Research Age
    MiningCPID bb = DeserializeBoincBlock(vtx[0].hashBoinc,nVersion);
    if(nVersion<9)
    {
        //For higher security, plus lets catch these bad blocks before adding them to the chain to prevent reorgs:
        if (IsResearcher(bb.cpid) && IsProofOfStake() && height1 > nGrandfather && IsResearchAgeEnabled(height1) && BlockNeedsChecked(nTime) && !fLoadingIndex)
        {
            double blockVersion = BlockVersion(bb.clientversion);
            double cvn = ClientVersionNew();
            if (fDebug10) printf("BV %f, CV %f   ",blockVersion,cvn);
            // Enforce Beacon Age
            if (blockVersion < 3588 && height1 > 860500 && !fTestNet)
                return error("CheckBlock[]:  Old client spamming new blocks after mandatory upgrade \r\n");
        }

        //Orphan Flood Attack
        if (height1 > nGrandfather)
        {
            double bv = BlockVersion(bb.clientversion);
            double cvn = ClientVersionNew();
            if (fDebug10) printf("BV %f, CV %f   ",bv,cvn);
            // Enforce Beacon Age
            if (bv < 3588 && height1 > 860500 && !fTestNet)
                return error("CheckBlock[]:  Old client spamming new blocks after mandatory upgrade \r\n");
        }
    }

    if (IsResearcher(bb.cpid) && height1 > nGrandfather && BlockNeedsChecked(nTime))
    {
        if (bb.projectname.empty() && !IsResearchAgeEnabled(height1))
            return DoS(1,error("CheckBlock::PoR Project Name invalid"));

        if (!fLoadingIndex && !IsCPIDValidv2(bb,height1))
        {
            std::string sOut2;
            LoadAdminMessages(false,sOut2);
            if (!fLoadingIndex && !IsCPIDValidv2(bb,height1))
            {
                return error("Bad CPID or Block Signature : height %i, CPID %s, cpidv2 %s, LBH %s, Bad Hashboinc [%s]", height1,
                             bb.cpid.c_str(), bb.cpidv2.c_str(),
                             bb.lastblockhash.c_str(), vtx[0].hashBoinc.c_str());
            }
        }
    }

    // Gridcoin: check proof-of-stake block signature
    if (IsProofOfStake() && height1 > nGrandfather)
    {
        //Mint limiter checks 1-20-2015
        double PORDiff = GetBlockDifficulty(nBits);
        double mint1 = CoinToDouble(Mint);
        double total_subsidy = bb.ResearchSubsidy + bb.InterestSubsidy;
        double limiter = MintLimiter(PORDiff,bb.RSAWeight,bb.cpid,GetBlockTime());
        if (fDebug10) printf("CheckBlock[]: TotalSubsidy %f, Height %i, %s, %f, Res %f, Interest %f, hb: %s \r\n",
                             total_subsidy, height1, bb.cpid.c_str(),
                             mint1,bb.ResearchSubsidy,bb.InterestSubsidy,vtx[0].hashBoinc.c_str());
        if (total_subsidy < limiter)
        {
            if (fDebug3) printf("****CheckBlock[]: Total Mint too Small %s, mint %f, Res %f, Interest %f, hash %s \r\n",bb.cpid.c_str(),
                                mint1,bb.ResearchSubsidy,bb.InterestSubsidy,vtx[0].hashBoinc.c_str());
            //1-21-2015 - Prevent Hackers from spamming the network with small blocks
            return error("****CheckBlock[]: Total Mint too Small %f < %f Research %f Interest %f BOINC %s",
                         total_subsidy,limiter,bb.ResearchSubsidy,bb.InterestSubsidy,vtx[0].hashBoinc.c_str());
        }

        if (fCheckSig && !CheckBlockSignature())
            return DoS(100, error("CheckBlock[] : bad proof-of-stake block signature"));
    }

    // End of Proof Of Research
    if (IsProofOfStake())
    {
        // Coinbase output should be empty if proof-of-stake block
        if (vtx[0].vout.size() != 1 || !vtx[0].vout[0].IsEmpty())
            return DoS(100, error("CheckBlock[] : coinbase output not empty for proof-of-stake block"));

        // Second transaction must be coinstake, the rest must not be
        if (vtx.empty() || !vtx[1].IsCoinStake())
            return DoS(100, error("CheckBlock[] : second tx is not coinstake"));

        for (unsigned int i = 2; i < vtx.size(); i++)
        {
            if (vtx[i].IsCoinStake())
            {
                printf("Found more than one coinstake in coinbase at location %f\r\n",(double)i);
                return DoS(100, error("CheckBlock[] : more than one coinstake"));
            }
        }
    }

    // Check transactions
    for (auto const& tx : vtx)
    {
        if (!tx.CheckTransaction())
            return DoS(tx.nDoS, error("CheckBlock[] : CheckTransaction failed"));

        // ppcoin: check transaction timestamp
        if (GetBlockTime() < (int64_t)tx.nTime)
            return DoS(50, error("CheckBlock[] : block timestamp earlier than transaction timestamp"));
    }

    // Check for duplicate txids. This is caught by ConnectInputs(),
    // but catching it earlier avoids a potential DoS attack:
    set<uint256> uniqueTx;
    for (auto const& tx : vtx)
    {
        uniqueTx.insert(tx.GetHash());
    }
    if (uniqueTx.size() != vtx.size())
        return DoS(100, error("CheckBlock[] : duplicate transaction"));

    unsigned int nSigOps = 0;
    for (auto const& tx : vtx)
    {
        nSigOps += tx.GetLegacySigOpCount();
    }
    if (nSigOps > MAX_BLOCK_SIGOPS)
        return DoS(100, error("CheckBlock[] : out-of-bounds SigOpCount"));

    // Check merkle root
    if (fCheckMerkleRoot && hashMerkleRoot != BuildMerkleTree())
        return DoS(100, error("CheckBlock[] : hashMerkleRoot mismatch"));

    //if (fDebug3) printf(".EOCB.");
    return true;
}

bool CBlock::AcceptBlock(bool generated_by_me)
{
    AssertLockHeld(cs_main);

    if (nVersion > CURRENT_VERSION)
        return DoS(100, error("AcceptBlock() : reject unknown block version %d", nVersion));

    // Check for duplicate
    uint256 hash = GetHash();
    if (mapBlockIndex.count(hash))
        return error("AcceptBlock() : block already in mapBlockIndex");

    // Get prev block index
    BlockMap::iterator mi = mapBlockIndex.find(hashPrevBlock);
    if (mi == mapBlockIndex.end())
        return DoS(10, error("AcceptBlock() : prev block not found"));
    CBlockIndex* pindexPrev = (*mi).second;
    int nHeight = pindexPrev->nHeight+1;

    // The block height at which point we start rejecting v7 blocks and
    // start accepting v8 blocks.
    if(       (IsProtocolV2(nHeight) && nVersion < 7)
              || (IsV8Enabled(nHeight) && nVersion < 8)
              || (IsV9Enabled(nHeight) && nVersion < 9)
              )
        return DoS(20, error("AcceptBlock() : reject too old nVersion = %d", nVersion));
    else if( (!IsProtocolV2(nHeight) && nVersion >= 7)
             ||(!IsV8Enabled(nHeight) && nVersion >= 8)
             ||(!IsV9Enabled(nHeight) && nVersion >= 9)
             )
        return DoS(100, error("AcceptBlock() : reject too new nVersion = %d", nVersion));

    if (IsProofOfWork() && nHeight > LAST_POW_BLOCK)
        return DoS(100, error("AcceptBlock() : reject proof-of-work at height %d", nHeight));

    if (nHeight > nGrandfather || nHeight >= 999000)
    {
            // Check coinbase timestamp
            if (GetBlockTime() > FutureDrift((int64_t)vtx[0].nTime, nHeight))
            {
                return DoS(80, error("AcceptBlock() : coinbase timestamp is too early"));
            }
            // Check timestamp against prev
            if (GetBlockTime() <= pindexPrev->GetPastTimeLimit() || FutureDrift(GetBlockTime(), nHeight) < pindexPrev->GetBlockTime())
                return DoS(60, error("AcceptBlock() : block's timestamp is too early"));
            // Check proof-of-work or proof-of-stake
            if (nBits != GetNextTargetRequired(pindexPrev, IsProofOfStake()))
                return DoS(100, error("AcceptBlock() : incorrect %s", IsProofOfWork() ? "proof-of-work" : "proof-of-stake"));
    }

    for (auto const& tx : vtx)
    {
        // Check that all transactions are finalized
        if (!IsFinalTx(tx, nHeight, GetBlockTime()))
            return DoS(10, error("AcceptBlock() : contains a non-final transaction"));

        // Verify beacon contract if a transaction contains a beacon contract
        // Current bad contracts in chain would cause a fork on sync, skip them
        if (nVersion>=9 && !VerifyBeaconContractTx(tx))
            return DoS(25, error("CheckBlock[] : bad beacon contract found in tx %s contained within block; rejected", tx.GetHash().ToString().c_str()));
    }

    // Check that the block chain matches the known block chain up to a checkpoint
    if (!Checkpoints::CheckHardened(nHeight, hash))
        return DoS(100, error("AcceptBlock() : rejected by hardened checkpoint lock-in at %d", nHeight));

    uint256 hashProof;

    // Verify hash target and signature of coinstake tx
    if ((nHeight > nGrandfather || nHeight >= 999000) && nVersion <= 7)
    {
                if (IsProofOfStake())
                {
                    uint256 targetProofOfStake;
                    if (!CheckProofOfStake(pindexPrev, vtx[1], nBits, hashProof, targetProofOfStake, vtx[0].hashBoinc, generated_by_me, nNonce) && (IsLockTimeWithinMinutes(GetBlockTime(),600) || nHeight >= 999000))
                    {
                        return error("WARNING: AcceptBlock(): check proof-of-stake failed for block %s, nonce %f    \n", hash.ToString().c_str(),(double)nNonce);
                    }

                }
    }
    if (nVersion >= 8)
    {
        //must be proof of stake
        //no grandfather exceptions
        //if (IsProofOfStake())
        printf("AcceptBlock: Proof Of Stake V8 %d\n",nVersion);
        if(!CheckProofOfStakeV8(pindexPrev, *this, generated_by_me, hashProof))
        {
            return error("WARNING: AcceptBlock(): check proof-of-stake failed for block %s, nonce %f    \n", hash.ToString().c_str(),(double)nNonce);
        }
    }

    // Verify proof of research.
    if(!CheckProofOfResearch(pindexPrev, *this))
    {
        return error("WARNING: AcceptBlock(): check proof-of-research failed for block %s, nonce %i\n", hash.ToString().c_str(), nNonce);
    }
    
    // PoW is checked in CheckBlock[]
    if (IsProofOfWork())
    {
        hashProof = GetPoWHash();
    }

    //Grandfather
    if (nHeight > nGrandfather)
    {
        // Check that the block chain matches the known block chain up to a checkpoint
        if (!Checkpoints::CheckHardened(nHeight, hash))
            return DoS(100, error("AcceptBlock() : rejected by hardened checkpoint lock-in at %d", nHeight));

        // Enforce rule that the coinbase starts with serialized block height
        CScript expect = CScript() << nHeight;
        if (vtx[0].vin[0].scriptSig.size() < expect.size() ||
                !std::equal(expect.begin(), expect.end(), vtx[0].vin[0].scriptSig.begin()))
            return DoS(100, error("AcceptBlock() : block height mismatch in coinbase"));
    }

    // Write block to history file
    if (!CheckDiskSpace(::GetSerializeSize(*this, SER_DISK, CLIENT_VERSION)))
        return error("AcceptBlock() : out of disk space");
    unsigned int nFile = -1;
    unsigned int nBlockPos = 0;
    if (!WriteToDisk(nFile, nBlockPos))
        return error("AcceptBlock() : WriteToDisk failed");
    if (!AddToBlockIndex(nFile, nBlockPos, hashProof))
        return error("AcceptBlock() : AddToBlockIndex failed");

    // Relay inventory, but don't relay old inventory during initial block download
    int nBlockEstimate = Checkpoints::GetTotalBlocksEstimate();
    if (hashBestChain == hash)
    {
        LOCK(cs_vNodes);
        for (auto const& pnode : vNodes)
            if (nBestHeight > (pnode->nStartingHeight != -1 ? pnode->nStartingHeight - 2000 : nBlockEstimate))
                pnode->PushInventory(CInv(MSG_BLOCK, hash));
    }

    if (fDebug) printf("{ACC}");
    nLastAskedForBlocks=GetAdjustedTime();
    ResetTimerMain("OrphanBarrage");
    return true;
}


uint256 CBlockIndex::GetBlockTrust() const
{
    CBigNum bnTarget;
    bnTarget.SetCompact(nBits);
    if (bnTarget <= 0) return 0;
    int64_t block_mag = 0;
    uint256 chaintrust = (((CBigNum(1)<<256) / (bnTarget+1)) - (block_mag)).getuint256();
    return chaintrust;
}

bool CBlockIndex::IsSuperMajority(int minVersion, const CBlockIndex* pstart, unsigned int nRequired, unsigned int nToCheck)
{
    unsigned int nFound = 0;
    for (unsigned int i = 0; i < nToCheck && nFound < nRequired && pstart != NULL; i++)
    {
        if (pstart->nVersion >= minVersion)
            ++nFound;
        pstart = pstart->pprev;
    }
    return (nFound >= nRequired);
}

bool ServicesIncludesNN(CNode* pNode)
{
    return (Contains(pNode->strSubVer,"1999")) ? true : false;
}

bool VerifySuperblock(const std::string& superblock, const CBlockIndex* parent)
{
    // Pre-condition checks.
    if(!parent)
    {
        printf("Invalid block passed to VerifySuperblock");
        return false;
    }

    if(superblock.length() <= 20)
    {
        printf("Invalid superblock passed to VerifySuperblock");
        return false;
    }

    // Validate superblock contents.
    bool bPassed = true;

    if(parent->nVersion < 8)
    {
        double out_avg = 0;
        double out_beacon_count=0;
        double out_participant_count=0;
        double avg_mag = GetSuperblockAvgMag(superblock,out_beacon_count,out_participant_count,out_avg,false, parent->nHeight);

        // New rules added here:
        // Before block version- and stake engine 8 there used to be a requirement
        // that the average magnitude across all researchers must be at least 10.
        // This is not necessary but cannot be changed until a mandatory is released.

        if (out_avg < 10 && fTestNet)  bPassed = false;
        if (out_avg < 70 && !fTestNet) bPassed = false;

        if (avg_mag < 10 && !fTestNet) bPassed = false;
    }
    else
    {
        // Block version above 8
        // none, as they are easy to work arount and complicate sb production

        // previously:
        // * low/high limit of average of researcher magnitudes
        // * low limit of project avg rac
        // * count of researchers within 10% of their beacon count
        // * count of projects at least half of previous sb project count
    }

    if (!bPassed)
    {
        if (fDebug) printf(" Verification of Superblock Failed ");
        //if (fDebug3) printf("\r\n Verification of Superblock Failed outavg: %f, avg_mag %f, Height %f, Out_Beacon_count %f, Out_participant_count %f, block %s", (double)out_avg,(double)avg_mag,(double)nHeight,(double)out_beacon_count,(double)out_participant_count,superblock.c_str());
    }

    return bPassed;
}

bool NeedASuperblock()
{
    bool bDireNeedOfSuperblock = false;
    std::string superblock = ReadCache("superblock","all").value;
    if (superblock.length() > 20 && !OutOfSyncByAge())
    {
        if (!VerifySuperblock(superblock, pindexBest))
            bDireNeedOfSuperblock = true;
        /*
         // Check project count in last superblock
         double out_project_count = 0;
         double out_whitelist_count = 0;
         GetSuperblockProjectCount(superblock, out_project_count, out_whitelist_count);
         */
    }

    int64_t superblock_age = GetAdjustedTime() - ReadCache("superblock", "magnitudes").timestamp;
    if (superblock_age > GetSuperblockAgeSpacing(nBestHeight))
        bDireNeedOfSuperblock = true;

    if(bDireNeedOfSuperblock && pindexBest && pindexBest->nVersion>=9)
    {
        // If all the checks indicate true and is v9, look 15 blocks back to
        // prevent duplicate superblocks
        for(CBlockIndex *pindex = pindexBest;
            pindex && pindex->nHeight + 15 > nBestHeight;
            pindex = pindex->pprev)
        {
            if(pindex->nIsSuperBlock)
                return false;
        }
    }

    return bDireNeedOfSuperblock;
}




void GridcoinServices()
{

    //Dont do this on headless - SeP
    #if defined(QT_GUI)
       if ((nBestHeight % 125) == 0)
       {
            GetGlobalStatus();
            bForceUpdate=true;
            uiInterface.NotifyBlocksChanged();
       }
    #endif

    // Services thread activity

    if(IsV9Enabled_Tally(nBestHeight))
    {
        // in SetBestChain
    }
    else
    {
        int64_t superblock_age = GetAdjustedTime() - ReadCache("superblock", "magnitudes").timestamp;
        bool bNeedSuperblock = (superblock_age > (GetSuperblockAgeSpacing(nBestHeight)));
        if ( nBestHeight % 3 == 0 && NeedASuperblock() ) bNeedSuperblock=true;

        if (fDebug10) printf(" MRSA %" PRId64 ", BH %d\n", superblock_age, nBestHeight);

        if (bNeedSuperblock)
        {
            if ((nBestHeight % 3) == 0)
            {
                if (fDebug) printf("SVC: Updating Neural Supermajority (v3 A) height %d\n",nBestHeight);
                ComputeNeuralNetworkSupermajorityHashes();
            }
            if ((nBestHeight % 3) == 0 && !OutOfSyncByAge())
            {
                if (fDebug) printf("SVC: Updating Neural Quorum (v3 A) height %d\n",nBestHeight);
                if (fDebug10) printf("#CNNSH# ");
                UpdateNeuralNetworkQuorumData();
            }
            if ((nBestHeight % 20) == 0)
            {
                if (fDebug) printf("SVC: set off Tally (v3 B) height %d\n",nBestHeight);
                if (fDebug10) printf("#TIB# ");
                bDoTally_retired = true;
            }
        }
        else
        {
            // When superblock is not old, Tally every N blocks:
            int nTallyGranularity = fTestNet ? 60 : 20;
            if ((nBestHeight % nTallyGranularity) == 0)
            {
                if (fDebug) printf("SVC: set off Tally (v3 C) height %d\n",nBestHeight);
                if (fDebug3) printf("TIB1 ");
                bDoTally_retired = true;
            }

            if ((nBestHeight % 5)==0)
            {
                if (fDebug) printf("SVC: Updating Neural Supermajority (v3 D) height %d\n",nBestHeight);
                ComputeNeuralNetworkSupermajorityHashes();
            }
            if ((nBestHeight % 5)==0 && !OutOfSyncByAge())
            {
                if (fDebug) printf("SVC: Updating Neural Quorum (v3 E) height %d\n",nBestHeight);
                if (fDebug3) printf("CNNSH2 ");
                UpdateNeuralNetworkQuorumData();
            }
        }
    }

    if (TimerMain("clearcache",1000))
    {
        ClearCache("neural_data");
    }


    //Dont perform the following functions if out of sync
    if (pindexBest->nHeight < nGrandfather || OutOfSyncByAge())
        return;

    if (fDebug) printf(" {SVC} ");

    //Backup the wallet once per 900 blocks or as specified in config:
    int nWBI = GetArg("-walletbackupinterval", 900);
    if (nWBI == 0)
        nWBI = 900;

   if (TimerMain("backupwallet", nWBI))
    {
        bool bWalletBackupResults = BackupWallet(*pwalletMain, GetBackupFilename("wallet.dat"));
        bool bConfigBackupResults = BackupConfigFile(GetBackupFilename("gridcoinresearch.conf"));
        printf("Daily backup results: Wallet -> %s Config -> %s\r\n", (bWalletBackupResults ? "true" : "false"), (bConfigBackupResults ? "true" : "false"));
    }

    if (TimerMain("ResetVars",30))
    {
        bTallyStarted_retired = false;
    }

    if (TimerMain("FixSpentCoins",60))
    {
            int nMismatchSpent;
            int64_t nBalanceInQuestion;
            pwalletMain->FixSpentCoins(nMismatchSpent, nBalanceInQuestion);
    }

    if (TimerMain("MyNeuralMagnitudeReport",30))
    {
        try
        {
            if (msNeuralResponse.length() < 25 && IsResearcher(msPrimaryCPID))
            {
                AsyncNeuralRequest("explainmag",msPrimaryCPID,5);
                if (fDebug3) printf("Async explainmag sent for %s.",msPrimaryCPID.c_str());
            }
            if (fDebug3) printf("\r\n MR Complete \r\n");
        }
        catch (std::exception &e)
        {
            printf("Error in MyNeuralMagnitudeReport1.");
        }
        catch(...)
        {
            printf("Error in MyNeuralMagnitudeReport.");
        }
    }

    // Every N blocks as a Synchronized TEAM:
    if ((nBestHeight % 30) == 0)
    {
        //Sync RAC with neural network IF superblock is over 24 hours Old, Or if we have No superblock (in case of the latter, age will be 45 years old)
        // Note that nodes will NOT accept superblocks without a supermajority hash, so the last block will not be in memory unless it is a good superblock.
        // Let's start syncing the neural network as soon as the LAST superblock is over 12 hours old.
        // Also, lets do this as a TEAM exactly every 30 blocks (~30 minutes) to try to reach an EXACT consensus every half hour:
        // For effeciency, the network sleeps for 20 hours after a good superblock is accepted
        if (NeedASuperblock() && IsNeuralNodeParticipant(DefaultWalletAddress(), GetAdjustedTime()))
        {
            if (fDebug3) printf("FSWDPOR ");
            FullSyncWithDPORNodes();
        }
    }

    if (( (nBestHeight-10) % 30 ) == 0)
    {
            // 10 Blocks after the network started syncing the neural network as a team, ask the neural network to come to a quorum
            if (NeedASuperblock() && IsNeuralNodeParticipant(DefaultWalletAddress(), GetAdjustedTime()))
            {
                // First verify my node has a synced contract
                std::string contract;
                contract = NN::GetNeuralContract();
                if (VerifySuperblock(contract, pindexBest))
                {
                        AsyncNeuralRequest("quorum","gridcoin",25);
                }
            }
    }


    if (TimerMain("send_beacon",180))
    {
        std::string tBeaconPublicKey = GetBeaconPublicKey(GlobalCPUMiningCPID.cpid,true);
        if (tBeaconPublicKey.empty() && IsResearcher(GlobalCPUMiningCPID.cpid))
        {
            std::string sOutPubKey = "";
            std::string sOutPrivKey = "";
            std::string sError = "";
            std::string sMessage = "";
            bool fResult = AdvertiseBeacon(sOutPrivKey,sOutPubKey,sError,sMessage);
            if (!fResult)
            {
                printf("BEACON ERROR!  Unable to send beacon %s, %s\r\n",sError.c_str(), sMessage.c_str());
                LOCK(MinerStatus.lock);
                msMiningErrors6 = _("Unable To Send Beacon! Unlock Wallet!");
            }
        }
    }

    if (TimerMain("gather_cpids",480))
        msNeuralResponse.clear();

/*
    // Check for updates once per day.
    if(GetAdjustedTime() - nLastCheckedForUpdate > 24 * 60 * 60)
    {
        nLastCheckedForUpdate = GetAdjustedTime();

        if (fDebug3) printf("Checking for upgrade...");
        if(Restarter::IsUpgradeAvailable())
        {
            printf("Upgrade available.");
            if(GetBoolArg("-autoupgrade", false))
            {
                printf("Upgrading client.");
                Restarter::UpgradeClient();
            }
        }
    }
*/

    if (fDebug10) printf(" {/SVC} ");
}



bool AskForOutstandingBlocks(uint256 hashStart)
{
    if (IsLockTimeWithinMinutes(nLastAskedForBlocks,2)) return true;
    nLastAskedForBlocks = GetAdjustedTime();
        
    int iAsked = 0;
    LOCK(cs_vNodes);
    for (auto const& pNode : vNodes)
    {
                pNode->ClearBanned();
                if (!pNode->fClient && !pNode->fOneShot && (pNode->nStartingHeight > (nBestHeight - 144)) && (pNode->nVersion < NOBLKS_VERSION_START || pNode->nVersion >= NOBLKS_VERSION_END) )
                {
                        if (hashStart==uint256(0))
                        {
                            pNode->PushGetBlocks(pindexBest, uint256(0), true);
                        }
                        else
                        {
                            CBlockIndex* pblockindex = mapBlockIndex[hashStart];
                            if (pblockindex)
                            {
                                pNode->PushGetBlocks(pblockindex, uint256(0), true);
                            }
                            else
                            {
                                return error("Unable to find block index %s",hashStart.ToString().c_str());
                            }
                        }
                        printf(".B.");
                        iAsked++;
                        if (iAsked > 10) break;
                }
    }
    return true;
}


void ClearOrphanBlocks()
{
    LOCK(cs_main);
    for(auto it = mapOrphanBlocks.begin(); it != mapOrphanBlocks.end(); it++)
    {
        delete it->second;
    }
    
    mapOrphanBlocks.clear();
    mapOrphanBlocksByPrev.clear();
}

void CleanInboundConnections(bool bClearAll)
{
        if (IsLockTimeWithinMinutes(nLastCleaned,10)) return;
        nLastCleaned = GetAdjustedTime();
        LOCK(cs_vNodes);
        for(CNode* pNode : vNodes)
        {
                pNode->ClearBanned();
                if (pNode->nStartingHeight < (nBestHeight-1000) || bClearAll)
                {
                        pNode->fDisconnect=true;
                }
        }
        printf("\r\n Cleaning inbound connections \r\n");
}

bool WalletOutOfSync()
{
    LOCK(cs_main);
    
    // Only trigger an out of sync condition if the node has synced near the best block prior to going out of sync.
    bool bSyncedCloseToTop = nBestHeight > GetNumBlocksOfPeers() - 1000;
    return OutOfSyncByAge() && bSyncedCloseToTop;
}

bool ProcessBlock(CNode* pfrom, CBlock* pblock, bool generated_by_me)
{
    AssertLockHeld(cs_main);

    // Check for duplicate
    uint256 hash = pblock->GetHash();
    if (mapBlockIndex.count(hash))
        return error("ProcessBlock() : already have block %d %s", mapBlockIndex[hash]->nHeight, hash.ToString().c_str());
    if (mapOrphanBlocks.count(hash))
        return error("ProcessBlock() : already have block (orphan) %s", hash.ToString().c_str());

    // ppcoin: check proof-of-stake
    // Limited duplicity on stake: prevents block flood attack
    // Duplicate stake allowed only when there is orphan child block
    if (pblock->IsProofOfStake() && setStakeSeen.count(pblock->GetProofOfStake()) && !mapOrphanBlocksByPrev.count(hash))
        return error("ProcessBlock() : duplicate proof-of-stake (%s, %d) for block %s", pblock->GetProofOfStake().first.ToString().c_str(),
        pblock->GetProofOfStake().second, 
        hash.ToString().c_str());

    if (pblock->hashPrevBlock != hashBestChain)
    {
        // Extra checks to prevent "fill up memory by spamming with bogus blocks"
        const CBlockIndex* pcheckpoint = Checkpoints::GetLastCheckpoint(mapBlockIndex);
        if(pcheckpoint != NULL)
        {
            int64_t deltaTime = pblock->GetBlockTime() - pcheckpoint->nTime;
            if (deltaTime < 0)
            {
                if (pfrom)
                    pfrom->Misbehaving(1);
                return error("ProcessBlock() : block with timestamp before last checkpoint");
            }
        }
    }

    // Preliminary checks
    if (!pblock->CheckBlock("ProcessBlock", pindexBest->nHeight, 100*COIN))
        return error("ProcessBlock() : CheckBlock FAILED");

    // If don't already have its previous block, shunt it off to holding area until we get it
    if (!mapBlockIndex.count(pblock->hashPrevBlock))
    {
        // *****      This area covers Gridcoin Orphan Handling      ***** 
        if (WalletOutOfSync())
        {
            if (TimerMain("OrphanBarrage",100))
            {
                // If we stay out of sync for more than 25 orphans and never recover without accepting a block - attempt to recover the node- if we recover, reset the counters.
                // We reset these counters every time a block is accepted successfully in AcceptBlock().
                // Note: This code will never actually be exercised unless the wallet stays out of sync for a very long time - approx. 24 hours - the wallet normally recovers on its own without this code.
                // I'm leaving this in for people who may be on vacation for a long time - it may keep an external node running when everything else fails.
                if (TimerMain("CheckForFutileSync", 25))
                {
                    ClearOrphanBlocks();
                    setStakeSeen.clear();
                    setStakeSeenOrphan.clear();
                }

                printf("\r\nClearing mapAlreadyAskedFor.\r\n");
                mapAlreadyAskedFor.clear();
                AskForOutstandingBlocks(uint256(0));
            }
        }
        else
        {
            // If we successfully synced we can reset the futile state.
            ResetTimerMain("CheckForFutileSync");
        }

        printf("ProcessBlock: ORPHAN BLOCK, prev=%s\n", pblock->hashPrevBlock.ToString().c_str());
        // ppcoin: check proof-of-stake
        if (pblock->IsProofOfStake())
        {
            // Limited duplicity on stake: prevents block flood attack
            // Duplicate stake allowed only when there is orphan child block
            if (setStakeSeenOrphan.count(pblock->GetProofOfStake()) &&
                !mapOrphanBlocksByPrev.count(hash))
                return error("ProcessBlock() : duplicate proof-of-stake (%s, %d) for orphan block %s",
                             pblock->GetProofOfStake().first.ToString().c_str(),
                             pblock->GetProofOfStake().second,
                             hash.ToString().c_str());
            else
                setStakeSeenOrphan.insert(pblock->GetProofOfStake());
        }
        
        CBlock* pblock2 = new CBlock(*pblock);            
        mapOrphanBlocks.insert(make_pair(hash, pblock2));
        mapOrphanBlocksByPrev.insert(make_pair(pblock->hashPrevBlock, pblock2));

        // Ask this guy to fill in what we're missing
        if (pfrom)
        {
            pfrom->PushGetBlocks(pindexBest, GetOrphanRoot(pblock2), true);
            // ppcoin: getblocks may not obtain the ancestor block rejected
            // earlier by duplicate-stake check so we ask for it again directly
            if (!IsInitialBlockDownload())
                pfrom->AskFor(CInv(MSG_BLOCK, WantedByOrphan(pblock2)));
            // Ask a few other nodes for the missing block

        }
        return true;
    }

    // Store to disk
    if (!pblock->AcceptBlock(generated_by_me))
        return error("ProcessBlock() : AcceptBlock FAILED");

    // Recursively process any orphan blocks that depended on this one
    vector<uint256> vWorkQueue;
    vWorkQueue.push_back(hash);
    for (unsigned int i = 0; i < vWorkQueue.size(); i++)
    {
        uint256 hashPrev = vWorkQueue[i];
        for (multimap<uint256, CBlock*>::iterator mi = mapOrphanBlocksByPrev.lower_bound(hashPrev);
             mi != mapOrphanBlocksByPrev.upper_bound(hashPrev);
             ++mi)
        {
            CBlock* pblockOrphan = mi->second;
            if (pblockOrphan->AcceptBlock(generated_by_me))
                vWorkQueue.push_back(pblockOrphan->GetHash());
            mapOrphanBlocks.erase(pblockOrphan->GetHash());
            setStakeSeenOrphan.erase(pblockOrphan->GetProofOfStake());
            delete pblockOrphan;
        }
        mapOrphanBlocksByPrev.erase(hashPrev);

    }

    printf("{PB}: ACC; \r\n");

    // Compatiblity while V8 is in use. Can be removed after the V9 switch.
    if(IsV9Enabled(pindexBest->nHeight) == false)
        GridcoinServices();

    return true;
}


bool CBlock::CheckBlockSignature() const
{
    if (IsProofOfWork())
        return vchBlockSig.empty();

    vector<valtype> vSolutions;
    txnouttype whichType;

    const CTxOut& txout = vtx[1].vout[1];

    if (!Solver(txout.scriptPubKey, whichType, vSolutions))
        return false;

    if (whichType == TX_PUBKEY)
    {
        valtype& vchPubKey = vSolutions[0];
        CKey key;
        if (!key.SetPubKey(vchPubKey))
            return false;
        if (vchBlockSig.empty())
            return false;
        return key.Verify(GetHash(), vchBlockSig);
    }

    return false;
}

bool CheckDiskSpace(uint64_t nAdditionalBytes)
{
    uint64_t nFreeBytesAvailable = filesystem::space(GetDataDir()).available;

    // Check for nMinDiskSpace bytes (currently 50MB)
    if (nFreeBytesAvailable < nMinDiskSpace + nAdditionalBytes)
    {
        fShutdown = true;
        string strMessage = _("Warning: Disk space is low!");
        strMiscWarning = strMessage;
        printf("*** %s\n", strMessage.c_str());
        uiInterface.ThreadSafeMessageBox(strMessage, "Gridcoin", CClientUIInterface::OK | CClientUIInterface::ICON_EXCLAMATION | CClientUIInterface::MODAL);
        StartShutdown();
        return false;
    }
    return true;
}

static filesystem::path BlockFilePath(unsigned int nFile)
{
    string strBlockFn = strprintf("blk%04u.dat", nFile);
    return GetDataDir() / strBlockFn;
}

FILE* OpenBlockFile(unsigned int nFile, unsigned int nBlockPos, const char* pszMode)
{
    if ((nFile < 1) || (nFile == (unsigned int) -1))
        return NULL;
    FILE* file = fopen(BlockFilePath(nFile).string().c_str(), pszMode);
    if (!file)
        return NULL;
    if (nBlockPos != 0 && !strchr(pszMode, 'a') && !strchr(pszMode, 'w'))
    {
        if (fseek(file, nBlockPos, SEEK_SET) != 0)
        {
            fclose(file);
            return NULL;
        }
    }
    return file;
}

static unsigned int nCurrentBlockFile = 1;

FILE* AppendBlockFile(unsigned int& nFileRet)
{
    nFileRet = 0;
    while (true)
    {
        FILE* file = OpenBlockFile(nCurrentBlockFile, 0, "ab");
        if (!file)
            return NULL;
        if (fseek(file, 0, SEEK_END) != 0)
            return NULL;
        // FAT32 file size max 4GB, fseek and ftell max 2GB, so we must stay under 2GB
        if (ftell(file) < (long)(0x7F000000 - MAX_SIZE))
        {
            nFileRet = nCurrentBlockFile;
            return file;
        }
        fclose(file);
        nCurrentBlockFile++;
    }
}

bool LoadBlockIndex(bool fAllowNew)
{
    LOCK(cs_main);

    CBigNum bnTrustedModulus;

    if (fTestNet)
    {
        // GLOBAL TESTNET SETTINGS - R HALFORD
        pchMessageStart[0] = 0xcd;
        pchMessageStart[1] = 0xf2;
        pchMessageStart[2] = 0xc0;
        pchMessageStart[3] = 0xef;
        bnProofOfWorkLimit = bnProofOfWorkLimitTestNet; // 16 bits PoW target limit for testnet
        nStakeMinAge = 1 * 60 * 60; // test net min age is 1 hour
        nCoinbaseMaturity = 10; // test maturity is 10 blocks
        nGrandfather = 196550;
        nNewIndex = 10;
        nNewIndex2 = 36500;
        bOPReturnEnabled = false;
        //1-24-2016
        MAX_OUTBOUND_CONNECTIONS = (int)GetArg("-maxoutboundconnections", 8);
    }


    std::string mode = fTestNet ? "TestNet" : "Prod";
    printf("Mode=%s\r\n",mode.c_str());


    //
    // Load block index
    //
    CTxDB txdb("cr+");
    if (!txdb.LoadBlockIndex())
        return false;

    //
    // Init with genesis block
    //
    if (mapBlockIndex.empty())
    {
        if (!fAllowNew)
            return false;

        // Genesis block - Genesis2
        // MainNet - Official New Genesis Block:
        ////////////////////////////////////////
        /*
     21:58:24 block.nTime = 1413149999
    10/12/14 21:58:24 block.nNonce = 1572771
    10/12/14 21:58:24 block.GetHash = 00000f762f698b5962aa81e38926c3a3f1f03e0b384850caed34cd9164b7f990
    10/12/14 21:58:24 CBlock(hash=00000f762f698b5962aa81e38926c3a3f1f03e0b384850caed34cd9164b7f990, ver=1,
    hashPrevBlock=0000000000000000000000000000000000000000000000000000000000000000,
    hashMerkleRoot=0bd65ac9501e8079a38b5c6f558a99aea0c1bcff478b8b3023d09451948fe841, nTime=1413149999, nBits=1e0fffff, nNonce=1572771, vtx=1, vchBlockSig=)
    10/12/14 21:58:24   Coinbase(hash=0bd65ac950, nTime=1413149999, ver=1, vin.size=1, vout.size=1, nLockTime=0)
    CTxIn(COutPoint(0000000000, 4294967295), coinbase 00012a4531302f31312f313420416e6472656120526f73736920496e647573747269616c20486561742076696e646963617465642077697468204c454e522076616c69646174696f6e)
    CTxOut(empty)
    vMerkleTree: 0bd65ac950

        */

        const char* pszTimestamp = "10/11/14 Andrea Rossi Industrial Heat vindicated with LENR validation";

        CTransaction txNew;
        //GENESIS TIME
        txNew.nTime = 1413033777;
        txNew.vin.resize(1);
        txNew.vout.resize(1);
        txNew.vin[0].scriptSig = CScript() << 0 << CBigNum(42) << vector<unsigned char>((const unsigned char*)pszTimestamp, (const unsigned char*)pszTimestamp + strlen(pszTimestamp));
        txNew.vout[0].SetEmpty();
        CBlock block;
        block.vtx.push_back(txNew);
        block.hashPrevBlock = 0;
        block.hashMerkleRoot = block.BuildMerkleTree();
        block.nVersion = 1;
        //R&D - Testers Wanted Thread:
        block.nTime    = !fTestNet ? 1413033777 : 1406674534;
        //Official Launch time:
        block.nBits    = bnProofOfWorkLimit.GetCompact();
        block.nNonce = !fTestNet ? 130208 : 22436;
        printf("starting Genesis Check...");
        // If genesis block hash does not match, then generate new genesis hash.
        if (block.GetHash() != hashGenesisBlock)
        {
            printf("Searching for genesis block...\n");
            // This will figure out a valid hash and Nonce if you're
            // creating a different genesis block: 00000000000000000000000000000000000000000000000000000000000000000000000000000000000000xFFF
            uint256 hashTarget = CBigNum().SetCompact(block.nBits).getuint256();
            uint256 thash;
            while (true)
            {
                thash = block.GetHash();
                if (thash <= hashTarget)
                    break;
                if ((block.nNonce & 0xFFF) == 0)
                {
                    printf("nonce %08X: hash = %s (target = %s)\n", block.nNonce, thash.ToString().c_str(), hashTarget.ToString().c_str());
                }
                ++block.nNonce;
                if (block.nNonce == 0)
                {
                    printf("NONCE WRAPPED, incrementing time\n");
                    ++block.nTime;
                }
            }
            printf("block.nTime = %u \n", block.nTime);
            printf("block.nNonce = %u \n", block.nNonce);
            printf("block.GetHash = %s\n", block.GetHash().ToString().c_str());
        }


        block.print();

        //// debug print

        //GENESIS3: Official Merkle Root
        uint256 merkle_root = uint256("0x5109d5782a26e6a5a5eb76c7867f3e8ddae2bff026632c36afec5dc32ed8ce9f");
        assert(block.hashMerkleRoot == merkle_root);
        assert(block.GetHash() == (!fTestNet ? hashGenesisBlock : hashGenesisBlockTestNet));
        assert(block.CheckBlock("LoadBlockIndex",1,10*COIN));

        // Start new block file
        unsigned int nFile;
        unsigned int nBlockPos;
        if (!block.WriteToDisk(nFile, nBlockPos))
            return error("LoadBlockIndex() : writing genesis block to disk failed");
        if (!block.AddToBlockIndex(nFile, nBlockPos, hashGenesisBlock))
            return error("LoadBlockIndex() : genesis block not accepted");
    }

    return true;
}

std::string ExtractXML(std::string XMLdata, std::string key, std::string key_end)
{

    std::string extraction = "";
    string::size_type loc = XMLdata.find( key, 0 );
    if( loc != string::npos )
    {
        string::size_type loc_end = XMLdata.find( key_end, loc+3);
        if (loc_end != string::npos )
        {
            extraction = XMLdata.substr(loc+(key.length()),loc_end-loc-(key.length()));

        }
    }
    return extraction;
}

std::string RetrieveMd5(std::string s1)
{
    try
    {
        const char* chIn = s1.c_str();
        unsigned char digest2[16];
        MD5((unsigned char*)chIn, strlen(chIn), (unsigned char*)&digest2);
        char mdString2[33];
        for(int i = 0; i < 16; i++) sprintf(&mdString2[i*2], "%02x", (unsigned int)digest2[i]);
        std::string xmd5(mdString2);
        return xmd5;
    }
    catch (std::exception &e)
    {
        printf("MD5 INVALID!");
        return "";
    }
}

int GetFilesize(FILE* file)
{
    int nSavePos = ftell(file);
    int nFilesize = -1;
    if (fseek(file, 0, SEEK_END) == 0)
        nFilesize = ftell(file);
    fseek(file, nSavePos, SEEK_SET);
    return nFilesize;
}

bool WriteKey(std::string sKey, std::string sValue)
{
    // Allows Gridcoin to store the key value in the config file.
    boost::filesystem::path pathConfigFile(GetArg("-conf", "gridcoinresearch.conf"));
    if (!pathConfigFile.is_complete()) pathConfigFile = GetDataDir(false) / pathConfigFile;
    if (!filesystem::exists(pathConfigFile))  return false; 
    boost::to_lower(sKey);
    std::string sLine = "";
    ifstream streamConfigFile;
    streamConfigFile.open(pathConfigFile.string().c_str());
    std::string sConfig = "";
    bool fWritten = false;
    if(streamConfigFile)
    {
       while(getline(streamConfigFile, sLine))
       {
            std::vector<std::string> vEntry = split(sLine,"=");
            if (vEntry.size() == 2)
            {
                std::string sSourceKey = vEntry[0];
                std::string sSourceValue = vEntry[1];
                boost::to_lower(sSourceKey);

                if (sSourceKey==sKey) 
                {
                    sSourceValue = sValue;
                    sLine = sSourceKey + "=" + sSourceValue;
                    fWritten=true;
                }
            }
            sLine = strReplace(sLine,"\r","");
            sLine = strReplace(sLine,"\n","");
            sLine += "\r\n";
            sConfig += sLine;
       }
    }
    if (!fWritten) 
    {
        sLine = sKey + "=" + sValue + "\r\n";
        sConfig += sLine;
    }
    
    streamConfigFile.close();

    FILE *outFile = fopen(pathConfigFile.string().c_str(),"w");
    fputs(sConfig.c_str(), outFile);
    fclose(outFile);

    ReadConfigFile(mapArgs, mapMultiArgs);
    return true;
}




std::string getfilecontents(std::string filename)
{
    std::string buffer;
    std::string line;
    ifstream myfile;
    if (fDebug10) printf("loading file to string %s",filename.c_str());

    filesystem::path path = filename;

    if (!filesystem::exists(path)) {
        printf("the file does not exist %s",path.string().c_str());
        return "-1";
    }

     FILE *file = fopen(filename.c_str(), "rb");
     CAutoFile filein = CAutoFile(file, SER_DISK, CLIENT_VERSION);
     int fileSize = GetFilesize(filein);
     filein.fclose();

     myfile.open(filename.c_str());

    buffer.reserve(fileSize);
    if (fDebug10) printf("opening file %s",filename.c_str());

    if(myfile)
    {
      while(getline(myfile, line))
      {
            buffer = buffer + line + "\r\n";
      }
    }
    myfile.close();
    return buffer;
}


bool IsCPIDValidv3(std::string cpidv2, bool allow_investor)
{
    // Used for checking the local cpid
    bool result=false;
    if (allow_investor) if (cpidv2 == "INVESTOR" || cpidv2=="investor") return true;
    if (cpidv2.length() < 34) return false;
    result = CPID_IsCPIDValid(cpidv2.substr(0,32),cpidv2,0);
    return result;
}

bool IsCPIDValidv2(MiningCPID& mc, int height)
{
    //09-25-2016: Transition to CPID Keypairs.
    if (height < nGrandfather) return true;
    bool result = false;
    int cpidV2CutOverHeight = fTestNet ? 0 : 97000;
    int cpidV3CutOverHeight = fTestNet ? 196300 : 725000;
    if (height < cpidV2CutOverHeight)
    {
        result = IsCPIDValid_Retired(mc.cpid,mc.enccpid);
    }
    else if (height >= cpidV2CutOverHeight && height <= cpidV3CutOverHeight)
    {
        if (!IsResearcher(mc.cpid)) return true;
        result = CPID_IsCPIDValid(mc.cpid, mc.cpidv2, (uint256)mc.lastblockhash);
    }
    else if (height >= cpidV3CutOverHeight)
    {
        if (mc.cpid.empty()) return error("IsCPIDValidv2(): cpid empty");
        if (!IsResearcher(mc.cpid)) return true; /* is investor? */
        // V3 requires a beacon, a beacon public key and a valid block signature signed by the CPID's private key
        result = VerifyCPIDSignature(mc.cpid,mc.lastblockhash,mc.BoincSignature);
    }

    return result;
}


bool IsLocalCPIDValid(StructCPID& structcpid)
{

    bool new_result = IsCPIDValidv3(structcpid.cpidv2,true);
    return new_result;

}



bool IsCPIDValid_Retired(std::string cpid, std::string ENCboincpubkey)
{

    try
    {
            if(cpid=="" || cpid.length() < 5)
            {
                printf("CPID length empty.");
                return false;
            }
            if (!IsResearcher(cpid)) return true;
            if (ENCboincpubkey == "" || ENCboincpubkey.length() < 5)
            {
                    if (fDebug10) printf("ENCBpk length empty.");
                    return false;
            }
            std::string bpk = AdvancedDecrypt(ENCboincpubkey);
            std::string bpmd5 = RetrieveMd5(bpk);
            if (bpmd5==cpid) return true;
            if (fDebug10) printf("Md5<>cpid, md5 %s cpid %s  root bpk %s \r\n     ",bpmd5.c_str(), cpid.c_str(),bpk.c_str());

            return false;
    }
    catch (std::exception &e)
    {
                printf("Error while resolving CPID\r\n");
                return false;
    }
    catch(...)
    {
                printf("Error while Resolving CPID[2].\r\n");
                return false;
    }
    return false;

}


double GetTotalOwedAmount(std::string cpid)
{
    StructCPID o = GetInitializedStructCPID2(cpid,mvMagnitudes);
    return o.totalowed;
}

double GetOwedAmount(std::string cpid)
{
    if (mvMagnitudes.size() > 1)
    {
        StructCPID m = GetInitializedStructCPID2(cpid,mvMagnitudes);
        if (m.initialized) return m.owed;
        return 0;
    }
    return 0;
}


double GetOutstandingAmountOwed(StructCPID &mag, std::string cpid, int64_t locktime,
    double& total_owed, double block_magnitude)
{
    // Gridcoin Payment Magnitude Unit in RSA Owed calculation ensures rewards are capped at MaxBlockSubsidy*BLOCKS_PER_DAY
    // Payment date range is stored in HighLockTime-LowLockTime
    // If newbie has not participated for 14 days, use earliest payment in chain to assess payment window
    // (Important to prevent e-mail change attacks) - Calculate payment timespan window in days
    try
    {
        double payment_timespan = (GetAdjustedTime() - mag.EarliestPaymentTime)/38400;
        if (payment_timespan < 2) payment_timespan =  2;
        if (payment_timespan > 10) payment_timespan = 14;
        mag.PaymentTimespan = Round(payment_timespan,0);
        double research_magnitude = 0;
        // Get neural network magnitude:
        StructCPID stDPOR = GetInitializedStructCPID2(cpid,mvDPOR);
        research_magnitude = LederstrumpfMagnitude2(stDPOR.Magnitude,locktime);
        double owed_standard = payment_timespan * std::min(research_magnitude*GetMagnitudeMultiplier(locktime),
            GetMaximumBoincSubsidy(locktime)*5.0);
        double owed_network_cap = payment_timespan * GRCMagnitudeUnit(locktime) * research_magnitude;
        double owed = std::min(owed_standard, owed_network_cap);
        double paid = mag.payments;
        double outstanding = std::min(owed-paid, GetMaximumBoincSubsidy(locktime) * 5.0);
        total_owed = owed;
        //if (outstanding < 0) outstanding=0;
        return outstanding;
    }
    catch (std::exception &e)
    {
            printf("Error while Getting outstanding amount owed.");
            return 0;
    }
    catch(...)
    {
            printf("Error while Getting outstanding amount owed.");
            return 0;
    }
}

bool BlockNeedsChecked(int64_t BlockTime)
{
    if (IsLockTimeWithin14days(BlockTime))
    {
        if (fColdBoot) return false;
        bool fOut = OutOfSyncByAge();
        return !fOut;
    }
    else
    {
        return false;
    }
}

void AdjustTimestamps(StructCPID& strCPID, double timestamp, double subsidy)
{
        if (timestamp > strCPID.LastPaymentTime && subsidy > 0) strCPID.LastPaymentTime = timestamp;
        if (timestamp < strCPID.EarliestPaymentTime) strCPID.EarliestPaymentTime = timestamp;
}

void AddResearchMagnitude(CBlockIndex* pIndex)
{
    if (pIndex->nResearchSubsidy <= 0)
        return;
    
    try
    {
        StructCPID stMag = GetInitializedStructCPID2(pIndex->GetCPID(),mvMagnitudesCopy);
        stMag.cpid = pIndex->GetCPID();
        if (pIndex->nHeight > stMag.LastBlock)
        {
            stMag.LastBlock = pIndex->nHeight;
        }
        stMag.entries++;
        stMag.payments += pIndex->nResearchSubsidy;
        stMag.interestPayments += pIndex->nInterestSubsidy;
        
        AdjustTimestamps(stMag,pIndex->nTime, pIndex->nResearchSubsidy);
        stMag.Accuracy++;
        stMag.AverageRAC = stMag.rac / (stMag.entries+.01);
        double total_owed = 0;
        stMag.owed = GetOutstandingAmountOwed(stMag,
                                              pIndex->GetCPID(), pIndex->nTime, total_owed, pIndex->nMagnitude);
        
        stMag.totalowed = total_owed;
        mvMagnitudesCopy[pIndex->GetCPID()] = stMag;
    }
    catch (const std::bad_alloc& ba)
    {
        printf("\r\nBad Allocation in AddResearchMagnitude() \r\n");
    }
}


bool GetEarliestStakeTime(std::string grcaddress, std::string cpid)
{
    if (nBestHeight < 15)
    {
        // Write entries in the cache to get a timestamp.
        WriteCache("global", "nGRCTime", "", GetAdjustedTime());
        WriteCache("global", "nCPIDTime", "", GetAdjustedTime());
        return true;
    }

    int64_t nGRCTime = ReadCache("global", "nGRCTime").timestamp;
    int64_t nCPIDTime = ReadCache("global", "nCPIDTime").timestamp;
    if (IsLockTimeWithinMinutes(nLastGRCtallied,100) &&
        (nGRCTime > 0 || nCPIDTime > 0))
        return true;

    nLastGRCtallied = GetAdjustedTime();
    CBlock block;
    int64_t nStart = GetTimeMillis();
    LOCK(cs_main);
    {
            int nMaxDepth = nBestHeight;
            int nLookback = BLOCKS_PER_DAY*6*30;  //6 months back for performance
            int nMinDepth = nMaxDepth - nLookback;
            if (nMinDepth < 2) nMinDepth = 2;
            // Start at the earliest block index:
            CBlockIndex* pblockindex = blockFinder.FindByHeight(nMinDepth);
            while (pblockindex->nHeight < nMaxDepth-1)
            {
                        pblockindex = pblockindex->pnext;
                        if (pblockindex == pindexBest) break;
                        if (pblockindex == NULL || !pblockindex->IsInMainChain()) continue;
                        std::string myCPID = "";
                        if (pblockindex->nHeight < nNewIndex)
                        {
                            //Between block 1 and nNewIndex, unfortunately, we have to read from disk.
                            block.ReadFromDisk(pblockindex);
                            std::string hashboinc = "";
                            if (block.vtx.size() > 0) hashboinc = block.vtx[0].hashBoinc;
                            MiningCPID bb = DeserializeBoincBlock(hashboinc,block.nVersion);
                            myCPID = bb.cpid;
                        }
                        else
                        {
						    myCPID = pblockindex->GetCPID();
                        }
                        if (cpid == myCPID && nCPIDTime==0 && IsResearcher(myCPID))
                        {
                            nCPIDTime = pblockindex->nTime;
                            nGRCTime = pblockindex->nTime;
                            break;
                        }
            }
    }
    int64_t EarliestStakedWalletTx = GetEarliestWalletTransaction();
    if (EarliestStakedWalletTx > 0 && EarliestStakedWalletTx < nGRCTime) nGRCTime = EarliestStakedWalletTx;
    if (!IsResearcher(cpid) && EarliestStakedWalletTx > 0) nGRCTime = EarliestStakedWalletTx;
    if (fTestNet) nGRCTime -= (86400*30);
    if (nGRCTime <= 0)  nGRCTime = GetAdjustedTime();
    if (nCPIDTime <= 0) nCPIDTime = GetAdjustedTime();

    printf("Loaded staketime from index in %" PRId64, GetTimeMillis() - nStart);
    printf("CPIDTime %" PRId64 ", GRCTime %" PRId64 ", WalletTime %" PRId64, nCPIDTime, nGRCTime, EarliestStakedWalletTx);

    // Update caches with new timestamps.
    WriteCache("global", "nGRCTime", "", nGRCTime);
    WriteCache("global", "nCPIDTime", "", nCPIDTime);
    return true;
}

HashSet GetCPIDBlockHashes(const std::string& cpid)
{
    auto hashes = mvCPIDBlockHashes.find(cpid);
    return hashes != mvCPIDBlockHashes.end()
        ? hashes->second
        : HashSet();
}

void AddCPIDBlockHash(const std::string& cpid, const uint256& blockhash)
{
    // Add block hash to CPID hash set.
    mvCPIDBlockHashes[cpid].emplace(blockhash);
<<<<<<< HEAD
=======
}

void RemoveCPIDBlockHash(const std::string& cpid, const uint256& blockhash)
{
   mvCPIDBlockHashes[cpid].erase(blockhash);
>>>>>>> feb5aa77
}

StructCPID GetLifetimeCPID(const std::string& cpid, const std::string& sCalledFrom)
{
    //Eliminates issues with reorgs, disconnects, double counting, etc.. 
    if (!IsResearcher(cpid))
        return GetInitializedStructCPID2("INVESTOR",mvResearchAge);
    
    if (fDebug10) printf("GetLifetimeCPID.BEGIN: %s %s",sCalledFrom.c_str(),cpid.c_str());

    const HashSet& hashes = GetCPIDBlockHashes(cpid);
    ZeroOutResearcherTotals(cpid);


    StructCPID stCPID = GetInitializedStructCPID2(cpid, mvResearchAge);
    for (HashSet::iterator it = hashes.begin(); it != hashes.end(); ++it)
    {
        const uint256& uHash = *it;
        if (fDebug10) printf("GetLifetimeCPID: trying %s\n",uHash.GetHex().c_str());

        // Ensure that we have this block.
        auto mapItem = mapBlockIndex.find(uHash);
        if (mapItem == mapBlockIndex.end())
           continue;
        
        // Ensure that the block is valid
        CBlockIndex* pblockindex = mapItem->second;
        if(pblockindex == NULL ||
           pblockindex->IsInMainChain() == false ||
           pblockindex->GetCPID() != cpid)
            continue;

        // Block located and verified.
        if (fDebug10)
            printf("GetLifetimeCPID: verified %s height= %d LastBlock= %d nResearchSubsidy= %.3f\n",
            uHash.GetHex().c_str(),pblockindex->nHeight,(int)stCPID.LastBlock,pblockindex->nResearchSubsidy);
        if(!pblockindex->pnext && pblockindex!=pindexBest)
            printf("WARNING GetLifetimeCPID: index {%s %d} for cpid %s, "
                "is not in the main chain\n",pblockindex->GetBlockHash().GetHex().c_str(),
                pblockindex->nHeight,cpid.c_str());
        if (pblockindex->nHeight > stCPID.LastBlock && pblockindex->nResearchSubsidy > 0)
        {
            stCPID.LastBlock = pblockindex->nHeight;
            stCPID.BlockHash = pblockindex->GetBlockHash().GetHex();
            if (fDebug10) printf("GetLifetimeCPID: using it\n");
        }
        stCPID.InterestSubsidy += pblockindex->nInterestSubsidy;
        stCPID.ResearchSubsidy += pblockindex->nResearchSubsidy;
        stCPID.Accuracy++;
        if (pblockindex->nMagnitude > 0)
        {
            stCPID.TotalMagnitude += pblockindex->nMagnitude;
            stCPID.ResearchAverageMagnitude = stCPID.TotalMagnitude/(stCPID.Accuracy+.01);
        }

        if (pblockindex->nTime < stCPID.LowLockTime)  stCPID.LowLockTime  = pblockindex->nTime;
        if (pblockindex->nTime > stCPID.HighLockTime) stCPID.HighLockTime = pblockindex->nTime;
    }

    // Save updated CPID data holder.
    if (fDebug10) printf("GetLifetimeCPID.END: %s set {%s %d}\n",cpid.c_str(),stCPID.BlockHash.c_str(),(int)stCPID.LastBlock);
    mvResearchAge[cpid] = stCPID;
    return stCPID;
}

MiningCPID GetInitializedMiningCPID(std::string name,std::map<std::string, MiningCPID>& vRef)
{
   MiningCPID& cpid = vRef[name];
    if (!cpid.initialized)
    {
                cpid = GetMiningCPID();
                cpid.initialized=true;
                cpid.LastPaymentTime = 0;
    }

   return cpid;
}


StructCPID GetInitializedStructCPID2(const std::string& name, std::map<std::string, StructCPID>& vRef)
{
    try
    {
        StructCPID& cpid = vRef[name];
        if (!cpid.initialized)
        {
            cpid = GetStructCPID();
            cpid.initialized=true;
            cpid.LowLockTime = std::numeric_limits<unsigned int>::max();
            cpid.HighLockTime = 0;
            cpid.LastPaymentTime = 0;
            cpid.EarliestPaymentTime = 99999999999;
            cpid.Accuracy = 0;
        }

        return cpid;
    }
    catch (const std::bad_alloc& ba)
    {
        printf("Bad alloc caught in GetInitializedStructCpid2 for %s",name.c_str());
    }
    catch(...)
    {
        printf("Exception caught in GetInitializedStructCpid2 for %s",name.c_str());
    }

    // Error during map's heap allocation. Return an empty object.
    return GetStructCPID();
}


bool ComputeNeuralNetworkSupermajorityHashes()
{
    if (nBestHeight < 15)  return true;
    //Clear the neural network hash buffer
    if (mvNeuralNetworkHash.size() > 0)  mvNeuralNetworkHash.clear();
    if (mvNeuralVersion.size() > 0)  mvNeuralVersion.clear();
    if (mvCurrentNeuralNetworkHash.size() > 0) mvCurrentNeuralNetworkHash.clear();

    //Clear the votes
    /* ClearCache was no-op in previous version due to bug. Now it was fixed,
        but we have to emulate the old behaviour to prevent early forks. */
    if(pindexBest && pindexBest->nVersion>=9)
    {
        ClearCache("neuralsecurity");
    }
    WriteCache("neuralsecurity","pending","0",GetAdjustedTime());
    try
    {
        int nMaxDepth = nBestHeight;
        int nLookback = 100;
        int nMinDepth = (nMaxDepth - nLookback);
        if (nMinDepth < 2)   nMinDepth = 2;
        CBlock block;
        CBlockIndex* pblockindex = pindexBest;
        while (pblockindex->nHeight > nMinDepth)
        {
            if (!pblockindex || !pblockindex->pprev) return false;
            pblockindex = pblockindex->pprev;
            if (pblockindex == pindexGenesisBlock) return false;
            if (!pblockindex->IsInMainChain()) continue;
            block.ReadFromDisk(pblockindex);
            std::string hashboinc = "";
            if (block.vtx.size() > 0) hashboinc = block.vtx[0].hashBoinc;
            if (!hashboinc.empty())
            {
                MiningCPID bb = DeserializeBoincBlock(hashboinc,block.nVersion);
                //If block is pending: 7-25-2015
                if (bb.superblock.length() > 20)
                {
                    std::string superblock = UnpackBinarySuperblock(bb.superblock);
                    if (VerifySuperblock(superblock, pblockindex))
                    {
                        WriteCache("neuralsecurity","pending",ToString(pblockindex->nHeight),GetAdjustedTime());
                    }
                }

                IncrementVersionCount(bb.clientversion);
                //Increment Neural Network Hashes Supermajority (over the last N blocks)
                IncrementNeuralNetworkSupermajority(bb.NeuralHash,bb.GRCAddress,(nMaxDepth-pblockindex->nHeight)+10,pblockindex);
                IncrementCurrentNeuralNetworkSupermajority(bb.CurrentNeuralHash,bb.GRCAddress,(nMaxDepth-pblockindex->nHeight)+10);

            }
        }

        if (fDebug3) printf(".11.");
    }
    catch (std::exception &e)
    {
            printf("Neural Error while memorizing hashes.\r\n");
    }
    catch(...)
    {
        printf("Neural error While Memorizing Hashes! [1]\r\n");
    }
    return true;

}


bool TallyResearchAverages_retired(bool Forcefully)
{
    if(IsV9Enabled_Tally(nBestHeight))
        return error("TallyResearchAverages_retired: called while V9 tally enabled\n");

    //Iterate throught last 14 days, tally network averages
    if (nBestHeight < 15)
    {
        bNetAveragesLoaded = true;
        return true;
    }

    //8-27-2016
    int64_t nStart = GetTimeMillis();

    bNetAveragesLoaded = false;
    bool superblockloaded = false;
    double NetworkPayments = 0;
    double NetworkInterest = 0;
    
                        //Consensus Start/End block:
                        int nMaxDepth = (nBestHeight-CONSENSUS_LOOKBACK) - ( (nBestHeight-CONSENSUS_LOOKBACK) % BLOCK_GRANULARITY);
                        int nLookback = BLOCKS_PER_DAY * 14; //Daily block count * Lookback in days
                        int nMinDepth = (nMaxDepth - nLookback) - ( (nMaxDepth-nLookback) % BLOCK_GRANULARITY);
                        if (fDebug3) printf("START BLOCK %f, END BLOCK %f ",(double)nMaxDepth,(double)nMinDepth);
                        if (nMinDepth < 2)              nMinDepth = 2;
    if(fDebug) printf("TallyResearchAverages_retired: beginning start %d end %d\n",nMaxDepth,nMinDepth);
                        mvMagnitudesCopy.clear();
                        int iRow = 0;
                        //CBlock block;
                        CBlockIndex* pblockindex = pindexBest;
                        if (!pblockindex)
                        {
                                bTallyStarted_retired = false;
                                bNetAveragesLoaded = true;
                                return true;
                        }
                        while (pblockindex->nHeight > nMaxDepth)
                        {
                            if (!pblockindex || !pblockindex->pprev || pblockindex == pindexGenesisBlock) return false;
                            pblockindex = pblockindex->pprev;
                        }

                        if (fDebug3) printf("Max block %f, seektime %f",(double)pblockindex->nHeight,(double)GetTimeMillis()-nStart);
                        nStart=GetTimeMillis();


                        // Headless critical section ()
        try
        {
                        while (pblockindex->nHeight > nMinDepth)
                        {
                            if (!pblockindex || !pblockindex->pprev) return false;
                            pblockindex = pblockindex->pprev;
                            if (pblockindex == pindexGenesisBlock) return false;
                            if (!pblockindex->IsInMainChain()) continue;
                            NetworkPayments += pblockindex->nResearchSubsidy;
                            NetworkInterest += pblockindex->nInterestSubsidy;
                            AddResearchMagnitude(pblockindex);

                            iRow++;
                            if (IsSuperBlock(pblockindex) && !superblockloaded)
                            {
                                MiningCPID bb = GetBoincBlockByIndex(pblockindex);
                                if (bb.superblock.length() > 20)
                                {
                                        std::string superblock = UnpackBinarySuperblock(bb.superblock);
                                        if (VerifySuperblock(superblock, pblockindex))
                                        {
                                                LoadSuperblock(superblock,pblockindex->nTime,pblockindex->nHeight);
                                                superblockloaded=true;
                                                if (fDebug)
                                                   printf("TallyResearchAverages_retired: Superblock Loaded {%s %i}\n", pblockindex->GetBlockHash().GetHex().c_str(),pblockindex->nHeight);
                                        }
                                }
                            }

                        }
                        // End of critical section
                        if (fDebug3) printf("TNA loaded in %" PRId64, GetTimeMillis()-nStart);
                        nStart=GetTimeMillis();


                        if (pblockindex)
                        {
                            if (fDebug3)
                               printf("Min block %i, Rows %i", pblockindex->nHeight, iRow);

                            StructCPID network = GetInitializedStructCPID2("NETWORK",mvNetworkCopy);
                            network.projectname="NETWORK";
                            network.payments = NetworkPayments;
                            network.InterestSubsidy = NetworkInterest;
                            mvNetworkCopy["NETWORK"] = network;
                            if(fDebug3) printf(" TMIS1 ");
                            TallyMagnitudesInSuperblock();
                        }
                        // 11-19-2015 Copy dictionaries to live RAM
                        mvDPOR = mvDPORCopy;
                        mvMagnitudes = mvMagnitudesCopy;
                        mvNetwork = mvNetworkCopy;
                        bTallyStarted_retired = false;
                        bNetAveragesLoaded = true;
                        return true;
        }
        catch (bad_alloc ba)
        {
            printf("Bad Alloc while tallying network averages. [1]\r\n");
            bNetAveragesLoaded=true;
        }
        catch(...)
        {
            printf("Error while tallying network averages. [1]\r\n");
            bNetAveragesLoaded=true;
        }

        if (fDebug3) printf("NA loaded in %f",(double)GetTimeMillis()-nStart);

        bNetAveragesLoaded=true;
        return false;
}



bool TallyNetworkAverages_retired(bool Forcefully)
{
    if (IsResearchAgeEnabled(pindexBest->nHeight) && !IsV9Enabled_Tally(pindexBest->nHeight))
    {
        return TallyResearchAverages_retired(Forcefully);
    }

    return false;
}



bool TallyResearchAverages_v9()
{
    if(!IsV9Enabled_Tally(nBestHeight))
        return error("TallyResearchAverages_v9: called while V9 tally disabled\n");

    //Iterate throught last 14 days, tally network averages
    if (nBestHeight < 15)
    {
        bNetAveragesLoaded = true;
        return true;
    }

    //8-27-2016
    int64_t nStart = GetTimeMillis();

    if (fDebug) printf("Tallying Research Averages (begin) ");
    bNetAveragesLoaded = false;
    double NetworkPayments = 0;
    double NetworkInterest = 0;

    //Consensus Start/End block:
    int nMaxConensusDepth = nBestHeight - CONSENSUS_LOOKBACK;
    int nMaxDepth = nMaxConensusDepth - (nMaxConensusDepth % TALLY_GRANULARITY);
    int nLookback = BLOCKS_PER_DAY * 14; //Daily block count * Lookback in days
    int nMinDepth = nMaxDepth - nLookback;
    if (nMinDepth < 2)
        nMinDepth = 2;

    if(fDebug) printf("TallyResearchAverages: start %d end %d\n",nMaxDepth,nMinDepth);

    mvMagnitudesCopy.clear();
    CBlockIndex* pblockindex = pindexBest;
    if (!pblockindex)
    {
        bNetAveragesLoaded = true;
        return true;
    }

    // Seek to head of tally window.
    while (pblockindex->nHeight > nMaxDepth)
    {
        if (!pblockindex || !pblockindex->pprev || pblockindex == pindexGenesisBlock) return false;
        pblockindex = pblockindex->pprev;
    }

    if (fDebug3) printf("Max block %i, seektime %" PRId64, pblockindex->nHeight, GetTimeMillis()-nStart);
    nStart=GetTimeMillis();

    // Load newest superblock in tally window
    for(CBlockIndex* sbIndex = pblockindex;
        sbIndex != NULL;
        sbIndex = sbIndex->pprev)
    {
        if(!IsSuperBlock(sbIndex))
            continue;

        MiningCPID bb = GetBoincBlockByIndex(sbIndex);
        if(bb.superblock.length() <= 20)
            continue;

        const std::string& superblock = UnpackBinarySuperblock(bb.superblock);
        if(!VerifySuperblock(superblock, sbIndex))
            continue;

        LoadSuperblock(superblock, sbIndex->nTime, sbIndex->nHeight);
        if (fDebug)
            printf("TallyResearchAverages_v9: Superblock Loaded {%s %i}\n", sbIndex->GetBlockHash().GetHex().c_str(), sbIndex->nHeight);
        break;
    }

    // Headless critical section ()
    try
    {
        while (pblockindex->nHeight > nMinDepth)
        {
            if (!pblockindex || !pblockindex->pprev) return false;
            pblockindex = pblockindex->pprev;
            if (pblockindex == pindexGenesisBlock) return false;
            if (!pblockindex->IsInMainChain()) continue;
            NetworkPayments += pblockindex->nResearchSubsidy;
            NetworkInterest += pblockindex->nInterestSubsidy;
            AddResearchMagnitude(pblockindex);
        }
        // End of critical section
        if (fDebug3) printf("TNA loaded in %" PRId64, GetTimeMillis()-nStart);
        nStart=GetTimeMillis();


        if (pblockindex)
        {
            StructCPID network = GetInitializedStructCPID2("NETWORK",mvNetworkCopy);
            network.projectname="NETWORK";
            network.payments = NetworkPayments;
            network.InterestSubsidy = NetworkInterest;
            mvNetworkCopy["NETWORK"] = network;
            if(fDebug3) printf(" TMIS1 ");
            TallyMagnitudesInSuperblock();
        }
        // 11-19-2015 Copy dictionaries to live RAM
        mvDPOR = mvDPORCopy;
        mvMagnitudes = mvMagnitudesCopy;
        mvNetwork = mvNetworkCopy;
        bNetAveragesLoaded = true;
        return true;
    }
    catch (const std::bad_alloc& ba)
    {
        printf("Bad Alloc while tallying network averages. [1]\r\n");
        bNetAveragesLoaded=true;
    }

    if (fDebug3) printf("NA loaded in %" PRId64, GetTimeMillis() - nStart);

    bNetAveragesLoaded=true;
    return false;
}



bool TallyNetworkAverages_v9()
{
    if (IsResearchAgeEnabled(pindexBest->nHeight) && IsV9Enabled_Tally(pindexBest->nHeight))
    {
        if(!bTallyFinished_retired)
        {
            // Wait for previous retired tally to finish if running.
            // This can happen when syncing the chain.
            printf("TallyNetworkAverages_v9: Wait for retired tally to finish\n");
            while(!bTallyFinished_retired)
                MilliSleep(10);
        }
        return TallyResearchAverages_v9();
    }

    return false;
}





void PrintBlockTree()
{
    AssertLockHeld(cs_main);
    // pre-compute tree structure
    map<CBlockIndex*, vector<CBlockIndex*> > mapNext;
    for (BlockMap::iterator mi = mapBlockIndex.begin(); mi != mapBlockIndex.end(); ++mi)
    {
        CBlockIndex* pindex = (*mi).second;
        mapNext[pindex->pprev].push_back(pindex);
    }

    vector<pair<int, CBlockIndex*> > vStack;
    vStack.push_back(make_pair(0, pindexGenesisBlock));

    int nPrevCol = 0;
    while (!vStack.empty())
    {
        int nCol = vStack.back().first;
        CBlockIndex* pindex = vStack.back().second;
        vStack.pop_back();

        // print split or gap
        if (nCol > nPrevCol)
        {
            for (int i = 0; i < nCol-1; i++)
                printf("| ");
            printf("|\\\n");
        }
        else if (nCol < nPrevCol)
        {
            for (int i = 0; i < nCol; i++)
                printf("| ");
            printf("|\n");
       }
        nPrevCol = nCol;

        // print columns
        for (int i = 0; i < nCol; i++)
            printf("| ");

        // print item
        CBlock block;
        block.ReadFromDisk(pindex);
        printf("%d (%u,%u) %s  %08x  %s  mint %7s  tx %" PRIszu "",
            pindex->nHeight,
            pindex->nFile,
            pindex->nBlockPos,
            block.GetHash().ToString().c_str(),
            block.nBits,
            DateTimeStrFormat("%x %H:%M:%S", block.GetBlockTime()).c_str(),
            FormatMoney(pindex->nMint).c_str(),
            block.vtx.size());

        PrintWallets(block);

        // put the main time-chain first
        vector<CBlockIndex*>& vNext = mapNext[pindex];
        for (unsigned int i = 0; i < vNext.size(); i++)
        {
            if (vNext[i]->pnext)
            {
                swap(vNext[0], vNext[i]);
                break;
            }
        }

        // iterate children
        for (unsigned int i = 0; i < vNext.size(); i++)
            vStack.push_back(make_pair(nCol+i, vNext[i]));
    }
}

bool LoadExternalBlockFile(FILE* fileIn)
{
    int64_t nStart = GetTimeMillis();

    int nLoaded = 0;
    {
        LOCK(cs_main);
        try {
            CAutoFile blkdat(fileIn, SER_DISK, CLIENT_VERSION);
            unsigned int nPos = 0;
            while (nPos != (unsigned int)-1 && blkdat.good() && !fRequestShutdown)
            {
                unsigned char pchData[65536];
                do {
                    fseek(blkdat, nPos, SEEK_SET);
                    int nRead = fread(pchData, 1, sizeof(pchData), blkdat);
                    if (nRead <= 8)
                    {
                        nPos = (unsigned int)-1;
                        break;
                    }
                    void* nFind = memchr(pchData, pchMessageStart[0], nRead+1-sizeof(pchMessageStart));
                    if (nFind)
                    {
                        if (memcmp(nFind, pchMessageStart, sizeof(pchMessageStart))==0)
                        {
                            nPos += ((unsigned char*)nFind - pchData) + sizeof(pchMessageStart);
                            break;
                        }
                        nPos += ((unsigned char*)nFind - pchData) + 1;
                    }
                    else
                        nPos += sizeof(pchData) - sizeof(pchMessageStart) + 1;
                } while(!fRequestShutdown);
                if (nPos == (unsigned int)-1)
                    break;
                fseek(blkdat, nPos, SEEK_SET);
                unsigned int nSize;
                blkdat >> nSize;
                if (nSize > 0 && nSize <= MAX_BLOCK_SIZE)
                {
                    CBlock block;
                    blkdat >> block;
                    if (ProcessBlock(NULL,&block,false))
                    {
                        nLoaded++;
                        nPos += 4 + nSize;
                    }
                }
            }
        }
        catch (std::exception &e) {
            printf("%s() : Deserialize or I/O error caught during load\n",
                   __PRETTY_FUNCTION__);
        }
    }
    printf("Loaded %i blocks from external file in %" PRId64 "ms\n", nLoaded, GetTimeMillis() - nStart);
    return nLoaded > 0;
}

//////////////////////////////////////////////////////////////////////////////
//
// CAlert
//

extern map<uint256, CAlert> mapAlerts;
extern CCriticalSection cs_mapAlerts;

string GetWarnings(string strFor)
{
    int nPriority = 0;
    string strStatusBar;
    string strRPC;

    if (GetBoolArg("-testsafemode"))
        strRPC = "test";

    // Misc warnings like out of disk space and clock is wrong
    if (strMiscWarning != "")
    {
        nPriority = 1000;
        strStatusBar = strMiscWarning;
    }

    // Alerts
    {
        LOCK(cs_mapAlerts);
        for (auto const& item : mapAlerts)
        {
            const CAlert& alert = item.second;
            if (alert.AppliesToMe() && alert.nPriority > nPriority)
            {
                nPriority = alert.nPriority;
                strStatusBar = alert.strStatusBar;
                if (nPriority > 1000)
                    strRPC = strStatusBar;
            }
        }
    }

    if (strFor == "statusbar")
        return strStatusBar;
    else if (strFor == "rpc")
        return strRPC;
    assert(!"GetWarnings() : invalid parameter");
    return "error";
}








//////////////////////////////////////////////////////////////////////////////
//
// Messages
//


bool static AlreadyHave(CTxDB& txdb, const CInv& inv)
{
    switch (inv.type)
    {
    case MSG_TX:
        {
        bool txInMap = false;
        txInMap = mempool.exists(inv.hash);
        return txInMap ||
               mapOrphanTransactions.count(inv.hash) ||
               txdb.ContainsTx(inv.hash);
        }

    case MSG_BLOCK:
        return mapBlockIndex.count(inv.hash) ||
               mapOrphanBlocks.count(inv.hash);
    }
    // Don't know what it is, just say we already got one
    return true;
}


bool AcidTest(std::string precommand, std::string acid, CNode* pfrom)
{
    std::vector<std::string> vCommand = split(acid,",");
    if (vCommand.size() >= 6)
    {
        std::string sboinchashargs = DefaultOrgKey(12);  //Use 12 characters for inter-client communication
        std::string nonce =          vCommand[0];
        std::string command =        vCommand[1];
        std::string hash =           vCommand[2];
        std::string org =            vCommand[3];
        std::string pub_key_prefix = vCommand[4];
        std::string bhrn =           vCommand[5];
        std::string grid_pass =      vCommand[6];
        std::string grid_pass_decrypted = AdvancedDecryptWithSalt(grid_pass,sboinchashargs);

        if (grid_pass_decrypted != bhrn+nonce+org+pub_key_prefix)
        {
            if (fDebug10) printf("Decrypted gridpass != hashed message");
            nonce.clear();
            command.clear();
        }

        std::string pw1 = RetrieveMd5(nonce+","+command+","+org+","+pub_key_prefix+","+sboinchashargs);

        if (precommand=="aries")
        {
            //pfrom->securityversion = pw1;
        }
        if (fDebug10) printf(" Nonce %s,comm %s,hash %s,pw1 %s \r\n",nonce.c_str(),command.c_str(),hash.c_str(),pw1.c_str());
        if (false && hash != pw1)
        {
            //2/16 18:06:48 Acid test failed for 192.168.1.4:32749 1478973994,encrypt,1b089d19d23fbc911c6967b948dd8324,windows          if (fDebug) printf("Acid test failed for %s %s.",NodeAddress(pfrom).c_str(),acid.c_str());
            double punishment = GetArg("-punishment", 10);
            pfrom->Misbehaving(punishment);
            return false;
        }
        return true;
    }
    else
    {
        if (fDebug2) printf("Message corrupted. Node %s partially banned.",NodeAddress(pfrom).c_str());
        pfrom->Misbehaving(1);
        return false;
    }
    return true;
}




// The message start string is designed to be unlikely to occur in normal data.
// The characters are rarely used upper ASCII, not valid as UTF-8, and produce
// a large 4-byte int at any alignment.
unsigned char pchMessageStart[4] = { 0x70, 0x35, 0x22, 0x05 };


std::string NodeAddress(CNode* pfrom)
{
    std::string ip = pfrom->addr.ToString();
    return ip;
}

double ExtractMagnitudeFromExplainMagnitude()
{
        if (msNeuralResponse.empty()) return 0;
        try
        {
            std::vector<std::string> vMag = split(msNeuralResponse.c_str(),"<ROW>");
            for (unsigned int i = 0; i < vMag.size(); i++)
            {
                if (Contains(vMag[i],"Total Mag:"))
                {
                    std::vector<std::string> vMyMag = split(vMag[i].c_str(),":");
                    if (vMyMag.size() > 0)
                    {
                        std::string sSubMag = vMyMag[1];
                        sSubMag = strReplace(sSubMag," ","");
                        double dMag = RoundFromString("0"+sSubMag,0);
                        return dMag;
                    }
                }
            }
            return 0;
        }
        catch(...)
        {
            return 0;
        }
        return 0;
}

bool VerifyExplainMagnitudeResponse()
{
    if (msNeuralResponse.empty())
        return false;

            double dMag = ExtractMagnitudeFromExplainMagnitude();
            if (dMag==0)
        msNeuralResponse.clear();

    return dMag != 0;
                    }

bool SecurityTest(CNode* pfrom, bool acid_test)
{
    if (pfrom->nStartingHeight > (nBestHeight*.5) && acid_test) return true;
    return false;
}

bool static ProcessMessage(CNode* pfrom, string strCommand, CDataStream& vRecv, int64_t nTimeReceived)
{
    RandAddSeedPerfmon();
    if (fDebug10)
        printf("received: %s (%" PRIszu " bytes)\n", strCommand.c_str(), vRecv.size());
    if (mapArgs.count("-dropmessagestest") && GetRand(atoi(mapArgs["-dropmessagestest"])) == 0)
    {
        printf("dropmessagestest DROPPING RECV MESSAGE\n");
        return true;
    }

    // Stay in Sync - 8-9-2016
    if (!IsLockTimeWithinMinutes(nBootup,15))
    {
        if ((!IsLockTimeWithinMinutes(nLastAskedForBlocks,5) && WalletOutOfSync()) || (WalletOutOfSync() && fTestNet))
        {
            if(fDebug) printf("\r\nBootup\r\n");
            AskForOutstandingBlocks(uint256(0));
        }
    }

    // Message Attacks ////////////////////////////////////////////////////////
    ///////////////////////////////////////////////////////////////////////////

    if (strCommand == "aries")
    {
        // Each connection can only send one version message
        if (pfrom->nVersion != 0)
        {
            pfrom->Misbehaving(10);
            return false;
        }

        int64_t nTime;
        CAddress addrMe;
        CAddress addrFrom;
        uint64_t nNonce = 1;
        std::string acid = "";
        vRecv >> pfrom->nVersion >> pfrom->boinchashnonce >> pfrom->boinchashpw >> pfrom->cpid >> pfrom->enccpid >> acid >> pfrom->nServices >> nTime >> addrMe;

        
        //Halford - 12-26-2014 - Thwart Hackers
        bool ver_valid = AcidTest(strCommand,acid,pfrom);
        if (fDebug10) printf("Ver Acid %s, Validity %s ",acid.c_str(),YesNo(ver_valid).c_str());
        if (!ver_valid)
        {
            pfrom->Misbehaving(100);
            pfrom->fDisconnect = true;
            return false;
        }

        bool unauthorized = false;
        double timedrift = std::abs(GetAdjustedTime() - nTime);

        if (true)
        {
            if (timedrift > (8*60))
            {
                if (fDebug10) printf("Disconnecting unauthorized peer with Network Time so far off by %f seconds!\r\n",(double)timedrift);
                unauthorized = true;
            }
        }
        else
        {
            if (timedrift > (10*60) && LessVerbose(500))
            {
                if (fDebug10) printf("Disconnecting authorized peer with Network Time so far off by %f seconds!\r\n",(double)timedrift);
                unauthorized = true;
            }
        }

        if (unauthorized)
        {
            if (fDebug10) printf("  Disconnected unauthorized peer.         ");
            pfrom->Misbehaving(100);
            pfrom->fDisconnect = true;
            return false;
        }


        // Ensure testnet users are running latest version as of 12-3-2015 (works in conjunction with block spamming)
        if (pfrom->nVersion < 180321 && fTestNet)
        {
            // disconnect from peers older than this proto version
            if (fDebug10) printf("Testnet partner %s using obsolete version %i; disconnecting\n", pfrom->addr.ToString().c_str(), pfrom->nVersion);
            pfrom->fDisconnect = true;
            return false;
        }

        if (pfrom->nVersion < MIN_PEER_PROTO_VERSION)
        {
            // disconnect from peers older than this proto version
            if (fDebug10) printf("partner %s using obsolete version %i; disconnecting\n", pfrom->addr.ToString().c_str(), pfrom->nVersion);
            pfrom->fDisconnect = true;
            return false;
        }

        if (pfrom->nVersion < 180323 && !fTestNet && pindexBest->nHeight > 860500)
        {
            // disconnect from peers older than this proto version - Enforce Beacon Age - 3-26-2017
            if (fDebug10) printf("partner %s using obsolete version %i (before enforcing beacon age); disconnecting\n", pfrom->addr.ToString().c_str(), pfrom->nVersion);
            pfrom->fDisconnect = true;
            return false;
        }

        if (!fTestNet && pfrom->nVersion < 180314 && IsResearchAgeEnabled(pindexBest->nHeight))
        {
            // disconnect from peers older than this proto version
            if (fDebug10) printf("ResearchAge: partner %s using obsolete version %i; disconnecting\n", pfrom->addr.ToString().c_str(), pfrom->nVersion);
            pfrom->fDisconnect = true;
            return false;
       }

        if (pfrom->nVersion == 10300)
            pfrom->nVersion = 300;
        if (!vRecv.empty())
            vRecv >> addrFrom >> nNonce;
        if (!vRecv.empty())
            vRecv >> pfrom->strSubVer;

        if (!vRecv.empty())
            vRecv >> pfrom->nStartingHeight;
        // 12-5-2015 - Append Trust fields
        pfrom->nTrust = 0;
        
        if (!vRecv.empty())         vRecv >> pfrom->sGRCAddress;
        
        
        // Allow newbies to connect easily with 0 blocks
        if (GetArgument("autoban","true") == "true")
        {
                
                // Note: Hacking attempts start in this area
                if (false && pfrom->nStartingHeight < (nBestHeight/2) && LessVerbose(1) && !fTestNet)
                {
                    if (fDebug3) printf("Node with low height");
                    pfrom->fDisconnect=true;
                    return false;
                }
                /*
                
                if (pfrom->nStartingHeight < 1 && LessVerbose(980) && !fTestNet)
                {
                    pfrom->Misbehaving(100);
                    if (fDebug3) printf("Disconnecting possible hacker node.  Banned for 24 hours.\r\n");
                    pfrom->fDisconnect=true;
                    return false;
                }
                */


                // End of critical Section

                if (pfrom->nStartingHeight < 1 && pfrom->nServices == 0 )
                {
                    pfrom->Misbehaving(100);
                    if (fDebug3) printf("Disconnecting possible hacker node with no services.  Banned for 24 hours.\r\n");
                    pfrom->fDisconnect=true;
                    return false;
                }
        }

    

        if (pfrom->fInbound && addrMe.IsRoutable())
        {
            pfrom->addrLocal = addrMe;
            SeenLocal(addrMe);
        }

        // Disconnect if we connected to ourself
        if (nNonce == nLocalHostNonce && nNonce > 1)
        {
            if (fDebug3) printf("connected to self at %s, disconnecting\n", pfrom->addr.ToString().c_str());
            pfrom->fDisconnect = true;
            return true;
        }

        // record my external IP reported by peer
        if (addrFrom.IsRoutable() && addrMe.IsRoutable())
            addrSeenByPeer = addrMe;

        // Be shy and don't send version until we hear
        if (pfrom->fInbound)
            pfrom->PushVersion();

        pfrom->fClient = !(pfrom->nServices & NODE_NETWORK);

        if (GetBoolArg("-synctime", true))
            AddTimeData(pfrom->addr, nTime);

        // Change version
        pfrom->PushMessage("verack");
        pfrom->ssSend.SetVersion(min(pfrom->nVersion, PROTOCOL_VERSION));

            
        if (!pfrom->fInbound)
        {
            // Advertise our address
            if (!fNoListen && !IsInitialBlockDownload())
            {
                CAddress addr = GetLocalAddress(&pfrom->addr);
                if (addr.IsRoutable())
                    pfrom->PushAddress(addr);
            }

            // Get recent addresses
            if (pfrom->fOneShot || pfrom->nVersion >= CADDR_TIME_VERSION || addrman.size() < 1000)
            {
                pfrom->PushMessage("getaddr");
                pfrom->fGetAddr = true;
            }
            addrman.Good(pfrom->addr);
        }
        else
        {
            if (((CNetAddr)pfrom->addr) == (CNetAddr)addrFrom)
            {
                if (SecurityTest(pfrom,ver_valid))
                {
                    //Dont store the peer unless it passes the test
                    addrman.Add(addrFrom, addrFrom);
                    addrman.Good(addrFrom);
                }
            }
        }

    
        // Ask the first connected node for block updates
        static int nAskedForBlocks = 0;
        if (!pfrom->fClient && !pfrom->fOneShot &&
            (pfrom->nStartingHeight > (nBestHeight - 144)) &&
            (pfrom->nVersion < NOBLKS_VERSION_START ||
             pfrom->nVersion >= NOBLKS_VERSION_END) &&
             (nAskedForBlocks < 1 || (vNodes.size() <= 1 && nAskedForBlocks < 1)))
        {
            nAskedForBlocks++;
            pfrom->PushGetBlocks(pindexBest, uint256(0), true);
            if (fDebug3) printf("\r\nAsked For blocks.\r\n");
        }

        // Relay alerts
        {
            LOCK(cs_mapAlerts);
            for (auto const& item : mapAlerts)
                item.second.RelayTo(pfrom);
        }

        pfrom->fSuccessfullyConnected = true;

        if (fDebug10) printf("receive version message: version %d, blocks=%d, us=%s, them=%s, peer=%s\n", pfrom->nVersion,
            pfrom->nStartingHeight, addrMe.ToString().c_str(), addrFrom.ToString().c_str(), pfrom->addr.ToString().c_str());

        cPeerBlockCounts.input(pfrom->nStartingHeight);
    }
    else if (pfrom->nVersion == 0)
    {
        // Must have a version message before anything else 1-10-2015 Halford
        printf("Hack attempt from %s - %s (banned) \r\n",pfrom->addrName.c_str(),NodeAddress(pfrom).c_str());
        pfrom->Misbehaving(100);
        pfrom->fDisconnect=true;
        return false;
    }
    else if (strCommand == "verack")
    {
        pfrom->SetRecvVersion(min(pfrom->nVersion, PROTOCOL_VERSION));
    }
    else if (strCommand == "gridaddr")
    {
        //addr->gridaddr
        vector<CAddress> vAddr;
        vRecv >> vAddr;

        // Don't want addr from older versions unless seeding
        if (pfrom->nVersion < CADDR_TIME_VERSION && addrman.size() > 1000)
            return true;
        if (vAddr.size() > 1000)
        {
            pfrom->Misbehaving(10);
            return error("message addr size() = %" PRIszu "", vAddr.size());
        }

        // Don't store the node address unless they have block height > 50%
        if (pfrom->nStartingHeight < (nBestHeight*.5) && LessVerbose(975)) return true;

        // Store the new addresses
        vector<CAddress> vAddrOk;
        int64_t nNow = GetAdjustedTime();
        int64_t nSince = nNow - 10 * 60;
        for (auto &addr : vAddr)
        {
            if (fShutdown)
                return true;
            if (addr.nTime <= 100000000 || addr.nTime > nNow + 10 * 60)
                addr.nTime = nNow - 5 * 24 * 60 * 60;
            pfrom->AddAddressKnown(addr);
            bool fReachable = IsReachable(addr);

            bool bad_node = (pfrom->nStartingHeight < 1 && LessVerbose(700));


            if (addr.nTime > nSince && !pfrom->fGetAddr && vAddr.size() <= 10 && addr.IsRoutable() && !bad_node)
            {
                // Relay to a limited number of other nodes
                {
                    LOCK(cs_vNodes);
                    // Use deterministic randomness to send to the same nodes for 24 hours
                    // at a time so the setAddrKnowns of the chosen nodes prevent repeats
                    static uint256 hashSalt;
                    if (hashSalt == 0)
                        hashSalt = GetRandHash();
                    uint64_t hashAddr = addr.GetHash();
                    uint256 hashRand = hashSalt ^ (hashAddr<<32) ^ (( GetAdjustedTime() +hashAddr)/(24*60*60));
                    hashRand = Hash(BEGIN(hashRand), END(hashRand));
                    multimap<uint256, CNode*> mapMix;
                    for (auto const& pnode : vNodes)
                    {
                        if (pnode->nVersion < CADDR_TIME_VERSION)
                            continue;
                        unsigned int nPointer;
                        memcpy(&nPointer, &pnode, sizeof(nPointer));
                        uint256 hashKey = hashRand ^ nPointer;
                        hashKey = Hash(BEGIN(hashKey), END(hashKey));
                        mapMix.insert(make_pair(hashKey, pnode));
                    }
                    int nRelayNodes = fReachable ? 2 : 1; // limited relaying of addresses outside our network(s)
                    for (multimap<uint256, CNode*>::iterator mi = mapMix.begin(); mi != mapMix.end() && nRelayNodes-- > 0; ++mi)
                        ((*mi).second)->PushAddress(addr);
                }
            }
            // Do not store addresses outside our network
            if (fReachable)
                vAddrOk.push_back(addr);
        }
        addrman.Add(vAddrOk, pfrom->addr, 2 * 60 * 60);
        if (vAddr.size() < 1000)
            pfrom->fGetAddr = false;
        if (pfrom->fOneShot)
            pfrom->fDisconnect = true;
    }

    else if (strCommand == "inv")
    {
        vector<CInv> vInv;
        vRecv >> vInv;
        if (vInv.size() > MAX_INV_SZ)
        {
            pfrom->Misbehaving(50);
            printf("\r\n **Hacker tried to send inventory > MAX_INV_SZ **\r\n");
            return error("message inv size() = %" PRIszu "", vInv.size());
        }

        // find last block in inv vector
        unsigned int nLastBlock = (unsigned int)(-1);
        for (unsigned int nInv = 0; nInv < vInv.size(); nInv++) {
            if (vInv[vInv.size() - 1 - nInv].type == MSG_BLOCK) {
                nLastBlock = vInv.size() - 1 - nInv;
                break;
            }
        }
        CTxDB txdb("r");
        for (unsigned int nInv = 0; nInv < vInv.size(); nInv++)
        {
            const CInv &inv = vInv[nInv];

            if (fShutdown)
                return true;
            pfrom->AddInventoryKnown(inv);

            bool fAlreadyHave = AlreadyHave(txdb, inv);
            if (fDebug10)
                printf("  got inventory: %s  %s\n", inv.ToString().c_str(), fAlreadyHave ? "have" : "new");

            if (!fAlreadyHave)
                pfrom->AskFor(inv);
            else if (inv.type == MSG_BLOCK && mapOrphanBlocks.count(inv.hash)) {
                pfrom->PushGetBlocks(pindexBest, GetOrphanRoot(mapOrphanBlocks[inv.hash]), true);
            } else if (nInv == nLastBlock) {
                // In case we are on a very long side-chain, it is possible that we already have
                // the last block in an inv bundle sent in response to getblocks. Try to detect
                // this situation and push another getblocks to continue.
                pfrom->PushGetBlocks(mapBlockIndex[inv.hash], uint256(0), true);
                if (fDebug10)
                    printf("force getblock request: %s\n", inv.ToString().c_str());
            }

            // Track requests for our stuff
            Inventory(inv.hash);
        }
    }


    else if (strCommand == "getdata")
    {
        vector<CInv> vInv;
        vRecv >> vInv;
        if (vInv.size() > MAX_INV_SZ)
        {
            pfrom->Misbehaving(10);
            return error("message getdata size() = %" PRIszu "", vInv.size());
        }

        if (fDebugNet || (vInv.size() != 1))
        {
            if (fDebug10)  printf("received getdata (%" PRIszu " invsz)\n", vInv.size());
        }

        for (auto const& inv : vInv)
        {
            if (fShutdown)
                return true;
            if (fDebugNet || (vInv.size() == 1))
            {
              if (fDebug10)   printf("received getdata for: %s\n", inv.ToString().c_str());
            }

            if (inv.type == MSG_BLOCK)
            {
                // Send block from disk
                BlockMap::iterator mi = mapBlockIndex.find(inv.hash);
                if (mi != mapBlockIndex.end())
                {
                    CBlock block;
                    block.ReadFromDisk((*mi).second);
                    //HALFORD 12-26-2014
                    std::string acid = GetCommandNonce("encrypt");
                    pfrom->PushMessage("encrypt", block, acid);

                    // Trigger them to send a getblocks request for the next batch of inventory
                    if (inv.hash == pfrom->hashContinue)
                    {
                        // Bypass PushInventory, this must send even if redundant,
                        // and we want it right after the last block so they don't
                        // wait for other stuff first.
                        vector<CInv> vInv;
                        vInv.push_back(CInv(MSG_BLOCK, hashBestChain));
                        pfrom->PushMessage("inv", vInv);
                        pfrom->hashContinue = 0;
                    }
                }
            }
             else if (inv.IsKnownType())
            {
                // Send stream from relay memory
                bool pushed = false;
                {
                    LOCK(cs_mapRelay);
                    map<CInv, CDataStream>::iterator mi = mapRelay.find(inv);
                    if (mi != mapRelay.end()) {
                        pfrom->PushMessage(inv.GetCommand(), (*mi).second);
                        pushed = true;
                    }
                }
                if (!pushed && inv.type == MSG_TX) {
                    CTransaction tx;
                    if (mempool.lookup(inv.hash, tx)) {
                        CDataStream ss(SER_NETWORK, PROTOCOL_VERSION);
                        ss.reserve(1000);
                        ss << tx;
                        pfrom->PushMessage("tx", ss);
                    }
                }
            }

            // Track requests for our stuff
            Inventory(inv.hash);
        }
    }

    else if (strCommand == "getblocks")
    {
        CBlockLocator locator;
        uint256 hashStop;
        vRecv >> locator >> hashStop;

        // Find the last block the caller has in the main chain
        CBlockIndex* pindex = locator.GetBlockIndex();

        // Send the rest of the chain
        if (pindex)
            pindex = pindex->pnext;
        int nLimit = 500;

        if (fDebug3) printf("\r\ngetblocks %d to %s limit %d\n", (pindex ? pindex->nHeight : -1), hashStop.ToString().substr(0,20).c_str(), nLimit);
        for (; pindex; pindex = pindex->pnext)
        {
            if (pindex->GetBlockHash() == hashStop)
            {
                if (fDebug3) printf("\r\n  getblocks stopping at %d %s\n", pindex->nHeight, pindex->GetBlockHash().ToString().substr(0,20).c_str());
                // ppcoin: tell downloading node about the latest block if it's
                // without risk being rejected due to stake connection check
                if (hashStop != hashBestChain && pindex->GetBlockTime() + nStakeMinAge > pindexBest->GetBlockTime())
                    pfrom->PushInventory(CInv(MSG_BLOCK, hashBestChain));
                break;
            }
            pfrom->PushInventory(CInv(MSG_BLOCK, pindex->GetBlockHash()));
            if (--nLimit <= 0)
            {
                // When this block is requested, we'll send an inv that'll make them
                // getblocks the next batch of inventory.
                if (fDebug3) printf("\r\n  getblocks stopping at limit %d %s\n", pindex->nHeight, pindex->GetBlockHash().ToString().substr(0,20).c_str());
                pfrom->hashContinue = pindex->GetBlockHash();
                break;
            }
        }
    }
    else if (strCommand == "getheaders")
    {
        CBlockLocator locator;
        uint256 hashStop;
        vRecv >> locator >> hashStop;

        CBlockIndex* pindex = NULL;
        if (locator.IsNull())
        {
            // If locator is null, return the hashStop block
            BlockMap::iterator mi = mapBlockIndex.find(hashStop);
            if (mi == mapBlockIndex.end())
                return true;
            pindex = (*mi).second;
        }
        else
        {
            // Find the last block the caller has in the main chain
            pindex = locator.GetBlockIndex();
            if (pindex)
                pindex = pindex->pnext;
        }

        vector<CBlock> vHeaders;
        int nLimit = 1000;
        printf("\r\ngetheaders %d to %s\n", (pindex ? pindex->nHeight : -1), hashStop.ToString().substr(0,20).c_str());
        for (; pindex; pindex = pindex->pnext)
        {
            vHeaders.push_back(pindex->GetBlockHeader());
            if (--nLimit <= 0 || pindex->GetBlockHash() == hashStop)
                break;
        }
        pfrom->PushMessage("headers", vHeaders);
    }
    else if (strCommand == "tx")
    {
        vector<uint256> vWorkQueue;
        vector<uint256> vEraseQueue;
        CTransaction tx;
        vRecv >> tx;

        CInv inv(MSG_TX, tx.GetHash());
        pfrom->AddInventoryKnown(inv);

        bool fMissingInputs = false;
        if (AcceptToMemoryPool(mempool, tx, &fMissingInputs))
        {
            RelayTransaction(tx, inv.hash);
            mapAlreadyAskedFor.erase(inv);
            vWorkQueue.push_back(inv.hash);
            vEraseQueue.push_back(inv.hash);
         
            // Recursively process any orphan transactions that depended on this one
            for (unsigned int i = 0; i < vWorkQueue.size(); i++)
            {
                uint256 hashPrev = vWorkQueue[i];
                for (set<uint256>::iterator mi = mapOrphanTransactionsByPrev[hashPrev].begin();
                     mi != mapOrphanTransactionsByPrev[hashPrev].end();
                     ++mi)
                {
                    const uint256& orphanTxHash = *mi;
                    CTransaction& orphanTx = mapOrphanTransactions[orphanTxHash];
                    bool fMissingInputs2 = false;

                    if (AcceptToMemoryPool(mempool, orphanTx, &fMissingInputs2))
                    {
                        printf("   accepted orphan tx %s\n", orphanTxHash.ToString().substr(0,10).c_str());
                        RelayTransaction(orphanTx, orphanTxHash);
                        mapAlreadyAskedFor.erase(CInv(MSG_TX, orphanTxHash));
                        vWorkQueue.push_back(orphanTxHash);
                        vEraseQueue.push_back(orphanTxHash);
                        pfrom->nTrust++;
                    }
                    else if (!fMissingInputs2)
                    {
                        // invalid orphan
                        vEraseQueue.push_back(orphanTxHash);
                        printf("   removed invalid orphan tx %s\n", orphanTxHash.ToString().substr(0,10).c_str());
                    }
                }
            }

            for (auto const& hash : vEraseQueue)
                EraseOrphanTx(hash);
        }
        else if (fMissingInputs)
        {
            AddOrphanTx(tx);

            // DoS prevention: do not allow mapOrphanTransactions to grow unbounded
            unsigned int nEvicted = LimitOrphanTxSize(MAX_ORPHAN_TRANSACTIONS);
            if (nEvicted > 0)
                printf("mapOrphan overflow, removed %u tx\n", nEvicted);
        }
        if (tx.nDoS) pfrom->Misbehaving(tx.nDoS);
    }


    else if (strCommand == "encrypt")
    {
        //Response from getblocks, message = block

        CBlock block;
        std::string acid = "";
        vRecv >> block >> acid;
        uint256 hashBlock = block.GetHash();

        bool block_valid = AcidTest(strCommand,acid,pfrom);
        if (!block_valid) 
        {   
            printf("\r\n Acid test failed for block %s \r\n",hashBlock.ToString().c_str());
            return false;
        }

        if (fDebug10) printf("Acid %s, Validity %s ",acid.c_str(),YesNo(block_valid).c_str());

        printf(" Received block %s; ", hashBlock.ToString().c_str());
        if (fDebug10) block.print();

        CInv inv(MSG_BLOCK, hashBlock);
        pfrom->AddInventoryKnown(inv);

        if (ProcessBlock(pfrom, &block, false))
        {
            mapAlreadyAskedFor.erase(inv);
            pfrom->nTrust++;
        }
        if (block.nDoS) 
        {
                pfrom->Misbehaving(block.nDoS);
                pfrom->nTrust--;
        }

    }


    else if (strCommand == "getaddr")
    {
        // Don't return addresses older than nCutOff timestamp
        int64_t nCutOff =  GetAdjustedTime() - (nNodeLifespan * 24 * 60 * 60);
        pfrom->vAddrToSend.clear();
        vector<CAddress> vAddr = addrman.GetAddr();
        for (auto const&addr : vAddr)
            if(addr.nTime > nCutOff)
                pfrom->PushAddress(addr);
    }


    else if (strCommand == "mempool")
    {
        std::vector<uint256> vtxid;
        mempool.queryHashes(vtxid);
        vector<CInv> vInv;
        for (unsigned int i = 0; i < vtxid.size(); i++) {
            CInv inv(MSG_TX, vtxid[i]);
            vInv.push_back(inv);
            if (i == (MAX_INV_SZ - 1))
                    break;
        }
        if (vInv.size() > 0)
            pfrom->PushMessage("inv", vInv);
    }

    else if (strCommand == "reply")
    {
        uint256 hashReply;
        vRecv >> hashReply;

        CRequestTracker tracker;
        {
            LOCK(pfrom->cs_mapRequests);
            map<uint256, CRequestTracker>::iterator mi = pfrom->mapRequests.find(hashReply);
            if (mi != pfrom->mapRequests.end())
            {
                tracker = (*mi).second;
                pfrom->mapRequests.erase(mi);
            }
        }
        if (!tracker.IsNull())
            tracker.fn(tracker.param1, vRecv);
    }
    else if (strCommand == "neural")
    {
            std::string neural_request = "";
            std::string neural_request_id = "";
            vRecv >> neural_request >> neural_request_id;  // foreign node issued neural request with request ID:
            std::string neural_response = "generic_response";

            if (neural_request=="neural_data")
            {
            neural_response = NN::ExecuteDotNetStringFunction("ExplainMag",neural_request_id);
            pfrom->PushMessage("expmag_nresp", neural_response);
            }
            else if (neural_request=="neural_hash")
            {
            pfrom->PushMessage("hash_nresp", NN::GetNeuralHash());
            }
            else if (neural_request=="explainmag")
            {
            neural_response = NN::ExecuteDotNetStringFunction("ExplainMag",neural_request_id);
            pfrom->PushMessage("expmag_nresp", neural_response);   pfrom->PushMessage("expmag_nresp", neural_response);
                }
            else if (neural_request=="quorum")
            {
            // 7-12-2015 Resolve discrepencies in w nodes to speak to each other
                std::string contract = "";
            NN::SetTestnetFlag(fTestNet);
            pfrom->PushMessage("quorum_nresp", NN::GetNeuralContract());
            }
    }
    else if (strCommand == "ping")
    {
        std::string acid = "";
        if (pfrom->nVersion > BIP0031_VERSION)
        {
            uint64_t nonce = 0;
            vRecv >> nonce >> acid;
            bool pong_valid = AcidTest(strCommand,acid,pfrom);
            if (!pong_valid) return false;
            //if (fDebug10) printf("pong valid %s",YesNo(pong_valid).c_str());

            // Echo the message back with the nonce. This allows for two useful features:
            //
            // 1) A remote node can quickly check if the connection is operational
            // 2) Remote nodes can measure the latency of the network thread. If this node
            //    is overloaded it won't respond to pings quickly and the remote node can
            //    avoid sending us more work, like chain download requests.
            //
            // The nonce stops the remote getting confused between different pings: without
            // it, if the remote node sends a ping once per second and this node takes 5
            // seconds to respond to each, the 5th ping the remote sends would appear to
            // return very quickly.
            pfrom->PushMessage("pong", nonce);
        }
    }
    else if (strCommand == "pong")
    {
        int64_t pingUsecEnd = GetTimeMicros();
        uint64_t nonce = 0;
        size_t nAvail = vRecv.in_avail();
        bool bPingFinished = false;
        std::string sProblem;

        if (nAvail >= sizeof(nonce)) {
            vRecv >> nonce;

            // Only process pong message if there is an outstanding ping (old ping without nonce should never pong)
            if (pfrom->nPingNonceSent != 0) 
            {
                if (nonce == pfrom->nPingNonceSent) 
                {
                    // Matching pong received, this ping is no longer outstanding
                    bPingFinished = true;
                    int64_t pingUsecTime = pingUsecEnd - pfrom->nPingUsecStart;
                    if (pingUsecTime > 0) {
                        // Successful ping time measurement, replace previous
                        pfrom->nPingUsecTime = pingUsecTime;
                    } else {
                        // This should never happen
                        sProblem = "Timing mishap";
                    }
                } else {
                    // Nonce mismatches are normal when pings are overlapping
                    sProblem = "Nonce mismatch";
                    if (nonce == 0) {
                        // This is most likely a bug in another implementation somewhere, cancel this ping
                        bPingFinished = true;
                        sProblem = "Nonce zero";
                    }
                }
            } else {
                sProblem = "Unsolicited pong without ping";
            }
        } else {
            // This is most likely a bug in another implementation somewhere, cancel this ping
            bPingFinished = true;
            sProblem = "Short payload";
        }

        if (!(sProblem.empty())) {
            printf("pong %s %s: %s, %" PRIx64 " expected, %" PRIx64 " received, %f bytes\n"
                , pfrom->addr.ToString().c_str()
                , pfrom->strSubVer.c_str()
                , sProblem.c_str()                , pfrom->nPingNonceSent                , nonce                , (double)nAvail);
        }
        if (bPingFinished) {
            pfrom->nPingNonceSent = 0;
        }
    }
    else if (strCommand == "hash_nresp")
    {
            std::string neural_response = "";
            vRecv >> neural_response;
            // if (pfrom->nNeuralRequestSent != 0)
            // nNeuralNonce must match request ID
            pfrom->NeuralHash = neural_response;
            if (fDebug10) printf("hash_Neural Response %s \r\n",neural_response.c_str());
    }
    else if (strCommand == "expmag_nresp")
    {
            std::string neural_response = "";
            vRecv >> neural_response;
            if (neural_response.length() > 10)
            {
                msNeuralResponse=neural_response;
                //If invalid, try again 10-20-2015
                VerifyExplainMagnitudeResponse();
            }
            if (fDebug10) printf("expmag_Neural Response %s \r\n",neural_response.c_str());
    }
    else if (strCommand == "quorum_nresp")
    {
            std::string neural_contract = "";
            vRecv >> neural_contract;
            if (fDebug && neural_contract.length() > 100) printf("Quorum contract received %s",neural_contract.substr(0,80).c_str());
            if (neural_contract.length() > 10)
            {
                 std::string results = "";
                 //Resolve discrepancies
                NN::SetTestnetFlag(fTestNet);
                results = NN::ExecuteDotNetStringFunction("ResolveDiscrepancies",neural_contract);
                 if (fDebug && !results.empty()) printf("Quorum Resolution: %s \r\n",results.c_str());
            }
    }
    else if (strCommand == "ndata_nresp")
    {
            std::string neural_contract = "";
            vRecv >> neural_contract;
            if (fDebug3 && neural_contract.length() > 100) printf("Quorum contract received %s",neural_contract.substr(0,80).c_str());
            if (neural_contract.length() > 10)
            {
                 std::string results = "";
                 //Resolve discrepancies
                NN::SetTestnetFlag(fTestNet);
                    printf("\r\n** Sync neural network data from supermajority **\r\n");
                results = NN::ExecuteDotNetStringFunction("ResolveCurrentDiscrepancies",neural_contract);
                 if (fDebug && !results.empty()) printf("Quorum Resolution: %s \r\n",results.c_str());
                 // Resume the full DPOR sync at this point now that we have the supermajority data
                 if (results=="SUCCESS")  FullSyncWithDPORNodes();
            }
    }
    else if (strCommand == "alert")
    {
        CAlert alert;
        vRecv >> alert;

        uint256 alertHash = alert.GetHash();
        if (pfrom->setKnown.count(alertHash) == 0)
        {
            if (alert.ProcessAlert())
            {
                // Relay
                pfrom->setKnown.insert(alertHash);
                {
                    LOCK(cs_vNodes);
                    for (auto const& pnode : vNodes)
                        alert.RelayTo(pnode);
                }
            }
            else {
                // Small DoS penalty so peers that send us lots of
                // duplicate/expired/invalid-signature/whatever alerts
                // eventually get banned.
                // This isn't a Misbehaving(100) (immediate ban) because the
                // peer might be an older or different implementation with
                // a different signature key, etc.
                pfrom->Misbehaving(10);
            }
        }
    }


    else
    {
        // Ignore unknown commands for extensibility
        // Let the peer know that we didn't find what it asked for, so it doesn't
        // have to wait around forever. Currently only SPV clients actually care
        // about this message: it's needed when they are recursively walking the
        // dependencies of relevant unconfirmed transactions. SPV clients want to
        // do that because they want to know about (and store and rebroadcast and
        // risk analyze) the dependencies of transactions relevant to them, without
        // having to download the entire memory pool.


    }

    // Update the last seen time for this node's address
    if (pfrom->fNetworkNode)
        if (strCommand == "aries" || strCommand == "gridaddr" || strCommand == "inv" || strCommand == "getdata" || strCommand == "ping")
            AddressCurrentlyConnected(pfrom->addr);

    return true;
}

// requires LOCK(cs_vRecvMsg)
bool ProcessMessages(CNode* pfrom)
{    
    LOCK(cs_main);

    TRY_LOCK(pfrom->cs_vRecvMsg, lockRecv);
    if (!lockRecv)
        return true;

    //
    // Message format
    //  (4) message start
    //  (12) command
    //  (4) size
    //  (4) checksum
    //  (x) data
    //
    bool fOk = true;

    std::deque<CNetMessage>::iterator it = pfrom->vRecvMsg.begin();
    while (!pfrom->fDisconnect && it != pfrom->vRecvMsg.end()) {
        // Don't bother if send buffer is too full to respond anyway
        if (pfrom->nSendSize >= SendBufferSize())
            break;

        // get next message
        CNetMessage& msg = *it;

        //if (fDebug10)
        //    printf("ProcessMessages(message %u msgsz, %zu bytes, complete:%s)\n",
        //            msg.hdr.nMessageSize, msg.vRecv.size(),
        //            msg.complete() ? "Y" : "N");

        // end, if an incomplete message is found
        if (!msg.complete())
            break;

        // at this point, any failure means we can delete the current message
        it++;

        // Scan for message start
        if (memcmp(msg.hdr.pchMessageStart, pchMessageStart, sizeof(pchMessageStart)) != 0) {
            if (fDebug10) printf("\n\nPROCESSMESSAGE: INVALID MESSAGESTART\n\n");
            fOk = false;
            break;
        }

        // Read header
        CMessageHeader& hdr = msg.hdr;
        if (!hdr.IsValid())
        {
            printf("\n\nPROCESSMESSAGE: ERRORS IN HEADER %s\n\n\n", hdr.GetCommand().c_str());
            continue;
        }
        string strCommand = hdr.GetCommand();


        // Message size
        unsigned int nMessageSize = hdr.nMessageSize;

        // Checksum
        CDataStream& vRecv = msg.vRecv;
        uint256 hash = Hash(vRecv.begin(), vRecv.begin() + nMessageSize);
        unsigned int nChecksum = 0;
        memcpy(&nChecksum, &hash, sizeof(nChecksum));
        if (nChecksum != hdr.nChecksum)
        {
            printf("ProcessMessages(%s, %u bytes) : CHECKSUM ERROR nChecksum=%08x hdr.nChecksum=%08x\n",
               strCommand.c_str(), nMessageSize, nChecksum, hdr.nChecksum);
            continue;
        }

        // Process message
        bool fRet = false;
        try
        {
           fRet = ProcessMessage(pfrom, strCommand, vRecv, msg.nTime);
            if (fShutdown)
                break;
        }
        catch (std::ios_base::failure& e)
        {
            if (strstr(e.what(), "end of data"))
            {
                // Allow exceptions from under-length message on vRecv
                printf("ProcessMessages(%s, %u bytes) : Exception '%s' caught, normally caused by a message being shorter than its stated length\n", strCommand.c_str(), nMessageSize, e.what());
            }
            else if (strstr(e.what(), "size too large"))
            {
                // Allow exceptions from over-long size
                printf("ProcessMessages(%s, %u bytes) : Exception '%s' caught\n", strCommand.c_str(), nMessageSize, e.what());
            }
            else
            {
                PrintExceptionContinue(&e, "ProcessMessages()");
            }
        }
        catch (std::exception& e) {
            PrintExceptionContinue(&e, "ProcessMessages()");
        } catch (...) {
            PrintExceptionContinue(NULL, "ProcessMessages()");
        }

        if (!fRet)
        {
           if (fDebug10)   printf("ProcessMessage(%s, %u bytes) FAILED\n", strCommand.c_str(), nMessageSize);
        }
    }

    // In case the connection got shut down, its receive buffer was wiped
    if (!pfrom->fDisconnect)
        pfrom->vRecvMsg.erase(pfrom->vRecvMsg.begin(), it);

    return fOk;
}

double LederstrumpfMagnitude2(double Magnitude, int64_t locktime)
{
    //2-1-2015 - Halford - The MagCap is 2000
    double MagCap = 2000;
    double out_mag = Magnitude;
    if (Magnitude >= MagCap*.90 && Magnitude <= MagCap*1.0) out_mag = MagCap*.90;
    if (Magnitude >= MagCap*1.0 && Magnitude <= MagCap*1.1) out_mag = MagCap*.91;
    if (Magnitude >= MagCap*1.1 && Magnitude <= MagCap*1.2) out_mag = MagCap*.92;
    if (Magnitude >= MagCap*1.2 && Magnitude <= MagCap*1.3) out_mag = MagCap*.93;
    if (Magnitude >= MagCap*1.3 && Magnitude <= MagCap*1.4) out_mag = MagCap*.94;
    if (Magnitude >= MagCap*1.4 && Magnitude <= MagCap*1.5) out_mag = MagCap*.95;
    if (Magnitude >= MagCap*1.5 && Magnitude <= MagCap*1.6) out_mag = MagCap*.96;
    if (Magnitude >= MagCap*1.6 && Magnitude <= MagCap*1.7) out_mag = MagCap*.97;
    if (Magnitude >= MagCap*1.7 && Magnitude <= MagCap*1.8) out_mag = MagCap*.98;
    if (Magnitude >= MagCap*1.8 && Magnitude <= MagCap*1.9) out_mag = MagCap*.99;
    if (Magnitude >= MagCap*1.9)                            out_mag = MagCap*1.0;
    return out_mag;
}

std::string GetLastPORBlockHash(std::string cpid)
{
    StructCPID stCPID = GetInitializedStructCPID2(cpid,mvResearchAge);
    return stCPID.BlockHash;
}

std::string SerializeBoincBlock(MiningCPID mcpid, int BlockVersion)
{
    std::string delim = "<|>";
    std::string version = FormatFullVersion();
    int subsidy_places= BlockVersion<8 ? 2 : 8;
    if (!IsResearchAgeEnabled(pindexBest->nHeight))
    {
        mcpid.Organization = DefaultOrg();
        mcpid.OrganizationKey = DefaultBlockKey(8); //Only reveal 8 characters
    }
    else
    {
        mcpid.projectname = "";
        mcpid.rac = 0;
        mcpid.NetworkRAC = 0;
    }


    mcpid.LastPORBlockHash = GetLastPORBlockHash(mcpid.cpid);

    if (mcpid.lastblockhash.empty()) mcpid.lastblockhash = "0";
    if (mcpid.LastPORBlockHash.empty()) mcpid.LastPORBlockHash="0";

    if (IsResearcher(mcpid.cpid) && mcpid.lastblockhash != "0")
    {
        mcpid.BoincPublicKey = GetBeaconPublicKey(mcpid.cpid, false);
    }

    std::string bb = mcpid.cpid + delim + mcpid.projectname + delim + mcpid.aesskein + delim + RoundToString(mcpid.rac,0)
                    + delim + RoundToString(mcpid.pobdifficulty,5) + delim + RoundToString((double)mcpid.diffbytes,0)
                    + delim + mcpid.enccpid
                    + delim + mcpid.encaes + delim + RoundToString(mcpid.nonce,0) + delim + RoundToString(mcpid.NetworkRAC,0)
                    + delim + version
                    + delim + RoundToString(mcpid.ResearchSubsidy,subsidy_places)
                    + delim + RoundToString(mcpid.LastPaymentTime,0)
                    + delim + RoundToString(mcpid.RSAWeight,0)
                    + delim + mcpid.cpidv2
                    + delim + RoundToString(mcpid.Magnitude,0)
                    + delim + mcpid.GRCAddress + delim + mcpid.lastblockhash
                    + delim + RoundToString(mcpid.InterestSubsidy,subsidy_places) + delim + mcpid.Organization
                    + delim + mcpid.OrganizationKey + delim + mcpid.NeuralHash + delim + mcpid.superblock
                    + delim + RoundToString(mcpid.ResearchSubsidy2,2) + delim + RoundToString(mcpid.ResearchAge,6)
                    + delim + RoundToString(mcpid.ResearchMagnitudeUnit,6) + delim + RoundToString(mcpid.ResearchAverageMagnitude,2)
                    + delim + mcpid.LastPORBlockHash + delim + mcpid.CurrentNeuralHash + delim + mcpid.BoincPublicKey + delim + mcpid.BoincSignature;
    return bb;
}



MiningCPID DeserializeBoincBlock(std::string block, int BlockVersion)
{
    MiningCPID surrogate = GetMiningCPID();
    int subsidy_places= BlockVersion<8 ? 2 : 8;
    try
    {

    std::vector<std::string> s = split(block,"<|>");
    if (s.size() > 7)
    {
        surrogate.cpid = s[0];
        surrogate.projectname = s[1];
        boost::to_lower(surrogate.projectname);
        surrogate.aesskein = s[2];
        surrogate.rac = RoundFromString(s[3],0);
        surrogate.pobdifficulty = RoundFromString(s[4],6);
        surrogate.diffbytes = (unsigned int)RoundFromString(s[5],0);
        surrogate.enccpid = s[6];
        surrogate.encboincpublickey = s[6];
        surrogate.encaes = s[7];
        surrogate.nonce = RoundFromString(s[8],0);
        if (s.size() > 9)
        {
            surrogate.NetworkRAC = RoundFromString(s[9],0);
        }
        if (s.size() > 10)
        {
            surrogate.clientversion = s[10];
        }
        if (s.size() > 11)
        {
            surrogate.ResearchSubsidy = RoundFromString(s[11],2);
        }
        if (s.size() > 12)
        {
            surrogate.LastPaymentTime = RoundFromString(s[12],0);
        }
        if (s.size() > 13)
        {
            surrogate.RSAWeight = RoundFromString(s[13],0);
        }
        if (s.size() > 14)
        {
            surrogate.cpidv2 = s[14];
        }
        if (s.size() > 15)
        {
            surrogate.Magnitude = RoundFromString(s[15],0);
        }
        if (s.size() > 16)
        {
            surrogate.GRCAddress = s[16];
        }
        if (s.size() > 17)
        {
            surrogate.lastblockhash = s[17];
        }
        if (s.size() > 18)
        {
            surrogate.InterestSubsidy = RoundFromString(s[18],subsidy_places);
        }
        if (s.size() > 19)
        {
            surrogate.Organization = s[19];
        }
        if (s.size() > 20)
        {
            surrogate.OrganizationKey = s[20];
        }
        if (s.size() > 21)
        {
            surrogate.NeuralHash = s[21];
        }
        if (s.size() > 22)
        {
            surrogate.superblock = s[22];
        }
        if (s.size() > 23)
        {
            surrogate.ResearchSubsidy2 = RoundFromString(s[23],subsidy_places);
        }
        if (s.size() > 24)
        {
            surrogate.ResearchAge = RoundFromString(s[24],6);
        }
        if (s.size() > 25)
        {
            surrogate.ResearchMagnitudeUnit = RoundFromString(s[25],6);
        }
        if (s.size() > 26)
        {
            surrogate.ResearchAverageMagnitude = RoundFromString(s[26],2);
        }
        if (s.size() > 27)
        {
            surrogate.LastPORBlockHash = s[27];
        }
        if (s.size() > 28)
        {
            surrogate.CurrentNeuralHash = s[28];
        }
        if (s.size() > 29)
        {
            surrogate.BoincPublicKey = s[29];
        }
        if (s.size() > 30)
        {
            surrogate.BoincSignature = s[30];
        }

    }
    }
    catch (...)
    {
            printf("Deserialize ended with an error (06182014) \r\n");
    }
    return surrogate;
}


void InitializeProjectStruct(StructCPID& project)
{
    std::string email = GetArgument("email", "NA");
    boost::to_lower(email);

    project.email = email;
    std::string cpid_non = project.cpidhash+email;
    project.boincruntimepublickey = project.cpidhash;
    project.cpid = CPID(cpid_non).hexdigest();
    std::string ENCbpk = AdvancedCrypt(cpid_non);
    project.boincpublickey = ENCbpk;
    project.cpidv2 = ComputeCPIDv2(email, project.cpidhash, 0);
    // (Old netsoft link) project.link = "http://boinc.netsoft-online.com/get_user.php?cpid=" + project.cpid;
    project.link = "http://boinc.netsoft-online.com/e107_plugins/boinc/get_user.php?cpid=" + project.cpid;
    //Local CPID with struct
    //Must contain cpidv2, cpid, boincpublickey
    project.Iscpidvalid = IsLocalCPIDValid(project);
    if (fDebug10) printf("Memorizing local project %s, CPID Valid: %s;    ",project.projectname.c_str(),YesNo(project.Iscpidvalid).c_str());

}

bool ProjectIsValid(std::string sProject)
{
    if (sProject.empty())
        return false;

    boost::to_lower(sProject);

    for (const auto& item : ReadCacheSection("project"))
    {
        const AppCacheEntry& entry = item.second;
        std::string sProjectName = ToOfficialName(entry.value);

        if (sProjectName == sProject)
            return true;
    }

    return false;
}

std::string strReplace(std::string& str, const std::string& oldStr, const std::string& newStr)
{
  size_t pos = 0;
  while((pos = str.find(oldStr, pos)) != std::string::npos){
     str.replace(pos, oldStr.length(), newStr);
     pos += newStr.length();
  }
  return str;
}

std::string LowerUnderscore(std::string data)
{
    boost::to_lower(data);
    data = strReplace(data,"_"," ");
    return data;
}

std::string ToOfficialName(std::string proj)
{
        proj = LowerUnderscore(proj);
        //Convert local XML project name [On the Left] to official [Netsoft] projectname:
    for(const auto& item : ReadCacheSection("projectmapping"))
        {
        const std::string& key = item.first;
        const AppCacheEntry& entry = item.second;

        std::string project_boinc   = key;
        std::string project_netsoft = entry.value;
                                proj=LowerUnderscore(proj);
                                project_boinc=LowerUnderscore(project_boinc);
                                project_netsoft=LowerUnderscore(project_netsoft);
                                if (proj==project_boinc) proj=project_netsoft;
                            }

        return proj;
}

void HarvestCPIDs(bool cleardata)
{

    if (fDebug10) printf("loading BOINC cpids ...\r\n");

    //Remote Boinc Feature - R Halford
    std::string sBoincKey = GetArgument("boinckey","");

    if (!sBoincKey.empty())
    {
        //Deserialize key into Global CPU Mining CPID 2-6-2015
        printf("Using key %s \r\n",sBoincKey.c_str());

        std::string sDec=DecodeBase64(sBoincKey);
        printf("Using key %s \r\n",sDec.c_str());

        if (sDec.empty()) printf("Error while deserializing boinc key!  Please use execute genboinckey to generate a boinc key from the host with boinc installed.\r\n");
        //Version not needed for keys for now
        GlobalCPUMiningCPID = DeserializeBoincBlock(sDec,7);

        GlobalCPUMiningCPID.initialized = true;

        if (GlobalCPUMiningCPID.cpid.empty())
        {
                 printf("Error while deserializing boinc key!  Please use execute genboinckey to generate a boinc key from the host with boinc installed.\r\n");
        }
        else
        {
            printf("CPUMiningCPID Initialized.\r\n");
        }

            GlobalCPUMiningCPID.email = GlobalCPUMiningCPID.aesskein;
            printf("Using Serialized Boinc CPID %s with orig email of %s and bpk of %s with cpidhash of %s \r\n",GlobalCPUMiningCPID.cpid.c_str(), GlobalCPUMiningCPID.email.c_str(), GlobalCPUMiningCPID.boincruntimepublickey.c_str(),GlobalCPUMiningCPID.cpidhash.c_str());
            GlobalCPUMiningCPID.cpidhash = GlobalCPUMiningCPID.boincruntimepublickey;
            printf("Using Serialized Boinc CPID %s with orig email of %s and bpk of %s with cpidhash of %s \r\n",GlobalCPUMiningCPID.cpid.c_str(), GlobalCPUMiningCPID.email.c_str(), GlobalCPUMiningCPID.boincruntimepublickey.c_str(),GlobalCPUMiningCPID.cpidhash.c_str());
            StructCPID structcpid = GetStructCPID();
            structcpid.initialized = true;
            structcpid.cpidhash = GlobalCPUMiningCPID.cpidhash;
            structcpid.projectname = GlobalCPUMiningCPID.projectname;
            structcpid.team = "gridcoin"; //Will be verified later during Netsoft Call
            structcpid.verifiedteam = "gridcoin";
            structcpid.rac = GlobalCPUMiningCPID.rac;
            structcpid.cpid = GlobalCPUMiningCPID.cpid;
            structcpid.boincpublickey = GlobalCPUMiningCPID.encboincpublickey;
            structcpid.boincruntimepublickey = structcpid.cpidhash;
            structcpid.NetworkRAC = GlobalCPUMiningCPID.NetworkRAC;
            structcpid.email = GlobalCPUMiningCPID.email;
            // 2-6-2015 R Halford - Ensure CPIDv2 Is populated After deserializing GenBoincKey
            printf("GenBoincKey using email %s and cpidhash %s key %s \r\n",structcpid.email.c_str(),structcpid.cpidhash.c_str(),sDec.c_str());
            structcpid.cpidv2 = ComputeCPIDv2(structcpid.email, structcpid.cpidhash, 0);
            // Old link: structcpid.link = "http://boinc.netsoft-online.com/get_user.php?cpid=" + structcpid.cpid;
            structcpid.link = "http://boinc.netsoft-online.com/e107_plugins/boinc/get_user.php?cpid=" + structcpid.cpid;
            structcpid.Iscpidvalid = true;
            mvCPIDs.insert(map<string,StructCPID>::value_type(structcpid.projectname,structcpid));
            // CreditCheck(structcpid.cpid,false);
            GetNextProject(false);
            if (fDebug10) printf("GCMCPI %s",GlobalCPUMiningCPID.cpid.c_str());
            if (fDebug10)           printf("Finished getting first remote boinc project\r\n");
        return;
  }

 try
 {
    std::string sourcefile = GetBoincDataDir() + "client_state.xml";
    std::string sout = "";
    sout = getfilecontents(sourcefile);
    if (sout == "-1")
    {
        printf("Unable to obtain Boinc CPIDs \r\n");

        if (mapArgs.count("-boincdatadir") && mapArgs["-boincdatadir"].length() > 0)
        {
            printf("Boinc data directory set in gridcoinresearch.conf has been incorrectly specified \r\n");
        }

        else printf("Boinc data directory is not in the operating system's default location \r\nPlease move it there or specify its current location in gridcoinresearch.conf \r\n");

        return;
    }

    if (cleardata)
    {
        mvCPIDs.clear();
    }
    std::string email = GetArgument("email","");
    boost::to_lower(email);

    int iRow = 0;
    std::vector<std::string> vCPID = split(sout.c_str(),"<project>");
    std::string investor = GetArgument("investor","false");

    if (investor=="true")
    {
            msPrimaryCPID="INVESTOR";
    }
    else
    {

            if (vCPID.size() > 0)
            {
                for (unsigned int i = 0; i < vCPID.size(); i++)
                {
                    std::string email_hash = ExtractXML(vCPID[i],"<email_hash>","</email_hash>");
                    std::string cpidhash = ExtractXML(vCPID[i],"<cross_project_id>","</cross_project_id>");
                    std::string externalcpid = ExtractXML(vCPID[i],"<external_cpid>","</external_cpid>");
                    std::string utc=ExtractXML(vCPID[i],"<user_total_credit>","</user_total_credit>");
                    std::string rac=ExtractXML(vCPID[i],"<user_expavg_credit>","</user_expavg_credit>");
                    std::string proj=ExtractXML(vCPID[i],"<project_name>","</project_name>");
                    std::string team=ExtractXML(vCPID[i],"<team_name>","</team_name>");
                    std::string rectime = ExtractXML(vCPID[i],"<rec_time>","</rec_time>");

                    boost::to_lower(proj);
                    proj = ToOfficialName(proj);
                    ProjectIsValid(proj);
                    int64_t nStart = GetTimeMillis();
                    if (cpidhash.length() > 5 && proj.length() > 3)
                    {
                        std::string cpid_non = cpidhash+email;
                        to_lower(cpid_non);
                        StructCPID structcpid = GetInitializedStructCPID2(proj,mvCPIDs);
                        iRow++;
                        structcpid.cpidhash = cpidhash;
                        structcpid.projectname = proj;
                        boost::to_lower(team);
                        structcpid.team = team;
                        InitializeProjectStruct(structcpid);
                        int64_t elapsed = GetTimeMillis()-nStart;
                        if (fDebug3) printf("Enumerating boinc local project %s cpid %s valid %s, elapsed %f ",structcpid.projectname.c_str(),structcpid.cpid.c_str(),YesNo(structcpid.Iscpidvalid).c_str(),(double)elapsed);
                        structcpid.rac = RoundFromString(rac,0);
                        structcpid.verifiedrac = RoundFromString(rac,0);
                        std::string sLocalClientEmailHash = RetrieveMd5(email);

                        if (email_hash != sLocalClientEmailHash)
                        {
                            structcpid.errors = "Gridcoin Email setting does not match project Email.  Check Gridcoin e-mail address setting or boinc project e-mail setting.";
                            structcpid.Iscpidvalid=false;
                        }


                        if (!structcpid.Iscpidvalid)
                        {
                            structcpid.errors = "CPID calculation invalid.  Check e-mail address and try resetting the boinc project.";
                        }

                        structcpid.utc = RoundFromString(utc,0);
                        structcpid.rectime = RoundFromString(rectime,0);
                        double currenttime =  GetAdjustedTime();
                        double nActualTimespan = currenttime - structcpid.rectime;
                        structcpid.age = nActualTimespan;
                        std::string sKey = structcpid.cpid + ":" + proj;
                        mvCPIDs[proj] = structcpid;
                
                        if (!structcpid.Iscpidvalid)
                        {
                            structcpid.errors = "CPID invalid.  Check E-mail address.";
                        }
            
                        if (structcpid.team != "gridcoin")
                        {
                            structcpid.Iscpidvalid = false;
                            structcpid.errors = "Team invalid";
                        }
                        bool bTestExternal = true;
                        bool bTestInternal = true;

                        if (!externalcpid.empty())
                        {
                            printf("\r\n** External CPID not empty %s **\r\n",externalcpid.c_str());

                            bTestExternal = CPIDAcidTest2(cpidhash,externalcpid);
                            bTestInternal = CPIDAcidTest2(cpidhash,structcpid.cpid);
                            if (bTestExternal)
                            {
                                structcpid.cpid = externalcpid;
                                printf(" Setting CPID to %s ",structcpid.cpid.c_str());
                            }
                            else
                            {
                                printf("External test failed.");
                            }


                            if (!bTestExternal && !bTestInternal)
                            {
                                structcpid.Iscpidvalid = false;
                                structcpid.errors = "CPID corrupted Internal: %s, External: %s" + structcpid.cpid + "," + externalcpid.c_str();
                                printf("CPID corrupted Internal: %s, External: %s \r\n",structcpid.cpid.c_str(),externalcpid.c_str());
                            }
                            mvCPIDs[proj] = structcpid;
                        }

                        if (structcpid.Iscpidvalid)
                        {
                                // Verify the CPID is a valid researcher:
                                if (IsResearcher(structcpid.cpid))
                                {
                                    GlobalCPUMiningCPID.cpidhash = cpidhash;
                                    GlobalCPUMiningCPID.email = email;
                                    GlobalCPUMiningCPID.boincruntimepublickey = cpidhash;
                                    printf("\r\nSetting bpk to %s\r\n",cpidhash.c_str());

                                    if (structcpid.team=="gridcoin")
                                    {
                                        msPrimaryCPID = structcpid.cpid;
                                            //Let the Neural Network know what your CPID is so it can be charted:
                                            std::string sXML = "<KEY>PrimaryCPID</KEY><VALUE>" + msPrimaryCPID + "</VALUE>";
                                        std::string sData = NN::ExecuteDotNetStringFunction("WriteKey",sXML);
                                        //Try to get a neural RAC report
                                        AsyncNeuralRequest("explainmag",msPrimaryCPID,5);
                                    }
                                }
                        }

                        mvCPIDs[proj] = structcpid;
                        if (fDebug10) printf("Adding Local Project %s \r\n",structcpid.cpid.c_str());

                    }

                }

            }
            // If no valid boinc projects were found:
            if (msPrimaryCPID.empty()) msPrimaryCPID="INVESTOR";

        }
    }
    catch (std::exception &e)
    {
             printf("Error while harvesting CPIDs.\r\n");
    }
    catch(...)
    {
             printf("Error while harvesting CPIDs 2.\r\n");
    }
}

void LoadCPIDs()
{
    printf("Load CPID");
    HarvestCPIDs(true);
    printf("Getting first project");
    GetNextProject(false);
    printf("Finished getting first project");
}

StructCPID GetStructCPID()
{
    StructCPID c;
    c.initialized=false;
    c.rac = 0;
    c.utc=0;
    c.rectime=0;
    c.age = 0;
    c.verifiedutc=0;
    c.verifiedrectime=0;
    c.verifiedage=0;
    c.entries=0;
    c.AverageRAC=0;
    c.NetworkProjects=0;
    c.Iscpidvalid=false;
    c.NetworkRAC=0;
    c.TotalRAC=0;
    c.Magnitude=0;
    c.PaymentMagnitude=0;
    c.owed=0;
    c.payments=0;
    c.verifiedTotalRAC=0;
    c.verifiedMagnitude=0;
    c.TotalMagnitude=0;
    c.LowLockTime=0;
    c.HighLockTime=0;
    c.Accuracy=0;
    c.totalowed=0;
    c.LastPaymentTime=0;
    c.EarliestPaymentTime=0;
    c.PaymentTimespan=0;
    c.ResearchSubsidy = 0;
    c.InterestSubsidy = 0;
    c.ResearchAverageMagnitude = 0;
    c.interestPayments = 0;
    c.payments = 0;
    c.LastBlock = 0;
    c.NetworkMagnitude=0;
    c.NetworkAvgMagnitude=0;

    return c;

}

MiningCPID GetMiningCPID()
{
    MiningCPID mc;
    mc.rac = 0;
    mc.pobdifficulty = 0;
    mc.diffbytes = 0;
    mc.initialized = false;
    mc.nonce = 0;
    mc.NetworkRAC=0;
    mc.lastblockhash = "0";
    mc.Magnitude = 0;
    mc.RSAWeight = 0;
    mc.LastPaymentTime=0;
    mc.ResearchSubsidy = 0;
    mc.InterestSubsidy = 0;
    mc.ResearchSubsidy2 = 0;
    mc.ResearchAge = 0;
    mc.ResearchMagnitudeUnit = 0;
    mc.ResearchAverageMagnitude = 0;
    return mc;
}

bool SendMessages(CNode* pto, bool fSendTrickle)
{
    // Treat lock failures as send successes in case the caller disconnects
    // the node based on the return value.
    TRY_LOCK(cs_main, lockMain);
    if(!lockMain)
        return true;

    TRY_LOCK(pto->cs_vSend, lockSend);
    if (!lockSend)
        return true;

    // Don't send anything until we get their version message
    if (pto->nVersion == 0)
        return true;

    //
    // Message: ping
    //
    bool pingSend = false;
    if (pto->fPingQueued)
    {
        // RPC ping request by user
        pingSend = true;
    }
    if (pto->nPingNonceSent == 0 && pto->nPingUsecStart + PING_INTERVAL * 1000000 < GetTimeMicros())
    {
        // Ping automatically sent as a latency probe & keepalive.
        pingSend = true;
    }
    if (pingSend)
    {
        uint64_t nonce = 0;
        while (nonce == 0) {
            RAND_bytes((unsigned char*)&nonce, sizeof(nonce));
        }
        pto->fPingQueued = false;
        pto->nPingUsecStart = GetTimeMicros();
        if (pto->nVersion > BIP0031_VERSION)
        {
            pto->nPingNonceSent = nonce;
            std::string acid = GetCommandNonce("ping");
            pto->PushMessage("ping", nonce, acid);
        } else
        {
            // Peer is too old to support ping command with nonce, pong will never arrive.
            pto->nPingNonceSent = 0;
            pto->PushMessage("ping");
        }
    }

    // Resend wallet transactions that haven't gotten in a block yet
    ResendWalletTransactions();

    // Address refresh broadcast
    static int64_t nLastRebroadcast;
    if (!IsInitialBlockDownload() && ( GetAdjustedTime() - nLastRebroadcast > 24 * 60 * 60))
    {
        {
            LOCK(cs_vNodes);
            for (auto const& pnode : vNodes)
            {
                // Periodically clear setAddrKnown to allow refresh broadcasts
                if (nLastRebroadcast)
                    pnode->setAddrKnown.clear();

                // Rebroadcast our address
                if (!fNoListen)
                {
                    CAddress addr = GetLocalAddress(&pnode->addr);
                    if (addr.IsRoutable())
                        pnode->PushAddress(addr);
                }
            }
        }
        nLastRebroadcast =  GetAdjustedTime();
    }

    //
    // Message: addr
    //
    if (fSendTrickle)
    {
        vector<CAddress> vAddr;
        vAddr.reserve(pto->vAddrToSend.size());
        for (auto const& addr : pto->vAddrToSend)
        {
            // returns true if wasn't already contained in the set
            if (pto->setAddrKnown.insert(addr).second)
            {
                vAddr.push_back(addr);
                // receiver rejects addr messages larger than 1000
                if (vAddr.size() >= 1000)
                {
                    pto->PushMessage("gridaddr", vAddr);
                    vAddr.clear();
                }
            }
        }
        pto->vAddrToSend.clear();
        if (!vAddr.empty())
            pto->PushMessage("gridaddr", vAddr);
    }


    //
    // Message: inventory
    //
    vector<CInv> vInv;
    vector<CInv> vInvWait;
    {
        LOCK(pto->cs_inventory);
        vInv.reserve(pto->vInventoryToSend.size());
        vInvWait.reserve(pto->vInventoryToSend.size());
        for (auto const& inv : pto->vInventoryToSend)
        {
            if (pto->setInventoryKnown.count(inv))
                continue;

            // trickle out tx inv to protect privacy
            if (inv.type == MSG_TX && !fSendTrickle)
            {
                // 1/4 of tx invs blast to all immediately
                static uint256 hashSalt;
                if (hashSalt == 0)
                    hashSalt = GetRandHash();
                uint256 hashRand = inv.hash ^ hashSalt;
                hashRand = Hash(BEGIN(hashRand), END(hashRand));
                bool fTrickleWait = ((hashRand & 3) != 0);

                // always trickle our own transactions
                if (!fTrickleWait)
                {
                    CWalletTx wtx;
                    if (GetTransaction(inv.hash, wtx))
                        if (wtx.fFromMe)
                            fTrickleWait = true;
                }

                if (fTrickleWait)
                {
                    vInvWait.push_back(inv);
                    continue;
                }
            }

            // returns true if wasn't already contained in the set
            if (pto->setInventoryKnown.insert(inv).second)
            {
                vInv.push_back(inv);
                if (vInv.size() >= 1000)
                {
                    pto->PushMessage("inv", vInv);
                    vInv.clear();
                }
            }
        }
        pto->vInventoryToSend = vInvWait;
    }
    if (!vInv.empty())
        pto->PushMessage("inv", vInv);


    //
    // Message: getdata
    //
    vector<CInv> vGetData;
    int64_t nNow =  GetAdjustedTime() * 1000000;
    CTxDB txdb("r");
    while (!pto->mapAskFor.empty() && (*pto->mapAskFor.begin()).first <= nNow)
    {
        const CInv& inv = (*pto->mapAskFor.begin()).second;
        if (!AlreadyHave(txdb, inv))
        {
            if (fDebugNet)        printf("sending getdata: %s\n", inv.ToString().c_str());
            vGetData.push_back(inv);
            if (vGetData.size() >= 1000)
            {
                pto->PushMessage("getdata", vGetData);
                vGetData.clear();
            }
            mapAlreadyAskedFor[inv] = nNow;
        }
        pto->mapAskFor.erase(pto->mapAskFor.begin());
    }
    if (!vGetData.empty())
        pto->PushMessage("getdata", vGetData);

    return true;
}

void IncrementCurrentNeuralNetworkSupermajority(std::string NeuralHash, std::string GRCAddress, double distance)
{
    if (NeuralHash.length() < 5) return;
    double temp_hashcount = 0;
    if (mvCurrentNeuralNetworkHash.size() > 0)
    {
            temp_hashcount = mvCurrentNeuralNetworkHash[NeuralHash];
    }
    // 6-13-2015 ONLY Count Each Neural Hash Once per GRC address / CPID (1 VOTE PER RESEARCHER)
    std::string Security = ReadCache("currentneuralsecurity",GRCAddress).value;
    if (Security == NeuralHash)
    {
        //This node has already voted, throw away the vote
        return;
    }
    WriteCache("currentneuralsecurity",GRCAddress,NeuralHash,GetAdjustedTime());
    if (temp_hashcount == 0)
    {
        mvCurrentNeuralNetworkHash.insert(map<std::string,double>::value_type(NeuralHash,0));
    }
    double multiplier = 200;
    if (distance < 40) multiplier = 400;
    double votes = (1/distance)*multiplier;
    temp_hashcount += votes;
    mvCurrentNeuralNetworkHash[NeuralHash] = temp_hashcount;
}



void IncrementNeuralNetworkSupermajority(const std::string& NeuralHash, const std::string& GRCAddress, double distance, const CBlockIndex* pblockindex)
{
    if (NeuralHash.length() < 5) return;
    if (pblockindex->nVersion >= 8)
    {
        try
        {
            CBitcoinAddress address(GRCAddress);
            bool validaddresstovote = address.IsValid();
            if (!validaddresstovote)
            {
                printf("INNS : Vote found in block with invalid GRC address. HASH: %s GRC: %s\n", NeuralHash.c_str(), GRCAddress.c_str());
                return;
            }
            if (!IsNeuralNodeParticipant(GRCAddress, pblockindex->nTime))
            {
                printf("INNS : Vote found in block from ineligible neural node participant. HASH: %s GRC: %s\n", NeuralHash.c_str(), GRCAddress.c_str());
                return;
            }
        }
        catch (const bignum_error& innse)
        {
            printf("INNS : Exception: %s\n", innse.what());
            return;
        }
    }
    double temp_hashcount = 0;
    if (mvNeuralNetworkHash.size() > 0)
    {
            temp_hashcount = mvNeuralNetworkHash[NeuralHash];
    }
    // 6-13-2015 ONLY Count Each Neural Hash Once per GRC address / CPID (1 VOTE PER RESEARCHER)
    std::string Security = ReadCache("neuralsecurity",GRCAddress).value;
    if (Security == NeuralHash)
    {
        //This node has already voted, throw away the vote
        return;
    }
    WriteCache("neuralsecurity",GRCAddress,NeuralHash,GetAdjustedTime());
    if (temp_hashcount == 0)
    {
        mvNeuralNetworkHash.insert(map<std::string,double>::value_type(NeuralHash,0));
    }
    double multiplier = 200;
    if (distance < 40) multiplier = 400;
    double votes = (1/distance)*multiplier;
    temp_hashcount += votes;
    mvNeuralNetworkHash[NeuralHash] = temp_hashcount;
}


void IncrementVersionCount(const std::string& Version)
{
    if(!Version.empty())
        mvNeuralVersion[Version]++;
}



std::string GetNeuralNetworkSupermajorityHash(double& out_popularity)
{
    double highest_popularity = -1;
    std::string neural_hash;
    
    for(const auto& network_hash : mvNeuralNetworkHash)
    {
        const std::string& hash = network_hash.first;
        double popularity       = network_hash.second;
        
        // d41d8 is the hash of an empty magnitude contract - don't count it
        if (popularity > 0 &&
            popularity > highest_popularity &&
            hash != "d41d8cd98f00b204e9800998ecf8427e" &&
            hash != "TOTAL_VOTES")
        {
            highest_popularity = popularity;
            neural_hash = hash;
        }
    }
    
    out_popularity = highest_popularity;
    return neural_hash;
}


std::string GetCurrentNeuralNetworkSupermajorityHash(double& out_popularity)
{
    double highest_popularity = -1;
    std::string neural_hash = "";
    for(map<std::string,double>::iterator ii=mvCurrentNeuralNetworkHash.begin(); ii!=mvCurrentNeuralNetworkHash.end(); ++ii)
    {
                double popularity = mvCurrentNeuralNetworkHash[(*ii).first];
                // d41d8 is the hash of an empty magnitude contract - don't count it
                if ( ((*ii).first != "d41d8cd98f00b204e9800998ecf8427e") && popularity > 0 && popularity > highest_popularity && (*ii).first != "TOTAL_VOTES")
                {
                    highest_popularity = popularity;
                    neural_hash = (*ii).first;
                }
    }
    out_popularity = highest_popularity;
    return neural_hash;
}






std::string GetNeuralNetworkReport()
{
    //Returns a report of the networks neural hashes in order of popularity
    std::string neural_hash = "";
    std::string report = "Neural_hash, Popularity\r\n";
    std::string row = "";
    for(map<std::string,double>::iterator ii=mvNeuralNetworkHash.begin(); ii!=mvNeuralNetworkHash.end(); ++ii)
    {
                double popularity = mvNeuralNetworkHash[(*ii).first];
                neural_hash = (*ii).first;
                row = neural_hash+ "," + RoundToString(popularity,0);
                report += row + "\r\n";
    }

    return report;
}

std::string GetOrgSymbolFromFeedKey(std::string feedkey)
{
    std::string Symbol = ExtractValue(feedkey,"-",0);
    return Symbol;

}



bool MemorizeMessage(const CTransaction &tx, double dAmount, std::string sRecipient)
{
    const std::string &msg = tx.hashBoinc;
    const int64_t &nTime = tx.nTime;
          if (msg.empty()) return false;
          bool fMessageLoaded = false;

          if (Contains(msg,"<MT>"))
          {
              std::string sMessageType      = ExtractXML(msg,"<MT>","</MT>");
              std::string sMessageKey       = ExtractXML(msg,"<MK>","</MK>");
              std::string sMessageValue     = ExtractXML(msg,"<MV>","</MV>");
              std::string sMessageAction    = ExtractXML(msg,"<MA>","</MA>");
              std::string sSignature        = ExtractXML(msg,"<MS>","</MS>");
              std::string sMessagePublicKey = ExtractXML(msg,"<MPK>","</MPK>");
              if (sMessageType=="beacon" && Contains(sMessageValue,"INVESTOR"))
              {
                    sMessageValue="";
              }

              if (sMessageType=="beacon" && sMessageAction=="A")
              {
                  // If the Beacon Public Key is Not Empty - do not overwrite with a new beacon value unless the public key is the same
                  std::string sBPK = GetBeaconPublicKey(sMessageKey,false);
                  if (!sBPK.empty())
                  {
                      std::string out_cpid = "";
                      std::string out_address = "";
                      std::string out_publickey = "";
                      GetBeaconElements(sMessageValue, out_cpid, out_address, out_publickey);
                      if (fDebug10 && LessVerbose(50)) 
                      {
                          printf("\r\n**Beacon Debug Message : beaconpubkey %s, message key %s, cpid %s, addr %s, base64 pub key %s \r\n ",sBPK.c_str(),
                                 sMessageKey.c_str(),out_cpid.c_str(),out_address.c_str(), out_publickey.c_str());
                      }
                      if (sBPK == out_publickey)
                      {
                          // allow key to be reloaded in since this is a refreshed beacon
                          if (fDebug10) printf("\r\n**Beacon Being Overwritten %s \r\n %s : %s\r\n",sBPK.c_str(),sMessageKey.c_str(),sBPK.c_str());
                      }
                      else
                      {
                          // In this case, the current Beacon is not empty and the keys are different - Do not overwrite this beacon
                          sMessageValue="";
                          if (fDebug10) printf("\r\n**Beacon Public Key Not Empty %s : %s\r\n",sMessageKey.c_str(),sBPK.c_str());
                      }
                  }
              }

              if (sMessageType=="superblock")
              {
                  // Deny access to superblock processing runtime data
                  sMessageValue="";
              }

              if (!sMessageType.empty() && !sMessageKey.empty() && !sMessageValue.empty() && !sMessageAction.empty() && !sSignature.empty())
              {
                  //Verify sig first
                  bool Verified = CheckMessageSignature(sMessageAction,sMessageType,sMessageType+sMessageKey+sMessageValue,
                      sSignature,sMessagePublicKey);

                  if (Verified)
                  {

                        if (sMessageAction=="A")
                        {
                                // Ensure we have the TXID of the contract in memory
                                if (!(sMessageType=="project" || sMessageType=="projectmapping" || sMessageType=="beacon" ))
                                {
                                    WriteCache(sMessageType,sMessageKey+";Recipient",sRecipient,nTime);
                                    WriteCache(sMessageType,sMessageKey+";BurnAmount",RoundToString(dAmount,2),nTime);
                                }
                                WriteCache(sMessageType,sMessageKey,sMessageValue,nTime);
                                if(fDebug && sMessageType=="beacon" ){
                                    printf("BEACON add %s %s %s\r\n",sMessageKey.c_str(),DecodeBase64(sMessageValue).c_str(),TimestampToHRDate(nTime).c_str());
                                }
                                fMessageLoaded = true;
                                if (sMessageType=="poll")
                                {
                                        if (Contains(sMessageKey,"[Foundation"))
                                        {
                                                msPoll = "Foundation Poll: " + sMessageKey;

                                        }
                                        else
                                        {
                                                msPoll = "Poll: " + sMessageKey;
                                        }
                                }

                        }
                        else if(sMessageAction=="D")
                        {
                                if (fDebug10) printf("Deleting key type %s Key %s Value %s\r\n",sMessageType.c_str(),sMessageKey.c_str(),sMessageValue.c_str());
                                if(fDebug && sMessageType=="beacon" ){
                                    printf("BEACON DEL %s - %s\r\n",sMessageKey.c_str(),TimestampToHRDate(nTime).c_str());
                                }
                                DeleteCache(sMessageType,sMessageKey);
                                fMessageLoaded = true;
                        }
                        // If this is a boinc project, load the projects into the coin:
                        if (sMessageType=="project" || sMessageType=="projectmapping")
                        {
                            //Reserved
                            fMessageLoaded = true;
                        }

                        if(fDebug)
                            WriteCache("TrxID;"+sMessageType,sMessageKey,tx.GetHash().GetHex(),nTime);

                  }

                }

    }
   return fMessageLoaded;
}







bool UnusualActivityReport()
{

    map<uint256, CTxIndex> mapQueuedChanges;
    CTxDB txdb("r");
    int nMaxDepth = nBestHeight;
    CBlock block;
    int nMinDepth = fTestNet ? 1 : 1;
    if (nMaxDepth < nMinDepth || nMaxDepth < 10) return false;
    nMinDepth = 50000;
    nMaxDepth = nBestHeight;
    int ii = 0;
            for (ii = nMinDepth; ii <= nMaxDepth; ii++)
            {
                CBlockIndex* pblockindex = blockFinder.FindByHeight(ii);
                if (block.ReadFromDisk(pblockindex))
                {
                    int64_t nFees = 0;
                    int64_t nValueIn = 0;
                    int64_t nValueOut = 0;
                    int64_t nStakeReward = 0;
                    //unsigned int nSigOps = 0;
                    double DPOR_Paid = 0;
                    bool bIsDPOR = false;
                    std::string MainRecipient = "";
                    double max_subsidy = GetMaximumBoincSubsidy(block.nTime)+50; //allow for
                    for (auto &tx : block.vtx)
                    {

                            MapPrevTx mapInputs;
                            if (tx.IsCoinBase())
                                    nValueOut += tx.GetValueOut();
                            else
                            {
                                     bool fInvalid;
                                     bool TxOK = tx.FetchInputs(txdb, mapQueuedChanges, true, false, mapInputs, fInvalid);
                                     if (!TxOK) continue;
                                     int64_t nTxValueIn = tx.GetValueIn(mapInputs);
                                     int64_t nTxValueOut = tx.GetValueOut();
                                     nValueIn += nTxValueIn;
                                     nValueOut += nTxValueOut;
                                     if (!tx.IsCoinStake())             nFees += nTxValueIn - nTxValueOut;
                                     if (tx.IsCoinStake())
                                     {
                                            nStakeReward = nTxValueOut - nTxValueIn;
                                            if (tx.vout.size() > 2) bIsDPOR = true;
                                            //DPOR Verification of each recipient (Recipients start at output position 2 (0=Coinstake flag, 1=coinstake)
                                            if (tx.vout.size() > 2)
                                            {
                                                MainRecipient = PubKeyToAddress(tx.vout[2].scriptPubKey);
                                            }
                                            int iStart = 3;
                                            if (ii > 267500) iStart=2;
                                            if (bIsDPOR)
                                            {
                                                    for (unsigned int i = iStart; i < tx.vout.size(); i++)
                                                    {
                                                        std::string Recipient = PubKeyToAddress(tx.vout[i].scriptPubKey);
                                                        double      Amount    = CoinToDouble(tx.vout[i].nValue);
                                                        if (Amount > GetMaximumBoincSubsidy(GetAdjustedTime()))
                                                        {
                                                        }

                                                        if (Amount > max_subsidy)
                                                        {
                                                            printf("Block #%f:%f, Recipient %s, Paid %f\r\n",(double)ii,(double)i,Recipient.c_str(),Amount);
                                                        }
                                                        DPOR_Paid += Amount;

                                                    }

                                           }
                                     }

                                //if (!tx.ConnectInputs(txdb, mapInputs, mapQueuedChanges, posThisTx, pindex, true, false))                return false;
                            }

                    }

                    int64_t TotalMint = nValueOut - nValueIn + nFees;
                    double subsidy = CoinToDouble(TotalMint);
                    if (subsidy > max_subsidy)
                    {
                        std::string hb = block.vtx[0].hashBoinc;
                        MiningCPID bb = DeserializeBoincBlock(hb,block.nVersion);
                        if (IsResearcher(bb.cpid))
                        {
                                printf("Block #%f:%f, Recipient %s, CPID %s, Paid %f, StakeReward %f \r\n",(double)ii,(double)0,
                                    bb.GRCAddress.c_str(), bb.cpid.c_str(), subsidy,(double)nStakeReward);
                        }
                }

            }
        }


    return true;
}


double GRCMagnitudeUnit(int64_t locktime)
{
    //7-12-2015 - Calculate GRCMagnitudeUnit (Amount paid per magnitude per day)
    StructCPID network = GetInitializedStructCPID2("NETWORK",mvNetwork);
    double TotalNetworkMagnitude = network.NetworkMagnitude;
    if (TotalNetworkMagnitude < 1000) TotalNetworkMagnitude=1000;
    double MaximumEmission = BLOCKS_PER_DAY*GetMaximumBoincSubsidy(locktime);
    double Kitty = MaximumEmission - (network.payments/14);
    if (Kitty < 1) Kitty = 1;
    double MagnitudeUnit = 0;
    if (AreBinarySuperblocksEnabled(nBestHeight))
    {
        MagnitudeUnit = (Kitty/TotalNetworkMagnitude)*1.25;
    }
    else
    {
        MagnitudeUnit = Kitty/TotalNetworkMagnitude;
    }
    if (MagnitudeUnit > 5) MagnitudeUnit = 5; //Just in case we lose a superblock or something strange happens.
    MagnitudeUnit = SnapToGrid(MagnitudeUnit); //Snaps the value into .025 increments
    return MagnitudeUnit;
}


int64_t ComputeResearchAccrual(int64_t nTime, std::string cpid, std::string operation, CBlockIndex* pindexLast, bool bVerifyingBlock, int iVerificationPhase, double& dAccrualAge, double& dMagnitudeUnit, double& AvgMagnitude)
{
    double dCurrentMagnitude = CalculatedMagnitude2(cpid, nTime, false);
    if(fDebug && !bVerifyingBlock) printf("ComputeResearchAccrual.CRE.Begin: cpid=%s {%s %d} (best %d)\n",cpid.c_str(),pindexLast->GetBlockHash().GetHex().c_str(),pindexLast->nHeight,pindexBest->nHeight);
    if(pindexLast->nVersion>=9)
    {
        // Bugfix for newbie rewards always being around 1 GRC
        dMagnitudeUnit = GRCMagnitudeUnit(nTime);
    }
    if(fDebug && !bVerifyingBlock) printf("CRE: dCurrentMagnitude= %.1f in.dMagnitudeUnit= %f\n",dCurrentMagnitude,dMagnitudeUnit);
    CBlockIndex* pHistorical = GetHistoricalMagnitude(cpid);
    if(fDebug && !bVerifyingBlock) printf("CRE: pHistorical {%s %d} hasNext= %d nMagnitude= %.1f\n",pHistorical->GetBlockHash().GetHex().c_str(),pHistorical->nHeight,!!pHistorical->pnext,pHistorical->nMagnitude);
    bool bIsNewbie = (pHistorical->nHeight <= nNewIndex || pHistorical->nTime==0);
    if(pindexLast->nVersion<9)
    {
        // Bugfix for zero mag stakes being mistaken for newbie stake
        bIsNewbie |= pHistorical->nMagnitude==0;
    }
    if (bIsNewbie)
    {
        //No prior block exists... Newbies get .01 age to bootstrap the CPID (otherwise they will not have any prior block to refer to, thus cannot get started):
        if(fDebug && !bVerifyingBlock) printf("CRE: No prior block exists...\n");
        if (!AreBinarySuperblocksEnabled(pindexLast->nHeight))
        {
                if(fDebug && !bVerifyingBlock) printf("CRE: Newbie Stake, Binary SB not enabled, "
                    "dCurrentMagnitude= %.1f\n", dCurrentMagnitude);
                return dCurrentMagnitude > 0 ? ((dCurrentMagnitude/100)*COIN) : 0;
        }
        else
        {
            // New rules - 12-4-2015 - Pay newbie from the moment beacon was sent as long as it is within 6 months old and NN mag > 0 and newbie is in the superblock and their lifetime paid is zero
            // Note: If Magnitude is zero, or researcher is not in superblock, or lifetimepaid > 0, this function returns zero
            int64_t iBeaconTimestamp = BeaconTimeStamp(cpid, true);
            if (IsLockTimeWithinMinutes(iBeaconTimestamp, 60*24*30*6))
            {
                double dNewbieAccrualAge = ((double)nTime - (double)iBeaconTimestamp) / 86400;
                int64_t iAccrual = (int64_t)((dNewbieAccrualAge*dCurrentMagnitude*dMagnitudeUnit*COIN) + (1*COIN));
                if ((dNewbieAccrualAge*dCurrentMagnitude*dMagnitudeUnit) > 500)
                {
                    printf("ComputeResearchAccrual: Newbie special stake too high, reward=500GRC");
                    return (500*COIN);
                }
                if (fDebug3) printf("\r\n ComputeResearchAccrual: Newbie Special First Stake for CPID %s, Age %f, Accrual %f \r\n",cpid.c_str(),dNewbieAccrualAge,(double)iAccrual);
                if(fDebug && !bVerifyingBlock) printf("CRE: Newbie Stake, "
                    "dNewbieAccrualAge= %f dCurrentMagnitude= %.1f dMagnitudeUnit= %f Accrual= %f\n",
                    dNewbieAccrualAge, dCurrentMagnitude, dMagnitudeUnit, iAccrual/(double)COIN);
                return iAccrual;
            }
            else
            {
                if(fDebug && !bVerifyingBlock) printf("CRE: Invalid Beacon, Using 0.01 age bootstrap\n");
                return dCurrentMagnitude > 0 ? (((dCurrentMagnitude/100)*COIN) + (1*COIN)): 0;
            }
        }
    }
    // To prevent reorgs and checkblock errors, ensure the research age is > 10 blocks wide:
    int iRABlockSpan = pindexLast->nHeight - pHistorical->nHeight;
    StructCPID stCPID = GetInitializedStructCPID2(cpid,mvResearchAge);
    double dAvgMag = stCPID.ResearchAverageMagnitude;
    if(fDebug && !bVerifyingBlock) printf("CRE: iRABlockSpan= %d  ResearchAverageMagnitude= %.1f\n",iRABlockSpan,dAvgMag);
    // ResearchAge: If the accrual age is > 20 days, add in the midpoint lifetime average magnitude to ensure the overall avg magnitude accurate:
    if (iRABlockSpan > (int)(BLOCKS_PER_DAY*20))
    {
            AvgMagnitude = (pHistorical->nMagnitude + dAvgMag + dCurrentMagnitude) / 3;
    }
    else
    {
            AvgMagnitude = (pHistorical->nMagnitude + dCurrentMagnitude) / 2;
    }
    if (AvgMagnitude > 20000) AvgMagnitude = 20000;
    if(fDebug && !bVerifyingBlock) printf("CRE: AvgMagnitude= %.3f\n",AvgMagnitude);

    dAccrualAge = ((double)nTime - (double)pHistorical->nTime) / 86400;
    if (dAccrualAge < 0) dAccrualAge=0;
    if(fDebug && !bVerifyingBlock) printf("CRE: dAccrualAge= %.8f\n",dAccrualAge);
    dMagnitudeUnit = GRCMagnitudeUnit(nTime);
    if(fDebug && !bVerifyingBlock) printf("CRE: new.dMagnitudeUnit= %f\n",dMagnitudeUnit);

    int64_t Accrual = (int64_t)(dAccrualAge*AvgMagnitude*dMagnitudeUnit*COIN);
    if(fDebug && !bVerifyingBlock) printf("CRE: Accrual= %f\n",Accrual/(double)COIN);
    // Double check researcher lifetime paid
    double days = (nTime - stCPID.LowLockTime) / 86400.0;
    double PPD = stCPID.ResearchSubsidy/(days+.01);
    double ReferencePPD = dMagnitudeUnit*dAvgMag;
    if(fDebug && !bVerifyingBlock) printf("CRE: RSA$ "
        "LowLockTime= %u days= %f stCPID.ResearchSubsidy= %f PPD= %f ReferencePPD= %f\n",
        stCPID.LowLockTime,days,   stCPID.ResearchSubsidy,    PPD,    ReferencePPD );
    if ((PPD > ReferencePPD*5))
    {
            printf("ComputeResearchAccrual: Researcher PPD %f > Reference PPD %f for CPID %s with Lifetime Avg Mag of %f, Days %f, MagUnit %f",
                   PPD,ReferencePPD,cpid.c_str(),dAvgMag,days, dMagnitudeUnit);
            Accrual = 0; //Since this condition can occur when a user ramps up computing power, lets return 0 so as to not shortchange the researcher, but instead, owed will continue to accrue and will be paid later when PPD falls below 5
    }
    // Note that if the RA Block Span < 10, we want to return 0 for the Accrual Amount so the CPID can still receive an accurate accrual in the future
    if (iRABlockSpan < 10 && iVerificationPhase != 2) Accrual = 0;

    double verbosity = (operation == "createnewblock" || operation == "createcoinstake") ? 10 : 1000;
    if ((fDebug && LessVerbose(verbosity)) || (fDebug3 && iVerificationPhase==2)) printf(" Operation %s, ComputedAccrual %f, StakeHeight %f, RABlockSpan %f, HistoryHeight%f, AccrualAge %f, AvgMag %f, MagUnit %f, PPD %f, Reference PPD %f  \r\n",
        operation.c_str(),CoinToDouble(Accrual),(double)pindexLast->nHeight,(double)iRABlockSpan,
        (double)pHistorical->nHeight,   dAccrualAge,AvgMagnitude,dMagnitudeUnit, PPD, ReferencePPD);
    if(fDebug && !bVerifyingBlock) printf("CRE.End: Accrual= %f\n",Accrual/(double)COIN);
    return Accrual;
}



CBlockIndex* GetHistoricalMagnitude(std::string cpid)
{
    if (!IsResearcher(cpid)) return pindexGenesisBlock;

    // Starting at the block prior to StartHeight, find the last instance of the CPID in the chain:
    // Limit lookback to 6 months
    int nMinIndex = pindexBest->nHeight-(6*30*BLOCKS_PER_DAY);
    if (nMinIndex < 2) nMinIndex=2;
    // Last block Hash paid to researcher
    StructCPID stCPID = GetInitializedStructCPID2(cpid,mvResearchAge);
    if (!stCPID.BlockHash.empty())
    {
        uint256 hash(stCPID.BlockHash);

        auto mapItem = mapBlockIndex.find(hash);
        if (mapItem == mapBlockIndex.end())
            return pindexGenesisBlock;

        CBlockIndex* pblockindex = mapItem->second;
        if(!pblockindex->pnext && pblockindex!=pindexBest)
            printf("WARNING GetHistoricalMagnitude: index {%s %d} for cpid %s, "
            "is not in the main chain\n",pblockindex->GetBlockHash().GetHex().c_str(),
            pblockindex->nHeight,cpid.c_str());
        if (pblockindex->nHeight < nMinIndex)
        {
            // In this case, the last staked block was Found, but it is over 6 months old....
            printf("GetHistoricalMagnitude: Last staked block found at height %d, but cannot verify magnitude older than 6 months (min %d)!\n",pblockindex->nHeight,nMinIndex);
            return pindexGenesisBlock;
        }

        return pblockindex;
    }
    else
    {
        return pindexGenesisBlock;
    }
}

void ZeroOutResearcherTotals(std::string cpid)
{
    if (!cpid.empty())
    {
                StructCPID stCPID = GetInitializedStructCPID2(cpid,mvResearchAge);
                stCPID.LastBlock = 0;
                stCPID.BlockHash = "";
                stCPID.InterestSubsidy = 0;
                stCPID.ResearchSubsidy = 0;
                stCPID.Accuracy = 0;
                stCPID.LowLockTime = std::numeric_limits<unsigned int>::max();
                stCPID.HighLockTime = 0;
                stCPID.TotalMagnitude = 0;
                stCPID.ResearchAverageMagnitude = 0;

                mvResearchAge[cpid]=stCPID;
    }
}


bool LoadAdminMessages(bool bFullTableScan, std::string& out_errors)
{
    int nMaxDepth = nBestHeight;
    int nMinDepth = fTestNet ? 1 : 164618;
    nMinDepth = pindexBest->nHeight - (BLOCKS_PER_DAY*30*6);
    if (nMinDepth < 2) nMinDepth=2;
    if (!bFullTableScan) nMinDepth = nMaxDepth-6;
    if (nMaxDepth < nMinDepth) return false;
    CBlockIndex* pindex = blockFinder.FindByHeight(nMinDepth);
    // These are memorized consecutively in order from oldest to newest

    while (pindex->nHeight < nMaxDepth)
    {
        if (!pindex || !pindex->pnext) return false;
        pindex = pindex->pnext;
        if (pindex==NULL) continue;
        if (!pindex || !pindex->IsInMainChain()) continue;
        if (IsContract(pindex))
        {
            CBlock block;
            if (!block.ReadFromDisk(pindex)) continue;
            int iPos = 0;
            for (auto const &tx : block.vtx)
            {
                  if (iPos > 0)
                  {
                      // Retrieve the Burn Amount for Contracts
                      double dAmount = 0;
                      std::string sRecipient = "";
                      for (unsigned int i = 1; i < tx.vout.size(); i++)
                      {
                            sRecipient = PubKeyToAddress(tx.vout[i].scriptPubKey);
                            dAmount += CoinToDouble(tx.vout[i].nValue);
                      }
                      MemorizeMessage(tx,dAmount,sRecipient);
                  }
                  iPos++;
            }
        }
    }
    
    return true;
}




MiningCPID GetBoincBlockByIndex(CBlockIndex* pblockindex)
{
    CBlock block;
    MiningCPID bb;
    bb.initialized=false;
    if (!pblockindex || !pblockindex->IsInMainChain()) return bb;
    if (block.ReadFromDisk(pblockindex))
    {
        std::string hashboinc = "";
        if (block.vtx.size() > 0) hashboinc = block.vtx[0].hashBoinc;
        bb = DeserializeBoincBlock(hashboinc,block.nVersion);
        bb.initialized=true;
        return bb;
    }
    return bb;
}

std::string CPIDHash(double dMagIn, std::string sCPID)
{
    std::string sMag = RoundToString(dMagIn,0);
    double dMagLength = (double)sMag.length();
    double dExponent = pow(dMagLength,5);
    std::string sMagComponent1 = RoundToString(dMagIn/(dExponent+.01),0);
    std::string sSuffix = RoundToString(dMagLength * dExponent, 0);
    std::string sHash = sCPID + sMagComponent1 + sSuffix;
    //  printf("%s, %s, %f, %f, %s\r\n",sCPID.c_str(), sMagComponent1.c_str(),dMagLength,dExponent,sSuffix.c_str());
    return sHash;
}

std::string GetQuorumHash(const std::string& data)
{
    //Data includes the Magnitudes, and the Projects:
    std::string sMags = ExtractXML(data,"<MAGNITUDES>","</MAGNITUDES>");
    std::vector<std::string> vMags = split(sMags.c_str(),";");
    std::string sHashIn = "";
    for (unsigned int x = 0; x < vMags.size(); x++)
    {
        std::vector<std::string> vRow = split(vMags[x].c_str(),",");

        // Each row should consist of two fields, CPID and magnitude.
        if(vRow.size() < 2)
            continue;

        // First row (CPID) must be exactly 32 bytes.
        const std::string& sCPID = vRow[0];
        if(sCPID.size() != 32)
            continue;

        double dMag = RoundFromString(vRow[1],0);
        sHashIn += CPIDHash(dMag, sCPID) + "<COL>";
    }

    return RetrieveMd5(sHashIn);
}


std::string getHardwareID()
{
    std::string ele1 = "?";
    /*#ifdef QT_GUI
        ele1 = getMacAddress();
    #endif*/
    ele1 += ":" + getCpuHash();
    ele1 += ":" + getHardDriveSerial();

    std::string hwid = RetrieveMd5(ele1);
    return hwid;
}

#ifdef WIN32
static void getCpuid( unsigned int* p, unsigned int ax )
 {
    __asm __volatile
    (   "movl %%ebx, %%esi\n\t"
        "cpuid\n\t"
        "xchgl %%ebx, %%esi"
        : "=a" (p[0]), "=S" (p[1]),
          "=c" (p[2]), "=d" (p[3])
        : "0" (ax)
    );
 }
#endif

 std::string getCpuHash()
 {
    std::string n = boost::asio::ip::host_name();
    #ifdef WIN32
        unsigned int cpuinfo[4] = { 0, 0, 0, 0 };
        getCpuid( cpuinfo, 0 );
        unsigned short hash = 0;
        unsigned int* ptr = (&cpuinfo[0]);
        for ( unsigned int i = 0; i < 4; i++ )
            hash += (ptr[i] & 0xFFFF) + ( ptr[i] >> 16 );
        double dHash = (double)hash;
        return n + ";" + RoundToString(dHash,0);
    #else
        return n;
    #endif
 }



std::string SystemCommand(const char* cmd)
{
    FILE* pipe = popen(cmd, "r");
    if (!pipe) return "ERROR";
    char buffer[128];
    std::string result = "";
    while(!feof(pipe))
    {
        if(fgets(buffer, 128, pipe) != NULL)
            result += buffer;
    }
    pclose(pipe);
    return result;
}


std::string getHardDriveSerial()
{
    if (!msHDDSerial.empty()) return msHDDSerial;
    std::string cmd1 = "";
    #ifdef WIN32
        cmd1 = "wmic path win32_physicalmedia get SerialNumber";
    #else
        cmd1 = "ls /dev/disk/by-uuid";
    #endif
    std::string result = SystemCommand(cmd1.c_str());
    //if (fDebug3) printf("result %s",result.c_str());
    msHDDSerial = result;
    return result;
}

bool IsContract(CBlockIndex* pIndex)
{
    return pIndex->nIsContract==1 ? true : false;
}

bool IsSuperBlock(CBlockIndex* pIndex)
{
    return pIndex->nIsSuperBlock==1 ? true : false;
}


double SnapToGrid(double d)
{
    double dDither = .04;
    double dOut = RoundFromString(RoundToString(d*dDither,3),3) / dDither;
    return dOut;
}

bool IsNeuralNodeParticipant(const std::string& addr, int64_t locktime)
{
    //Calculate the neural network nodes abililty to particiapte by GRC_Address_Day
    int address_day = GetDayOfYear(locktime);
    std::string address_tohash = addr + "_" + ToString(address_day);
    std::string address_day_hash = RetrieveMd5(address_tohash);
    // For now, let's call for a 25% participation rate (approx. 125 nodes):
    // When RA is enabled, 25% of the neural network nodes will work on a quorum at any given time to alleviate stress on the project sites:
    uint256 uRef;
    if (IsResearchAgeEnabled(pindexBest->nHeight))
    {
        uRef = fTestNet ? uint256("0x00000000000000000000000000000000ed182f81388f317df738fd9994e7020b") : uint256("0x000000000000000000000000000000004d182f81388f317df738fd9994e7020b"); //This hash is approx 25% of the md5 range (90% for testnet)
    }
    else
    {
        uRef = fTestNet ? uint256("0x00000000000000000000000000000000ed182f81388f317df738fd9994e7020b") : uint256("0x00000000000000000000000000000000fd182f81388f317df738fd9994e7020b"); //This hash is approx 25% of the md5 range (90% for testnet)
    }
    uint256 uADH = uint256("0x" + address_day_hash);
    //printf("%s < %s : %s",uADH.GetHex().c_str() ,uRef.GetHex().c_str(), YesNo(uADH  < uRef).c_str());
    //printf("%s < %s : %s",uTest.GetHex().c_str(),uRef.GetHex().c_str(), YesNo(uTest < uRef).c_str());
    return (uADH < uRef);
}


bool StrLessThanReferenceHash(std::string rh)
{
    int address_day = GetDayOfYear(GetAdjustedTime());
    std::string address_tohash = rh + "_" + ToString(address_day);
    std::string address_day_hash = RetrieveMd5(address_tohash);
    uint256 uRef = fTestNet ? uint256("0x000000000000000000000000000000004d182f81388f317df738fd9994e7020b") : uint256("0x000000000000000000000000000000004d182f81388f317df738fd9994e7020b"); //This hash is approx 25% of the md5 range (90% for testnet)
    uint256 uADH = uint256("0x" + address_day_hash);
    return (uADH < uRef);
}

bool IsResearcher(const std::string& cpid)
{
    return cpid.length() == 32;
}<|MERGE_RESOLUTION|>--- conflicted
+++ resolved
@@ -621,9 +621,9 @@
 
     if (IsInitialBlockDownload() && !bForce)
     {
-            if (LessVerbose(100))           printf("CPUMiner: Gridcoin is downloading blocks Or CPIDs are not yet loaded...");
-            MilliSleep(1);
-            return GlobalCPUMiningCPID;
+        if (LessVerbose(100))           printf("CPUMiner: Gridcoin is downloading blocks Or CPIDs are not yet loaded...");
+        MilliSleep(1);
+        return GlobalCPUMiningCPID;
     }
 
     try
@@ -2568,7 +2568,7 @@
                 if(fDebug)
                     printf("DisconnectBlock: Delete contract %s %s\n", sMType.c_str(), sMKey.c_str());
             }
-        }
+    }
 
     }
 
@@ -3359,14 +3359,14 @@
 
     //Re-process the last block to trigger orphan and shit
     if (!SetBestChain(txdb, blockNew, pindexNew))
-    {
+        {
         return error("ForceReorganizeToHash Fatal Error while setting best chain.\r\n");
-    }
+        }
 
     AskForOutstandingBlocks(uint256(0));
     printf("ForceReorganizeToHash: success! height %f hash %s\n\n",(double)pindexBest->nHeight,pindexBest->GetBlockHash().GetHex().c_str());
     return true;
-}
+    }
 
 bool DisconnectBlocksBatch(CTxDB& txdb, list<CTransaction>& vResurrect, unsigned& cnt_dis, CBlockIndex* pcommon)
 {
@@ -3401,7 +3401,7 @@
 
         if(pindexBest->IsUserCPID())
         {
-            // remeber the cpid to re-read later
+        // remeber the cpid to re-read later
             vRereadCPIDs.insert(pindexBest->GetCPID());
             // The user has no longer staked this block.
             RemoveCPIDBlockHash(pindexBest->GetCPID(), pindexBest->GetBlockHash());
@@ -3425,10 +3425,10 @@
         StructCPID sMag = GetInitializedStructCPID2(GlobalCPUMiningCPID.cpid,mvMagnitudes);
         nLastBlockSolved = 0;
         if (sMag.initialized)
-        {
+    {
             sMag.LastPaymentTime = 0;
             mvMagnitudes[GlobalCPUMiningCPID.cpid]=sMag;
-        }
+    }
 
         // Resurrect memory transactions that were in the disconnected branch
         for( CTransaction& tx : vResurrect)
@@ -3444,7 +3444,7 @@
 
         // Tally research averages.
         if(IsV9Enabled_Tally(nBestHeight))
-        {
+    {
             assert(0==(pcommon->nHeight % TALLY_GRANULARITY));
             if (fDebug) printf("DisconnectBlocksBatch: TallyNetworkAverages (v9P %%%d) height %d\n",TALLY_GRANULARITY,nBestHeight);
             TallyNetworkAverages_v9();
@@ -3461,7 +3461,7 @@
 
     }
     return true;
-}
+    }
 
 bool ReorganizeChain(CTxDB& txdb, unsigned &cnt_dis, unsigned &cnt_con, CBlock &blockNew, CBlockIndex* pindexNew)
 {
@@ -3485,19 +3485,19 @@
     {
         pcommon = pindexNew;
         while( pcommon->pnext==NULL && pcommon!=pindexBest )
-        {
+    {
             pcommon = pcommon->pprev;
 
             if(!pcommon)
                 return error("ReorganizeChain: unable to find fork root");
-        }
+    }
 
         if(pcommon!=pindexBest) while( (pcommon->nHeight % TALLY_GRANULARITY)!=0 )
-        {
+    {
             pcommon = pcommon->pprev;
             if(!pcommon)
                 return error("ReorganizeChain: unable to find fork root with tally point");
-        }
+    }
 
         if (pcommon!=pindexBest || pindexNew->pprev!=pcommon)
         {
@@ -3519,7 +3519,7 @@
         if (!txdb.TxnBegin())
             return error("ReorganizeChain: TxnBegin failed");
         if(!DisconnectBlocksBatch(txdb, vResurrect, cnt_dis, pcommon))
-        {
+    {
             error("ReorganizeChain: DisconnectBlocksBatch() failed");
             printf("This is fatal error. Chain index may be corrupt. Aborting.\n"
                 "Please Reindex the chain and Restart.\n");
@@ -3528,7 +3528,7 @@
     }
 
     if (fDebug && cnt_dis>0) printf("ReorganizeChain: disconnected %d blocks\n",cnt_dis);
-
+    
     for(CBlockIndex *p = pindexNew; p != pcommon; p=p->pprev)
         vConnect.push_front(p);
 
@@ -3545,7 +3545,7 @@
             assert(pindex->GetBlockHash()==block.GetHash());
         }
         else
-        {
+{
             assert(pindex==pindexNew);
             assert(pindexNew->GetBlockHash()==block.GetHash());
             assert(pindexNew->GetBlockHash()==blockNew.GetHash());
@@ -3560,37 +3560,37 @@
             return error("ReorganizeChain: TxnBegin failed");
 
         if (pindexGenesisBlock == NULL)
-        {
+    {
             if(hash != (!fTestNet ? hashGenesisBlock : hashGenesisBlockTestNet))
-            {
+    {
                 txdb.TxnAbort();
                 return error("ReorganizeChain: genesis block hash does not match");
-            }
+    }
             pindexGenesisBlock = pindex;
-        }
+}
         else
-        {
+{
             assert(pindex->GetBlockHash()==block.GetHash());
             assert(pindex->pprev == pindexBest);
             if (!block.ConnectBlock(txdb, pindex, false, false))
-            {
-                txdb.TxnAbort();
+    {
+        txdb.TxnAbort();
                 error("ReorganizeChain: ConnectBlock %s failed", hash.ToString().c_str());
                 printf("Previous block %s\n",pindex->pprev->GetBlockHash().ToString().c_str());
                 InvalidChainFound(pindex);
-                return false;
-            }
-        }
-
-        // Delete redundant memory transactions
+        return false;
+    }
+        }
+
+    // Delete redundant memory transactions
         for (auto const& tx : block.vtx)
         {
-            mempool.remove(tx);
+        mempool.remove(tx);
             mempool.removeConflicts(tx);
-        }
+}
 
         if (!txdb.WriteHashBestChain(pindex->GetBlockHash()))
-        {
+{
             txdb.TxnAbort();
             return error("ReorganizeChain: WriteHashBestChain failed");
         }
@@ -3601,11 +3601,11 @@
 
         // Add to current best branch
         if(pindex->pprev && pindexBest && pindexBest->pprev)
-        {
+    {
             assert( !pindex->pprev->pnext );
             pindex->pprev->pnext = pindex;
             nBestBlockTrust = pindexBest->nChainTrust - pindexBest->pprev->nChainTrust;
-        }
+    }
         else
             nBestBlockTrust = pindex->nChainTrust;
 
@@ -3623,32 +3623,32 @@
         LoadAdminMessages(false, admin_messages);
 
         if(IsV9Enabled_Tally(nBestHeight))
-        {
+    {
             // quorum not needed
             // Tally research averages.
             if ((nBestHeight % TALLY_GRANULARITY) == 0)
-            {
+        {
                 if (fDebug) printf("ReorganizeChain: TallyNetworkAverages (v9N %%%d) height %d\n",TALLY_GRANULARITY,nBestHeight);
                 TallyNetworkAverages_v9();
-            }
-        }
-        else
-        {
+        }
+    }
+    else
+    {
             //TODO: do something with retired tally?
         }
 
         if(pindex->IsUserCPID()) // is this needed?
             GetLifetimeCPID(pindex->cpid.GetHex(), "ReorganizeChain");
-    }
+        }
 
     if (fDebug && (cnt_dis>0 || cnt_con>1))
         printf("ReorganizeChain: Disconnected %d and Connected %d blocks.\n",cnt_dis,cnt_con);
 
     return true;
-}
+        }
 
 bool SetBestChain(CTxDB& txdb, CBlock &blockNew, CBlockIndex* pindexNew)
-{
+        {
     unsigned cnt_dis=0;
     unsigned cnt_con=0;
     bool success = false;
@@ -3659,7 +3659,7 @@
     if(!success)
         return false;
     if(!success || prevTrust>nBestChainTrust)
-    {
+            {
         /*
         printf("SetBestChain: Reorganize caused lower chain trust than before. Reorganizing back.\n");
         success = ReorganizeChain(txdb, cnt_dis, cnt_con, blockNew, pindexNew);
@@ -3667,7 +3667,7 @@
         printf("SetBestChain: Reorganize caused lower chain trust than before. Reorganizing back.\n");
         success = ReorganizeChain(txdb, cnt_dis, cnt_con, blockNew, pindexNew);
         */
-    }
+            }
 
     /* Fix up after block connecting */
 
@@ -3707,8 +3707,8 @@
     {
         printf("{SBC} {%s %d}  trust=%s  date=%s\n",
                hashBestChain.ToString().c_str(), nBestHeight,
-               CBigNum(nBestChainTrust).ToString().c_str(),
-               DateTimeStrFormat("%x %H:%M:%S", pindexBest->GetBlockTime()).c_str());
+          CBigNum(nBestChainTrust).ToString().c_str(),
+          DateTimeStrFormat("%x %H:%M:%S", pindexBest->GetBlockTime()).c_str());
     }
     else
         printf("{SBC} new best {%s %d} ; ",hashBestChain.ToString().c_str(), nBestHeight);
@@ -4076,7 +4076,7 @@
 
     for (auto const& tx : vtx)
     {
-        // Check that all transactions are finalized
+    // Check that all transactions are finalized
         if (!IsFinalTx(tx, nHeight, GetBlockTime()))
             return DoS(10, error("AcceptBlock() : contains a non-final transaction"));
 
@@ -5351,14 +5351,11 @@
 {
     // Add block hash to CPID hash set.
     mvCPIDBlockHashes[cpid].emplace(blockhash);
-<<<<<<< HEAD
-=======
 }
 
 void RemoveCPIDBlockHash(const std::string& cpid, const uint256& blockhash)
 {
    mvCPIDBlockHashes[cpid].erase(blockhash);
->>>>>>> feb5aa77
 }
 
 StructCPID GetLifetimeCPID(const std::string& cpid, const std::string& sCalledFrom)
