// Copyright (c) 2009-2010 Satoshi Nakamoto
// Copyright (c) 2009-2012 The Bitcoin developers
// Distributed under the MIT/X11 software license, see the accompanying
// file COPYING or http://www.opensource.org/licenses/mit-license.php.

#include "util.h"
#include "net.h"
#include "alert.h"
#include "checkpoints.h"
#include "db.h"
#include "txdb.h"
#include "init.h"
#include "ui_interface.h"
#include "kernel.h"
#include "block.h"
#include "scrypt.h"
#include "global_objects_noui.hpp"
#include "cpid.h"
#include "rpcserver.h"
#include "rpcclient.h"
#include "boinc.h"
#include "beacon.h"
#include "miner.h"
#include "neuralnet.h"
#include "backup.h"
#include "appcache.h"
#include "tally.h"
#include "contract/contract.h"

#include <boost/filesystem.hpp>
#include <boost/filesystem/fstream.hpp>
#include <boost/algorithm/string/replace.hpp>
#include <boost/algorithm/string/case_conv.hpp> // for to_lower()
#include <boost/algorithm/string/predicate.hpp> // for startswith() and endswith()
#include <boost/algorithm/string/join.hpp>
#include <boost/thread.hpp>
#include <boost/asio.hpp>
#include <boost/range/adaptor/reversed.hpp>
#include <openssl/md5.h>
#include <ctime>
#include <math.h>

extern std::string NodeAddress(CNode* pfrom);
extern std::string ConvertBinToHex(std::string a);
extern std::string ConvertHexToBin(std::string a);
extern bool WalletOutOfSync();
bool AdvertiseBeacon(std::string &sOutPrivKey, std::string &sOutPubKey, std::string &sError, std::string &sMessage);
bool ImportBeaconKeysFromConfig();
extern void CleanInboundConnections(bool bClearAll);
bool RequestSupermajorityNeuralData();
extern bool AskForOutstandingBlocks(uint256 hashStart);
extern bool CleanChain();
extern void ResetTimerMain(std::string timer_name);
bool TallyResearchAverages(CBlockIndex* index);
bool TallyResearchAverages_retired(CBlockIndex* index);
bool TallyResearchAverages_v9(CBlockIndex* index);
extern void IncrementCurrentNeuralNetworkSupermajority(std::string NeuralHash, std::string GRCAddress, double distance);
extern MiningCPID GetInitializedMiningCPID(std::string name, std::map<std::string, MiningCPID>& vRef);
extern std::string getHardDriveSerial();
extern double ExtractMagnitudeFromExplainMagnitude();
extern void GridcoinServices();
extern double SnapToGrid(double d);
extern bool StrLessThanReferenceHash(std::string rh);
extern bool IsContract(CBlockIndex* pIndex);
std::string ExtractValue(std::string data, std::string delimiter, int pos);
extern MiningCPID GetBoincBlockByIndex(CBlockIndex* pblockindex);
UniValue MagnitudeReport(std::string cpid);
extern void AddCPIDBlockHash(const std::string& cpid, const uint256& blockhash);
void RemoveCPIDBlockHash(const std::string& cpid, const uint256& blockhash);
extern void ZeroOutResearcherTotals(std::string cpid);
extern StructCPID GetLifetimeCPID(const std::string& cpid, const std::string& sFrom);
extern std::string getCpuHash();
std::string TimestampToHRDate(double dtm);
bool CPIDAcidTest2(std::string bpk, std::string externalcpid);
extern bool BlockNeedsChecked(int64_t BlockTime);
extern void FixInvalidResearchTotals(std::vector<CBlockIndex*> vDisconnect, std::vector<CBlockIndex*> vConnect);
int64_t GetEarliestWalletTransaction();
extern void IncrementVersionCount(const std::string& Version);
double GetSuperblockAvgMag(std::string data,double& out_beacon_count,double& out_participant_count,double& out_avg,bool bIgnoreBeacons, int nHeight);
extern bool LoadAdminMessages(bool bFullTableScan,std::string& out_errors);

extern std::string GetCurrentNeuralNetworkSupermajorityHash(double& out_popularity);

extern double CalculatedMagnitude2(std::string cpid, int64_t locktime,bool bUseLederstrumpf);

double DoubleFromAmount(int64_t amount);

extern bool UpdateNeuralNetworkQuorumData();
bool AsyncNeuralRequest(std::string command_name,std::string cpid,int NodeLimit);
extern bool FullSyncWithDPORNodes();

bool CheckMessageSignature(std::string sMessageAction, std::string sMessageType, std::string sMsg, std::string sSig,std::string opt_pubkey);
extern std::string strReplace(std::string& str, const std::string& oldStr, const std::string& newStr);
extern bool GetEarliestStakeTime(std::string grcaddress, std::string cpid);
extern double GetTotalBalance();
extern std::string PubKeyToAddress(const CScript& scriptPubKey);
extern void IncrementNeuralNetworkSupermajority(const std::string& NeuralHash, const std::string& GRCAddress, double distance, const CBlockIndex* pblockindex);

extern CBlockIndex* GetHistoricalMagnitude(std::string cpid);

extern double GetOutstandingAmountOwed(StructCPID &mag, std::string cpid, int64_t locktime, double& total_owed, double block_magnitude);

extern double GetOwedAmount(std::string cpid);
bool TallyMagnitudesInSuperblock();
extern std::string GetNeuralNetworkReport();
std::string GetCommandNonce(std::string command);
std::string DefaultBlockKey(int key_length);

extern std::string ToOfficialName(std::string proj);

extern double GRCMagnitudeUnit(int64_t locktime);
unsigned int nNodeLifespan;

using namespace std;
using namespace boost;

//
// Global state
//

CCriticalSection cs_setpwalletRegistered;
set<CWallet*> setpwalletRegistered;

CCriticalSection cs_main;

extern std::string NodeAddress(CNode* pfrom);

CTxMemPool mempool;
unsigned int WHITELISTED_PROJECTS = 0;
int64_t nLastPing = 0;
int64_t nLastAskedForBlocks = 0;
int64_t nBootup = 0;
int64_t nLastLoadAdminMessages = 0;
int64_t nLastGRCtallied = 0;
int64_t nLastCleaned = 0;

extern bool IsCPIDValidv3(std::string cpidv2, bool allow_investor);

double GetLastPaymentTimeByCPID(std::string cpid);
extern double CoinToDouble(double surrogate);
int64_t GetRSAWeightByCPID(std::string cpid);
extern MiningCPID GetMiningCPID();
extern StructCPID GetStructCPID();

int64_t nLastBlockSolved = 0;  //Future timestamp
int64_t nLastBlockSubmitted = 0;
int64_t nLastCheckedForUpdate = 0;

///////////////////////MINOR VERSION////////////////////////////////
std::string msMasterProjectPublicKey  = "049ac003b3318d9fe28b2830f6a95a2624ce2a69fb0c0c7ac0b513efcc1e93a6a6e8eba84481155dd82f2f1104e0ff62c69d662b0094639b7106abc5d84f948c0a";
// The Private Key is revealed by design, for public messages only:
std::string msMasterMessagePrivateKey = "308201130201010420fbd45ffb02ff05a3322c0d77e1e7aea264866c24e81e5ab6a8e150666b4dc6d8a081a53081a2020101302c06072a8648ce3d0101022100fffffffffffffffffffffffffffffffffffffffffffffffffffffffefffffc2f300604010004010704410479be667ef9dcbbac55a06295ce870b07029bfcdb2dce28d959f2815b16f81798483ada7726a3c4655da4fbfc0e1108a8fd17b448a68554199c47d08ffb10d4b8022100fffffffffffffffffffffffffffffffebaaedce6af48a03bbfd25e8cd0364141020101a144034200044b2938fbc38071f24bede21e838a0758a52a0085f2e034e7f971df445436a252467f692ec9c5ba7e5eaa898ab99cbd9949496f7e3cafbf56304b1cc2e5bdf06e";
std::string msMasterMessagePublicKey  = "044b2938fbc38071f24bede21e838a0758a52a0085f2e034e7f971df445436a252467f692ec9c5ba7e5eaa898ab99cbd9949496f7e3cafbf56304b1cc2e5bdf06e";

std::string YesNo(bool bin);

int64_t GetMaximumBoincSubsidy(int64_t nTime);
extern double CalculatedMagnitude(int64_t locktime,bool bUseLederstrumpf);
extern int64_t GetCoinYearReward(int64_t nTime);

BlockMap mapBlockIndex;
set<pair<COutPoint, unsigned int> > setStakeSeen;

CBigNum bnProofOfWorkLimit(~uint256(0) >> 20); // "standard" scrypt target limit for proof of work, results with 0,000244140625 proof-of-work difficulty
CBigNum bnProofOfStakeLimit(~uint256(0) >> 20);
CBigNum bnProofOfStakeLimitV2(~uint256(0) >> 20);
CBigNum bnProofOfWorkLimitTestNet(~uint256(0) >> 16);

//Gridcoin Minimum Stake Age (16 Hours)
unsigned int nStakeMinAge = 16 * 60 * 60; // 16 hours
unsigned int nStakeMaxAge = -1; // unlimited
unsigned int nModifierInterval = 10 * 60; // time to elapse before new modifier is computed

// Gridcoin:
int nCoinbaseMaturity = 100;
CBlockIndex* pindexGenesisBlock = NULL;
int nBestHeight = -1;

uint256 nBestChainTrust = 0;
uint256 nBestInvalidTrust = 0;
uint256 hashBestChain = 0;
CBlockIndex* pindexBest = NULL;
int64_t nTimeBestReceived = 0;
CMedianFilter<int> cPeerBlockCounts(5, 0); // Amount of blocks that other nodes claim to have




map<uint256, CBlock*> mapOrphanBlocks;
multimap<uint256, CBlock*> mapOrphanBlocksByPrev;
set<pair<COutPoint, unsigned int> > setStakeSeenOrphan;

map<uint256, CTransaction> mapOrphanTransactions;
map<uint256, set<uint256> > mapOrphanTransactionsByPrev;

// Constant stuff for coinbase transactions we create:
CScript COINBASE_FLAGS;
const string strMessageMagic = "Gridcoin Signed Message:\n";

// Settings
int64_t nTransactionFee = MIN_TX_FEE;
int64_t nReserveBalance = 0;
int64_t nMinimumInputValue = 0;

std::map<std::string, double> mvNeuralNetworkHash;
std::map<std::string, double> mvCurrentNeuralNetworkHash;

std::map<std::string, double> mvNeuralVersion;

std::map<std::string, StructCPID> mvDPOR;
std::map<std::string, StructCPID> mvDPORCopy;

std::map<std::string, StructCPID> mvResearchAge;
std::map<std::string, HashSet> mvCPIDBlockHashes;

BlockFinder blockFinder;

// Gridcoin - Rob Halford

extern std::string RetrieveMd5(std::string s1);
extern std::string aes_complex_hash(uint256 scrypt_hash);

bool bNetAveragesLoaded = false;
bool bForceUpdate = false;
bool bGlobalcomInitialized = false;
bool bStakeMinerOutOfSyncWithNetwork = false;
bool fQtActive = false;
bool bGridcoinGUILoaded = false;

extern double LederstrumpfMagnitude2(double Magnitude, int64_t locktime);
extern void GetGlobalStatus();
extern bool ProjectIsValid(std::string project);

double GetNetworkAvgByProject(std::string projectname);
extern bool IsCPIDValid_Retired(std::string cpid, std::string ENCboincpubkey);
extern bool IsCPIDValidv2(MiningCPID& mc, int height);
extern std::string getfilecontents(std::string filename);
extern bool LessVerbose(int iMax1000);
extern MiningCPID GetNextProject(bool bForce);
extern void HarvestCPIDs(bool cleardata);

///////////////////////////////
// Standard Boinc Projects ////
///////////////////////////////

//Global variables to display current mined project in various places:
std::string    msMiningProject;
std::string    msMiningCPID;
std::string    msPrimaryCPID;
double         mdPORNonce = 0;
double         mdLastPorNonce = 0;
double         mdMachineTimerLast = 0;
// Mining status variables
std::string    msHashBoinc;
std::string    msMiningErrors;
std::string    msPoll;
std::string    msMiningErrors5;
std::string    msMiningErrors6;
std::string    msMiningErrors7;
std::string    msMiningErrors8;
std::string    msAttachmentGuid;
std::string    msMiningErrorsIncluded;
std::string    msMiningErrorsExcluded;
std::string    msNeuralResponse;
std::string    msHDDSerial;
//When syncing, we grandfather block rejection rules up to this block, as rules became stricter over time and fields changed

int nGrandfather = 1034700;
int nNewIndex = 271625;
int nNewIndex2 = 364500;

int64_t nGenesisSupply = 340569880;

// Stats for Main Screen:
globalStatusType GlobalStatusStruct;

bool fColdBoot = true;
bool fEnforceCanonical = true;
bool fUseFastIndex = false;

// Gridcoin status    *************
MiningCPID GlobalCPUMiningCPID = GetMiningCPID();
int nBoincUtilization = 0;
std::string sRegVer;

std::map<std::string, StructCPID> mvCPIDs;        //Contains the project stats at the user level
std::map<std::string, StructCPID> mvCreditNode;   //Contains the verified stats at the user level
std::map<std::string, StructCPID> mvNetwork;      //Contains the project stats at the network level
std::map<std::string, StructCPID> mvNetworkCopy;      //Contains the project stats at the network level
std::map<std::string, StructCPID> mvCreditNodeCPID;        // Contains verified CPID Magnitudes;
std::map<std::string, StructCPID> mvMagnitudes; // Contains Magnitudes by CPID & Outstanding Payments Owed per CPID
std::map<std::string, StructCPID> mvMagnitudesCopy; // Contains Magnitudes by CPID & Outstanding Payments Owed per CPID

std::map<std::string, int> mvTimers; // Contains event timers that reset after max ms duration iterator is exceeded

// End of Gridcoin Global vars

//////////////////////////////////////////////////////////////////////////////
//
// dispatching functions
//
void ResetTimerMain(std::string timer_name)
{
    mvTimers[timer_name] = 0;
}


bool TimerMain(std::string timer_name, int max_ms)
{
    mvTimers[timer_name] = mvTimers[timer_name] + 1;
    if (mvTimers[timer_name] > max_ms)
    {
        mvTimers[timer_name]=0;
        return true;
    }
    return false;
}

bool UpdateNeuralNetworkQuorumData()
{
    if (!bGlobalcomInitialized) return false;
    int64_t superblock_time = ReadCache("superblock", "magnitudes").timestamp;
    int64_t superblock_age = GetAdjustedTime() - superblock_time;
    std::string myNeuralHash = "";
    double popularity = 0;
    std::string consensus_hash = GetNeuralNetworkSupermajorityHash(popularity);
    std::string sAge = ToString(superblock_age);
    std::string sBlock = ReadCache("superblock", "block_number").value;
    std::string sTimestamp = TimestampToHRDate(superblock_time);
    std::string data = "<QUORUMDATA><AGE>" + sAge + "</AGE><HASH>" + consensus_hash + "</HASH><BLOCKNUMBER>" + sBlock + "</BLOCKNUMBER><TIMESTAMP>"
                       + sTimestamp + "</TIMESTAMP><PRIMARYCPID>" + msPrimaryCPID + "</PRIMARYCPID></QUORUMDATA>";
    NN::ExecuteDotNetStringFunction("SetQuorumData",data);
    return true;
}

bool FullSyncWithDPORNodes()
{
    if(!NN::IsEnabled())
        return false;
    // 3-30-2016 : First try to get the master database from another neural network node if these conditions occur:
    // The foreign node is fully synced.  The foreign nodes quorum hash matches the supermajority hash.  My hash != supermajority hash.
    double dCurrentPopularity = 0;
    std::string sCurrentNeuralSupermajorityHash = GetCurrentNeuralNetworkSupermajorityHash(dCurrentPopularity);
    std::string sMyNeuralHash = "";
    sMyNeuralHash = NN::GetNeuralHash();
    if (!sMyNeuralHash.empty() && !sCurrentNeuralSupermajorityHash.empty() && sMyNeuralHash != sCurrentNeuralSupermajorityHash)
    {
        bool bNodeOnline = RequestSupermajorityNeuralData();
        if (bNodeOnline) return false;  // Async call to another node will continue after the node responds.
    }
    std::string errors1;
    LoadAdminMessages(false,errors1);

    const int64_t iEndTime= (GetAdjustedTime()-CONSENSUS_LOOKBACK) - ( (GetAdjustedTime()-CONSENSUS_LOOKBACK) % BLOCK_GRANULARITY);
    const int64_t nLookback = 30 * 6 * 86400;
    const int64_t iStartTime = (iEndTime - nLookback) - ( (iEndTime - nLookback) % BLOCK_GRANULARITY);
    std::string cpiddata = GetListOf("beacon", iStartTime, iEndTime);
    std::string sWhitelist = GetListOf("project");
    int64_t superblock_time = ReadCache("superblock", "magnitudes").timestamp;
    int64_t superblock_age = GetAdjustedTime() - superblock_time;
    double popularity = 0;
    std::string consensus_hash = GetNeuralNetworkSupermajorityHash(popularity);
    std::string sAge = ToString(superblock_age);
    std::string sBlock = ReadCache("superblock", "block_number").value;
    std::string sTimestamp = TimestampToHRDate(superblock_time);
    std::string data = "<WHITELIST>" + sWhitelist + "</WHITELIST><CPIDDATA>"
                       + cpiddata + "</CPIDDATA><QUORUMDATA><AGE>" + sAge + "</AGE><HASH>" + consensus_hash + "</HASH><BLOCKNUMBER>" + sBlock + "</BLOCKNUMBER><TIMESTAMP>"
                       + sTimestamp + "</TIMESTAMP><PRIMARYCPID>" + msPrimaryCPID + "</PRIMARYCPID></QUORUMDATA>";
    NN::SynchronizeDPOR(data);
    return true;
}

double GetEstimatedNetworkWeight(unsigned int nPoSInterval)
{
    // The number of stakes to include in the average has been reduced to 40 (default) from 72. 72 stakes represented 1.8 hours at
    // standard spacing. This is too long. 40 blocks is nominally 1 hour.
    double result;

    // The constant below comes from (MaxHash / StandardDifficultyTarget) * 16 sec / 90 sec. If you divide it by 80 to convert to GRC you
    // get the familiar 9544517.40667
    result = 763561392.533 * GetAverageDifficulty(nPoSInterval);
    if (fDebug10) LogPrintf("GetEstimatedNetworkWeight debug: Network Weight = %f", result);
    if (fDebug10) LogPrintf("GetEstimatedNetworkWeight debug: Network Weight in GRC = %f", result / 80.0);

    return result;
}

double GetAverageDifficulty(unsigned int nPoSInterval)
{
    /*
     * Diff is inversely related to Target (without the coinweight multiplier), but proportional to the
     * effective number of coins on the network. This is tricky, if you want to get the average target value
     * used over an interval you should use a harmonic average, since target is inversely related to diff. If
     * on the other hand, you want to average diff in a way to also determine the average coins active in
     * the network, you should simply use an arithmetic average. See the relation between diff and estimated
     * network weight above. We do not need to take into account the actual spacing of the blocks, because this
     * already handled by the retargeting in GetNextTargetRequiredV2, and in fact, given the random distribution
     * of block spacing, it would be harmful to use a spacing correction for small nPoSInterval sizes.
     *
     * Also... The number of stakes to include in the average has been reduced to 40 (default) from 72.
     * 72 stakes represented 1.8 hours at standard spacing. This is too long. 40 blocks is nominally 1 hour.
     */

    double dDiff = 1.0;
    double dDiffSum = 0.0;
    unsigned int nStakesHandled = 0;
    double result;

    CBlockIndex* pindex = pindexBest;

    while (pindex && nStakesHandled < nPoSInterval)
    {
        if (pindex->IsProofOfStake())
        {
            dDiff = GetDifficulty(pindex);
            // dDiff should never be zero, but just in case, skip the block and move to the next one.
            if (dDiff)
            {
                dDiffSum += dDiff;
                nStakesHandled++;
                if (fDebug10) LogPrintf("GetAverageDifficulty debug: dDiff = %f", dDiff);
                if (fDebug10) LogPrintf("GetAverageDifficulty debug: nStakesHandled = %u", nStakesHandled);
            }
        }

        pindex = pindex->pprev;
    }

    result = nStakesHandled ? dDiffSum / nStakesHandled : 0;
    if (fDebug10) LogPrintf("GetAverageDifficulty debug: Average dDiff = %f", result);

    return result;
}

double GetEstimatedTimetoStake(double dDiff, double dConfidence)
{
    /*
     * The algorithm below is an attempt to come up with a more accurate way of estimating Time to Stake (ETTS) based on
     * the actual situation of the miner and UTXO's. A simple equation will not provide good results, because in mainnet,
     * the cooldown period is 16 hours, and depending on how many UTXO's and where they are with respect to getting out of
     * cooldown has a lot to do with the expected time to stake.
     *
     * The way to conceptualize the approach below is to think of the UTXO's as bars on a Gantt Chart. It is a negative Gantt
     * chart, meaning that each UTXO bar is cooldown period long, and while the current time is in that bar, the staking probability
     * for the UTXO is zero, and UnitStakingProbability elsewhere. A timestamp mask of 16x the normal mask is used to reduce
     * the work in the nested loop, so that a 16 hour interval will have a maximum of 225 events, and most likely far less.
     * This is important, because the inner loop will be the number of UTXO's. A future improvement to this algorithm would
     * also be to quantize (group) the UTXO's themselves (the Gantt bars) so that the work would be further reduced.
     * You will see that once the UTXO's are sorted in ascending order based on the time of the end of each of their cooldowns, this
     * becomes a manageable algorithm to piece the probabilities together.
     *
     * You will note that the compound Poisson (geometric) recursive probability relation is used, since you cannot simply add
     * the probabilities due to consideration of high confidence (CDF) values of 80% or more.
     *
     * Thin local data structures are used to hold the UTXO information. This minimizes the amount of time
     * that locks on the wallet need to be held at the expense of a little memory consumption.
     */

    double result = 0.0;

    // dDiff must be >= 0 and dConfidence must lie on the interval [0,1) otherwise this is an error.
    assert(dDiff >= 0 && dConfidence >= 0 && dConfidence < 1);

    // if dConfidence = 0, then the result must be 0.
    if (!dConfidence)
    {
        if (fDebug10) LogPrintf("GetEstimatedTimetoStake debug: Confidence of 0 specified: ETTS = %f", result);
        return result;
    }

    bool staking = MinerStatus.nLastCoinStakeSearchInterval && MinerStatus.WeightSum;
    // Get out early if not staking and set return value of 0.
    if (!staking)
    {
        if (fDebug10) LogPrintf("GetEstimatedTimetoStake debug: Not staking: ETTS = %f", result);
        return result;
    }

    int64_t nValue = 0;
    int64_t nCurrentTime = GetAdjustedTime();
    if (fDebug10) LogPrintf("GetEstimatedTimetoStake debug: nCurrentTime = %i", nCurrentTime);

    CTxDB txdb("r");

    // Here I am defining a time mask 16 times as long as the normal stake time mask. This is to quantize the UTXO's into a maximum of
    // 16 hours * 3600 / 256 = 225 time bins for evaluation. Otherwise for a large number of UTXO's, this algorithm could become
    // really expensive.
    const int ETTS_TIMESTAMP_MASK = (16 * (STAKE_TIMESTAMP_MASK + 1)) - 1;
    if (fDebug10) LogPrintf("GetEstimatedTimetoStake debug: ETTS_TIMESTAMP_MASK = %x", ETTS_TIMESTAMP_MASK);

    int64_t BalanceAvailForStaking = 0;
    vector<COutput> vCoins;

    {
        LOCK2(cs_main, pwalletMain->cs_wallet);

        BalanceAvailForStaking = pwalletMain->GetBalance() - nReserveBalance;

        if (fDebug10) LogPrintf("GetEstimatedTimetoStake debug: BalanceAvailForStaking = %u", BalanceAvailForStaking);

        // Get out early if no balance available and set return value of 0. This should already have happened above, because with no
        // balance left after reserve, staking should be disabled; however, just to be safe...
        if (BalanceAvailForStaking <= 0)
        {
            if (fDebug10) LogPrintf("GetEstimatedTimetoStake debug: No balance available: ETTS = %f", result);
            return result;
        }

        //reminder... void AvailableCoins(std::vector<COutput>& vCoins, bool fOnlyConfirmed=true, const CCoinControl *coinControl=NULL, bool fIncludeStakingCoins=false) const;
        pwalletMain->AvailableCoins(vCoins, true, NULL, true);
    }


    // An efficient local structure to store the UTXO's with the bare minimum info we need.
    typedef vector< std::pair<int64_t, int64_t> > vCoinsExt;
    vCoinsExt vUTXO;
    // A local ordered set to store the unique "bins" corresponding to the UTXO transaction times. We are going to use this
    // for the outer loop.
    std::set<int64_t> UniqueUTXOTimes;
    // We want the first "event" to be the CurrentTime. This does not have to be quantized.
    UniqueUTXOTimes.insert(nCurrentTime);

    // Debug output cooldown...
    if (fDebug10) LogPrintf("GetEstimatedTimetoStake debug: nStakeMinAge = %i", nStakeMinAge);

    // If dDiff = 0 from supplied argument (which is also the default), then derive a smoothed difficulty over the default PoSInterval of 40 blocks by calling
    // GetAverageDifficulty(40), otherwise let supplied argument dDiff stand.
    if (!dDiff) dDiff = GetAverageDifficulty(40);
    if (fDebug10) LogPrintf("GetEstimatedTimetoStake debug: dDiff = %f", dDiff);

    // The stake probability per "throw" of 1 weight unit = target value at diff of 1.0 / (maxhash * diff). This happens effectively every STAKE_TIMESTAMP_MASK+1 sec.
    double dUnitStakeProbability = 1 / (4295032833.0 * dDiff);
    if (fDebug10) LogPrintf("GetEstimatedTimetoStake debug: dUnitStakeProbability = %e", dUnitStakeProbability);


    int64_t nTime = 0;
    for (const auto& out : vCoins)
    {
        CTxIndex txindex;
        CBlock CoinBlock; //Block which contains CoinTx
        if (!txdb.ReadTxIndex(out.tx->GetHash(), txindex))
            continue; //error?

        if (!CoinBlock.ReadFromDisk(txindex.pos.nFile, txindex.pos.nBlockPos, false))
            continue;

        // We are going to store as an event the time that the UTXO matures (is available for staking again.)
        nTime = (CoinBlock.GetBlockTime() & ~ETTS_TIMESTAMP_MASK) + nStakeMinAge;

        nValue = out.tx->vout[out.i].nValue;

        // Only consider UTXO's that are actually stakeable - which means that each one must be less than the available balance
        // subtracting the reserve. Each UTXO also has to be greater than 1/80 GRC to result in a weight greater than zero in the CreateCoinStake loop,
        // so eliminate UTXO's with less than 0.0125 GRC balances right here. The test with Satoshi units for that is
        // nValue >= 1250000.
        if(BalanceAvailForStaking >= nValue && nValue >= 1250000)
        {
        vUTXO.push_back(std::pair<int64_t, int64_t>( nTime, nValue));
        if (fDebug10) LogPrintf("GetEstimatedTimetoStake debug: pair (relative to current time: <%i, %i>", nTime - nCurrentTime, nValue);

        // Only record a time below if it is after nCurrentTime, because UTXO's that have matured already are already stakeable and can be grouped (will be found)
        // by the nCurrentTime record that was already injected above.
        if(nTime > nCurrentTime) UniqueUTXOTimes.insert(nTime);
        }
    }


    int64_t nTimePrev = nCurrentTime;
    int64_t nDeltaTime = 0;
    int64_t nThrows = 0;
    int64_t nCoinWeight = 0;
    double dProbAccumulator = 0;
    double dCumulativeProbability = 0;
    // Note: Even though this is a compound Poisson process leading to a compound geometric distribution, and the individual probabilities are
    // small, we are mounting to high CDFs. This means to be reasonably accurate, we cannot just add the probabilities, because the intersections
    // become significant. The CDF of a compound geometric distribution as you do tosses with different probabilities follows the
    // recursion relation... CDF.i = 1 - (1 - CDF.i-1)(1 - p.i). If all probabilities are the same, this reduces to the familiar
    // CDF.k = 1 - (1 - p)^k where ^ is exponentiation.
    for(const auto& itertime : UniqueUTXOTimes)
    {

        nTime = itertime;
        dProbAccumulator = 0;

        for( auto& iterUTXO : vUTXO)
        {

            if (fDebug10) LogPrintf("GetEstimatedTimetoStake debug: Unique UTXO Time: %u, vector pair <%u, %u>", nTime, iterUTXO.first, iterUTXO.second);

            // If the "negative Gantt chart bar" is ending or has ended for a UTXO, it now accumulates probability. (I.e. the event time being checked
            // is greater than or equal to the cooldown expiration of the UTXO.)
            // accumulation for that UTXO.
            if(nTime >= iterUTXO.first)
            {
                // The below weight calculation is just like the CalculateStakeWeightV8 in kernel.cpp.
                nCoinWeight = iterUTXO.second / 1250000;

                dProbAccumulator = 1 - ((1 - dProbAccumulator) * (1 - (dUnitStakeProbability * nCoinWeight)));
                if (fDebug10) LogPrintf("GetEstimatedTimetoStake debug: dProbAccumulator = %e", dProbAccumulator);
            }

        }
        nDeltaTime = nTime - nTimePrev;
        nThrows = nDeltaTime / (STAKE_TIMESTAMP_MASK + 1);
        if (fDebug10) LogPrintf("GetEstimatedTimetoStake debug: nThrows = %i", nThrows);
        dCumulativeProbability = 1 - ((1 - dCumulativeProbability) * pow((1 - dProbAccumulator), nThrows));
        if (fDebug10) LogPrintf("GetEstimatedTimetoStake debug: dCumulativeProbability = %e", dCumulativeProbability);

        if(dCumulativeProbability >= dConfidence)
            break;

        nTimePrev = nTime;
    }

    // If (dConfidence - dCumulativeProbability) > 0, it means we exited the negative Gantt chart area and the desired confidence level
    // has not been reached. All of the eligible UTXO's are contributing probability, and this is the final dProbAccumulator value.
    // If the loop above is degenerate (i.e. only the current time pass through), then dCumulativeProbability will be zero.
    // If it was not degenerate and the positive reqions in the Gantt chart area contributed some probability, then dCumulativeProbability will
    // be greater than zero. We must compute the amount of time beyond nTime that is required to bridge the gap between
    // dCumulativeProbability and dConfidence. If (dConfidence - dCumulativeProbability) <= 0 then we overshot during the Gantt chart area,
    // and we will back off by nThrows amount, which will now be negative.
    if (fDebug10) LogPrintf("GetEstimatedTimetoStake debug: dProbAccumulator = %e", dProbAccumulator);

    // Shouldn't happen because if we are down here, we are staking, and there have to be eligible UTXO's, but just in case...
    if (dProbAccumulator == 0.0)
    {
        if (fDebug10) LogPrintf("GetEstimatedTimetoStake debug: ERROR in dProbAccumulator calculations");
        return result;
    }

    if (fDebug10) LogPrintf("GetEstimatedTimetoStake debug: dConfidence = %f", dConfidence);
    // If nThrows is negative, this just means we overshot in the Gantt chart loop and have to backtrack by nThrows.
    nThrows = (int64_t)((log(1 - dConfidence) - log(1 - dCumulativeProbability)) / log(1 - dProbAccumulator));
    if (fDebug10) LogPrintf("GetEstimatedTimetoStake debug: nThrows = %i", nThrows);

    nDeltaTime = nThrows * (STAKE_TIMESTAMP_MASK + 1);
    if (fDebug10) LogPrintf("GetEstimatedTimetoStake debug: nDeltaTime = %i", nDeltaTime);

    // Because we are looking at the delta time required past nTime, which is where we exited the Gantt chart loop.
    result = nDeltaTime + nTime - nCurrentTime;
    if (fDebug10) LogPrintf("GetEstimatedTimetoStake debug: ETTS at %d confidence = %i", dConfidence, result);

    // The old calculation for comparative purposes, only done if fDebug10 set. Note that this is the "fixed" old
    // calculation, because the old network weight calculation was wrong too...
    if (fDebug10)
    {
        double oldETTS = 0;

        oldETTS = GetTargetSpacing(nBestHeight) * GetEstimatedNetworkWeight(40) / MinerStatus.WeightSum;
        LogPrintf("GetEstimatedTimetoStake debug: oldETTS = %f", oldETTS);
    }

    return result;
}


void GetGlobalStatus()
{
    //Populate overview

    try
    {
        double boincmagnitude = CalculatedMagnitude(GetAdjustedTime(),false);
        uint64_t nWeight = 0;
        pwalletMain->GetStakeWeight(nWeight);
        nBoincUtilization = boincmagnitude; //Legacy Support for the about screen
        double weight = nWeight/COIN;
        double PORDiff = GetDifficulty(GetLastBlockIndex(pindexBest, true));
        std::string sWeight = RoundToString((double)weight,0);

        //9-6-2015 Add RSA fields to overview
        if ((double)weight > 100000000000000)
        {
            sWeight = sWeight.substr(0,13) + "E" + RoundToString((double)sWeight.length()-13,0);
        }

        // It is necessary to assign a local variable for ETTS to avoid an occasional deadlock between the lock below,
        // the lock on cs_main in GetEstimateTimetoStake(), and the corresponding lock in the stakeminer.
        double dETTS = GetEstimatedTimetoStake()/86400.0;
        LOCK(GlobalStatusStruct.lock);
        { LOCK(MinerStatus.lock);
        GlobalStatusStruct.blocks = ToString(nBestHeight);
        GlobalStatusStruct.difficulty = RoundToString(PORDiff,3);
        GlobalStatusStruct.netWeight = RoundToString(GetEstimatedNetworkWeight() / 80.0,2);
        //todo: use the real weight from miner status (requires scaling)
        GlobalStatusStruct.coinWeight = sWeight;
        GlobalStatusStruct.magnitude = RoundToString(boincmagnitude,2);
        GlobalStatusStruct.ETTS = RoundToString(dETTS,3);
        GlobalStatusStruct.ERRperday = RoundToString(boincmagnitude * GRCMagnitudeUnit(GetAdjustedTime()),2);
        GlobalStatusStruct.project = msMiningProject;
        GlobalStatusStruct.cpid = GlobalCPUMiningCPID.cpid;
        try
        {
            GlobalStatusStruct.poll = GetCurrentOverviewTabPoll();
        }
        catch (std::exception &e)
        {
            GlobalStatusStruct.poll = _("No current polls");
            LogPrintf("Error obtaining last poll: %s", e.what());
        }

        GlobalStatusStruct.status.clear();

        if(MinerStatus.WeightSum)
            GlobalStatusStruct.coinWeight = RoundToString(MinerStatus.WeightSum / 80.0,2);

        GlobalStatusStruct.errors.clear();
        std::string Alerts = GetWarnings("statusbar");
        if(!Alerts.empty())
            GlobalStatusStruct.errors += _("Alert: ") + Alerts + "; ";

        if (PORDiff < 0.1)
            GlobalStatusStruct.errors +=  _("Low difficulty!; ");

        if(!MinerStatus.ReasonNotStaking.empty())
            GlobalStatusStruct.errors +=  _("Miner: ") + MinerStatus.ReasonNotStaking;

        unsigned long stk_dropped = MinerStatus.KernelsFound - MinerStatus.AcceptedCnt;
        if(stk_dropped)
            GlobalStatusStruct.errors += "Rejected " + ToString(stk_dropped) + " stakes;";

        if(!msMiningErrors6.empty())
            GlobalStatusStruct.errors +=msMiningErrors6 + "; ";
        if(!msMiningErrors7.empty())
            GlobalStatusStruct.errors += msMiningErrors7 + "; ";
        if(!msMiningErrors8.empty())
            GlobalStatusStruct.errors += msMiningErrors8 + "; ";

        }
        return;
    }
    catch (std::exception& e)
    {
        msMiningErrors = _("Error obtaining status.");

        LogPrintf("Error obtaining status");
        return;
    }
}

std::string GetCurrentOverviewTabPoll()
{
    std::string poll = "";
    std::string sMessageKey = ExtractXML(msPoll, "<MK>", "</MK>");
    std::string sPollExpiration = ExtractXML(msPoll, "<EXPIRATION>", "</EXPIRATION>");
    uint64_t uPollExpiration = 0;
    // Alerts are displayed as polls but do not have an expiration
    if(sPollExpiration.empty())
    {
        uPollExpiration = pindexBest->nTime;
    }
    else
    {
        try
        {
            uPollExpiration = stoll(sPollExpiration);
        }
        catch(std::exception &e)
        {
            // Malformed poll expiration, don't display
            uPollExpiration = 0;
        }
    }
    if (uPollExpiration >= pindexBest->nTime)
    {
        poll = sMessageKey.substr(0,80);
    }
    else
    {
        poll = _("No current polls");
    }
    return poll;
}

bool Timer_Main(std::string timer_name, int max_ms)
{
    mvTimers[timer_name] = mvTimers[timer_name] + 1;
    if (mvTimers[timer_name] > max_ms)
    {
        mvTimers[timer_name]=0;
        return true;
    }
    return false;
}

void RegisterWallet(CWallet* pwalletIn)
{
    {
        LOCK(cs_setpwalletRegistered);
        setpwalletRegistered.insert(pwalletIn);
    }
}

void UnregisterWallet(CWallet* pwalletIn)
{
    {
        LOCK(cs_setpwalletRegistered);
        setpwalletRegistered.erase(pwalletIn);
    }
}


MiningCPID GetInitializedGlobalCPUMiningCPID(std::string cpid)
{

    MiningCPID mc = GetMiningCPID();
    mc.initialized = true;
    mc.cpid=cpid;
    mc.projectname = cpid;
    mc.cpidv2=cpid;
    mc.cpidhash = "";
    mc.email = cpid;
    mc.boincruntimepublickey = cpid;
    mc.rac=0;
    mc.encboincpublickey = "";
    mc.enccpid = "";
    mc.NetworkRAC = 0;
    mc.Magnitude = 0;
    mc.clientversion = "";
    mc.RSAWeight = GetRSAWeightByCPID(cpid);
    mc.LastPaymentTime = nLastBlockSolved;
    mc.diffbytes = 0;
    mc.lastblockhash = "0";
    // Reuse for debugging
    mc.Organization = GetArg("-org", "");
    return mc;
}


MiningCPID GetNextProject(bool bForce)
{



    if (GlobalCPUMiningCPID.projectname.length() > 3   &&  GlobalCPUMiningCPID.projectname != "INVESTOR"  && GlobalCPUMiningCPID.Magnitude >= 1)
    {
                if (!Timer_Main("globalcpuminingcpid",10))
                {
                    //Prevent Thrashing
                    return GlobalCPUMiningCPID;
                }
    }


    std::string sBoincKey = GetArgument("boinckey","");
    if (!sBoincKey.empty())
    {
        if (fDebug3 && LessVerbose(50)) LogPrintf("Using cached boinckey for project %s",GlobalCPUMiningCPID.projectname);
                    msMiningProject = GlobalCPUMiningCPID.projectname;
                    msMiningCPID = GlobalCPUMiningCPID.cpid;
                    if (LessVerbose(5)) LogPrintf("BoincKey - Mining project %s     RAC(%f)",  GlobalCPUMiningCPID.projectname, GlobalCPUMiningCPID.rac);
                    double ProjectRAC = GetNetworkAvgByProject(GlobalCPUMiningCPID.projectname);
                    GlobalCPUMiningCPID.NetworkRAC = ProjectRAC;
                    GlobalCPUMiningCPID.Magnitude = CalculatedMagnitude(GetAdjustedTime(),false);
                    if (fDebug3) LogPrintf("(boinckey) For CPID %s Verified Magnitude = %f",GlobalCPUMiningCPID.cpid,GlobalCPUMiningCPID.Magnitude);
                    msMiningErrors = (msMiningCPID == "INVESTOR" || msPrimaryCPID=="INVESTOR" || msMiningCPID.empty()) ? _("Staking Interest") : _("Mining");
                    GlobalCPUMiningCPID.RSAWeight = GetRSAWeightByCPID(GlobalCPUMiningCPID.cpid);
                    GlobalCPUMiningCPID.LastPaymentTime = GetLastPaymentTimeByCPID(GlobalCPUMiningCPID.cpid);
                    return GlobalCPUMiningCPID;
    }


    msMiningProject = "";
    msMiningCPID = "";
    GlobalCPUMiningCPID = GetInitializedGlobalCPUMiningCPID("");

    std::string email = GetArgument("email", "NA");
    boost::to_lower(email);



    if (IsInitialBlockDownload() && !bForce)
    {
        if (LessVerbose(100)) LogPrintf("CPUMiner: Gridcoin is downloading blocks Or CPIDs are not yet loaded...");
        MilliSleep(1);
        return GlobalCPUMiningCPID;
    }

    try
    {

        if (mvCPIDs.size() < 1)
        {
            if (fDebug && LessVerbose(10)) LogPrintf("Gridcoin has no CPIDs...");
            //Let control reach the investor area
        }

        int iValidProjects=0;
        //Count valid projects:
        for(map<string,StructCPID>::iterator ii=mvCPIDs.begin(); ii!=mvCPIDs.end(); ++ii)
        {
                StructCPID structcpid = mvCPIDs[(*ii).first];
                if (        msPrimaryCPID == structcpid.cpid &&
                    structcpid.initialized && structcpid.Iscpidvalid)           iValidProjects++;
        }

        // Find next available CPU project:
        int iDistributedProject = 0;
        int iRow = 0;

        if (email=="" || email=="NA") iValidProjects = 0;  //Let control reach investor area


        if (iValidProjects > 0)
        {
        for (int i = 0; i <= 4;i++)
        {
            iRow=0;
            iDistributedProject = (rand() % iValidProjects)+1;

            for(map<string,StructCPID>::iterator ii=mvCPIDs.begin(); ii!=mvCPIDs.end(); ++ii)
            {
                StructCPID structcpid = mvCPIDs[(*ii).first];

                if (structcpid.initialized)
                {
                    if (msPrimaryCPID == structcpid.cpid &&
                        structcpid.Iscpidvalid && structcpid.projectname.length() > 1)
                    {
                            iRow++;
                            if (i==4 || iDistributedProject == iRow)
                            {
                                if (true)
                                {
                                    GlobalCPUMiningCPID.enccpid = structcpid.boincpublickey;
                                    bool checkcpid = IsCPIDValid_Retired(structcpid.cpid,GlobalCPUMiningCPID.enccpid);
                                    if (!checkcpid)
                                    {
                                        LogPrintf("CPID invalid %s  1.  ",structcpid.cpid);
                                        continue;
                                    }

                                    if (checkcpid)
                                    {

                                        GlobalCPUMiningCPID.email = email;

                                        if (LessVerbose(1) || fDebug || fDebug3) LogPrintf("Ready to CPU Mine project %s with CPID %s, RAC(%f) ",
                                            structcpid.projectname.c_str(),structcpid.cpid.c_str(),
                                            structcpid.rac);
                                        //Required for project to be mined in a block:
                                        GlobalCPUMiningCPID.cpid=structcpid.cpid;
                                        GlobalCPUMiningCPID.projectname = structcpid.projectname;
                                        GlobalCPUMiningCPID.rac=structcpid.rac;
                                        GlobalCPUMiningCPID.encboincpublickey = structcpid.boincpublickey;
                                        GlobalCPUMiningCPID.encaes = structcpid.boincpublickey;


                                        GlobalCPUMiningCPID.boincruntimepublickey = structcpid.cpidhash;
                                        if(fDebug) LogPrintf("GNP: Setting bpk to %s",structcpid.cpidhash);

                                        uint256 pbh = 1;
                                        GlobalCPUMiningCPID.cpidv2 = ComputeCPIDv2(GlobalCPUMiningCPID.email,GlobalCPUMiningCPID.boincruntimepublickey, pbh);
                                        GlobalCPUMiningCPID.lastblockhash = "0";
                                        // Sign the block
                                        GlobalCPUMiningCPID.BoincPublicKey = GetBeaconPublicKey(structcpid.cpid, false);
                                        std::string sSignature;
                                        std::string sError;
                                        bool bResult = SignBlockWithCPID(GlobalCPUMiningCPID.cpid, GlobalCPUMiningCPID.lastblockhash, sSignature, sError, true);
#                                       if 0
                                        if (!bResult)
                                        {
                                            LogPrintf("GetNextProject: failed to sign block with cpid -> %s", sError);
                                            continue;
                                        }
                                        GlobalCPUMiningCPID.BoincSignature = sSignature;
                                        if (!IsCPIDValidv2(GlobalCPUMiningCPID,1))
                                        {
                                            LogPrintf("CPID INVALID (GetNextProject) %s, %s  ",GlobalCPUMiningCPID.cpid,GlobalCPUMiningCPID.cpidv2);
                                            continue;
                                        }
#                                       endif


                                        //Only used for global status:
                                        msMiningProject = structcpid.projectname;
                                        msMiningCPID = structcpid.cpid;

                                        double ProjectRAC = GetNetworkAvgByProject(GlobalCPUMiningCPID.projectname);
                                        GlobalCPUMiningCPID.NetworkRAC = ProjectRAC;
                                        GlobalCPUMiningCPID.Magnitude = CalculatedMagnitude(GetAdjustedTime(),false);
                                        if (fDebug && LessVerbose(2)) LogPrintf("For CPID %s Verified Magnitude = %f",GlobalCPUMiningCPID.cpid, GlobalCPUMiningCPID.Magnitude);
                                        //Reserved for GRC Speech Synthesis
                                        msMiningErrors = (msMiningCPID == "INVESTOR" || !IsResearcher(msPrimaryCPID) || msMiningCPID.empty()) ? _("Staking Interest") : _("Boinc Mining");
                                        GlobalCPUMiningCPID.RSAWeight = GetRSAWeightByCPID(GlobalCPUMiningCPID.cpid);
                                        GlobalCPUMiningCPID.LastPaymentTime = GetLastPaymentTimeByCPID(GlobalCPUMiningCPID.cpid);
                                        return GlobalCPUMiningCPID;
                                    }
                                }
                            }

                    }

                }
            }

        }
        }

        msMiningErrors = (IsResearcher(msPrimaryCPID)) ? _("All BOINC projects exhausted.") : "";
        msMiningProject = "INVESTOR";
        msMiningCPID = "INVESTOR";
        GlobalCPUMiningCPID = GetInitializedGlobalCPUMiningCPID("INVESTOR");
        if (fDebug10) LogPrintf("-Investor mode-");

        }
        catch (std::exception& e)
        {
            msMiningErrors = _("Error obtaining next project.  Error 16172014.");

            LogPrintf("Error obtaining next project");
        }
        catch(...)
        {
            msMiningErrors = _("Error obtaining next project.  Error 06172014.");
            LogPrintf("Error obtaining next project 2.");
        }
        return GlobalCPUMiningCPID;

}



// check whether the passed transaction is from us
bool static IsFromMe(CTransaction& tx)
{
    for (auto const& pwallet : setpwalletRegistered)
        if (pwallet->IsFromMe(tx))
            return true;
    return false;
}

// get the wallet transaction with the given hash (if it exists)
bool static GetTransaction(const uint256& hashTx, CWalletTx& wtx)
{
    for (auto const& pwallet : setpwalletRegistered)
        if (pwallet->GetTransaction(hashTx,wtx))
            return true;
    return false;
}

// erases transaction with the given hash from all wallets
void static EraseFromWallets(uint256 hash)
{
    for (auto const& pwallet : setpwalletRegistered)
        pwallet->EraseFromWallet(hash);
}

// make sure all wallets know about the given transaction, in the given block
void SyncWithWallets(const CTransaction& tx, const CBlock* pblock, bool fUpdate, bool fConnect)
{
    if (!fConnect)
    {
        // ppcoin: wallets need to refund inputs when disconnecting coinstake
        if (tx.IsCoinStake())
        {
            for (auto const& pwallet : setpwalletRegistered)
                if (pwallet->IsFromMe(tx))
                    pwallet->DisableTransaction(tx);
        }
        return;
    }

    for (auto const& pwallet : setpwalletRegistered)
        pwallet->AddToWalletIfInvolvingMe(tx, pblock, fUpdate);
}

// notify wallets about a new best chain
void static SetBestChain(const CBlockLocator& loc)
{
    for (auto const& pwallet : setpwalletRegistered)
        pwallet->SetBestChain(loc);
}

// notify wallets about an updated transaction
void static UpdatedTransaction(const uint256& hashTx)
{
    for (auto const& pwallet : setpwalletRegistered)
        pwallet->UpdatedTransaction(hashTx);
}

// dump all wallets
void static PrintWallets(const CBlock& block)
{
    for (auto const& pwallet : setpwalletRegistered)
        pwallet->PrintWallet(block);
}

// notify wallets about an incoming inventory (for request counts)
void static Inventory(const uint256& hash)
{
    for (auto const& pwallet : setpwalletRegistered)
        pwallet->Inventory(hash);
}

// ask wallets to resend their transactions
void ResendWalletTransactions(bool fForce)
{
    for (auto const& pwallet : setpwalletRegistered)
        pwallet->ResendWalletTransactions(fForce);
}


double CoinToDouble(double surrogate)
{
    //Converts satoshis to a human double amount
    double coin = (double)surrogate/(double)COIN;
    return coin;
}

double GetTotalBalance()
{
    double total = 0;
    for (auto const& pwallet : setpwalletRegistered)
    {
        total = total + pwallet->GetBalance();
        total = total + pwallet->GetStake();
    }
    return total/COIN;
}
//////////////////////////////////////////////////////////////////////////////
//
// mapOrphanTransactions
//

bool AddOrphanTx(const CTransaction& tx)
{
    uint256 hash = tx.GetHash();
    if (mapOrphanTransactions.count(hash))
        return false;

    // Ignore big transactions, to avoid a
    // send-big-orphans memory exhaustion attack. If a peer has a legitimate
    // large transaction with a missing parent then we assume
    // it will rebroadcast it later, after the parent transaction(s)
    // have been mined or received.
    // 10,000 orphans, each of which is at most 5,000 bytes big is
    // at most 500 megabytes of orphans:

    size_t nSize = tx.GetSerializeSize(SER_NETWORK, CTransaction::CURRENT_VERSION);

    if (nSize > 5000)
    {
        LogPrint("mempool", "ignoring large orphan tx (size: %" PRIszu ", hash: %s)", nSize, hash.ToString().substr(0,10));
        return false;
    }

    mapOrphanTransactions[hash] = tx;
    for (auto const& txin : tx.vin)
        mapOrphanTransactionsByPrev[txin.prevout.hash].insert(hash);

    LogPrint("mempool", "stored orphan tx %s (mapsz %" PRIszu ")", hash.ToString().substr(0,10), mapOrphanTransactions.size());
    return true;
}

void static EraseOrphanTx(uint256 hash)
{
    if (!mapOrphanTransactions.count(hash))
        return;
    const CTransaction& tx = mapOrphanTransactions[hash];
    for (auto const& txin : tx.vin)
    {
        mapOrphanTransactionsByPrev[txin.prevout.hash].erase(hash);
        if (mapOrphanTransactionsByPrev[txin.prevout.hash].empty())
            mapOrphanTransactionsByPrev.erase(txin.prevout.hash);
    }
    mapOrphanTransactions.erase(hash);
}

unsigned int LimitOrphanTxSize(unsigned int nMaxOrphans)
{
    unsigned int nEvicted = 0;
    while (mapOrphanTransactions.size() > nMaxOrphans)
    {
        // Evict a random orphan:
        uint256 randomhash = GetRandHash();
        map<uint256, CTransaction>::iterator it = mapOrphanTransactions.lower_bound(randomhash);
        if (it == mapOrphanTransactions.end())
            it = mapOrphanTransactions.begin();
        EraseOrphanTx(it->first);
        ++nEvicted;
    }
    return nEvicted;
}



std::string DefaultWalletAddress()
{
    static std::string sDefaultWalletAddress;
    if (!sDefaultWalletAddress.empty())
        return sDefaultWalletAddress;

    try
    {
        //Gridcoin - Find the default public GRC address (since a user may have many receiving addresses):
        for (auto const& item : pwalletMain->mapAddressBook)
        {
            const CBitcoinAddress& address = item.first;
            const std::string& strName = item.second;
            bool fMine = IsMine(*pwalletMain, address.Get());
            if (fMine && strName == "Default")
            {
                sDefaultWalletAddress=CBitcoinAddress(address).ToString();
                return sDefaultWalletAddress;
            }
        }

        //Cant Find
        for (auto const& item : pwalletMain->mapAddressBook)
        {
            const CBitcoinAddress& address = item.first;
            //const std::string& strName = item.second;
            bool fMine = IsMine(*pwalletMain, address.Get());
            if (fMine)
            {
                sDefaultWalletAddress=CBitcoinAddress(address).ToString();
                return sDefaultWalletAddress;
            }
        }
    }
    catch (std::exception& e)
    {
        return "ERROR";
    }
    return "NA";
}






//////////////////////////////////////////////////////////////////////////////
//
// CTransaction and CTxIndex
//

bool CTransaction::ReadFromDisk(CTxDB& txdb, COutPoint prevout, CTxIndex& txindexRet)
{
    SetNull();
    if (!txdb.ReadTxIndex(prevout.hash, txindexRet))
        return false;
    if (!ReadFromDisk(txindexRet.pos))
        return false;
    if (prevout.n >= vout.size())
    {
        SetNull();
        return false;
    }
    return true;
}

bool CTransaction::ReadFromDisk(CTxDB& txdb, COutPoint prevout)
{
    CTxIndex txindex;
    return ReadFromDisk(txdb, prevout, txindex);
}

bool CTransaction::ReadFromDisk(COutPoint prevout)
{
    CTxDB txdb("r");
    CTxIndex txindex;
    return ReadFromDisk(txdb, prevout, txindex);
}





bool IsStandardTx(const CTransaction& tx)
{
    std::string reason = "";
    if (tx.nVersion > CTransaction::CURRENT_VERSION)
        return false;

    // Treat non-final transactions as non-standard to prevent a specific type
    // of double-spend attack, as well as DoS attacks. (if the transaction
    // can't be mined, the attacker isn't expending resources broadcasting it)
    // Basically we don't want to propagate transactions that can't included in
    // the next block.
    //
    // However, IsFinalTx() is confusing... Without arguments, it uses
    // chainActive.Height() to evaluate nLockTime; when a block is accepted, chainActive.Height()
    // is set to the value of nHeight in the block. However, when IsFinalTx()
    // is called within CBlock::AcceptBlock(), the height of the block *being*
    // evaluated is what is used. Thus if we want to know if a transaction can
    // be part of the *next* block, we need to call IsFinalTx() with one more
    // than chainActive.Height().
    //
    // Timestamps on the other hand don't get any special treatment, because we
    // can't know what timestamp the next block will have, and there aren't
    // timestamp applications where it matters.
    if (!IsFinalTx(tx, nBestHeight + 1)) {
        return false;
    }
    // nTime has different purpose from nLockTime but can be used in similar attacks
    if (tx.nTime > FutureDrift(GetAdjustedTime(), nBestHeight + 1)) {
        return false;
    }

    // Extremely large transactions with lots of inputs can cost the network
    // almost as much to process as they cost the sender in fees, because
    // computing signature hashes is O(ninputs*txsize). Limiting transactions
    // to MAX_STANDARD_TX_SIZE mitigates CPU exhaustion attacks.
    unsigned int sz = tx.GetSerializeSize(SER_NETWORK, CTransaction::CURRENT_VERSION);
    if (sz >= MAX_STANDARD_TX_SIZE)
        return false;

    for (auto const& txin : tx.vin)
    {

        // Biggest 'standard' txin is a 15-of-15 P2SH multisig with compressed
        // keys. (remember the 520 byte limit on redeemScript size) That works
        // out to a (15*(33+1))+3=513 byte redeemScript, 513+1+15*(73+1)=1624
        // bytes of scriptSig, which we round off to 1650 bytes for some minor
        // future-proofing. That's also enough to spend a 20-of-20
        // CHECKMULTISIG scriptPubKey, though such a scriptPubKey is not
        // considered standard)

        if (txin.scriptSig.size() > 1650)
            return false;
        if (!txin.scriptSig.IsPushOnly())
            return false;
        if (fEnforceCanonical && !txin.scriptSig.HasCanonicalPushes()) {
            return false;
        }
    }

    unsigned int nDataOut = 0;
    txnouttype whichType;
    for (auto const& txout : tx.vout) {
        if (!::IsStandard(txout.scriptPubKey, whichType))
            return false;
        if (whichType == TX_NULL_DATA)
            nDataOut++;
        if (txout.nValue == 0)
            return false;
        if (fEnforceCanonical && !txout.scriptPubKey.HasCanonicalPushes()) {
            return false;
        }
    }


    // not more than one data txout per non-data txout is permitted
    // only one data txout is permitted too
    if (nDataOut > 1 && nDataOut > tx.vout.size()/2)
    {
        reason = "multi-op-return";
        return false;
    }


    return true;
}

bool IsFinalTx(const CTransaction &tx, int nBlockHeight, int64_t nBlockTime)
{
    AssertLockHeld(cs_main);
    // Time based nLockTime implemented in 0.1.6
    if (tx.nLockTime == 0)
        return true;
    if (nBlockHeight == 0)
        nBlockHeight = nBestHeight;
    if (nBlockTime == 0)
        nBlockTime = GetAdjustedTime();
    if ((int64_t)tx.nLockTime < ((int64_t)tx.nLockTime < LOCKTIME_THRESHOLD ? (int64_t)nBlockHeight : nBlockTime))
        return true;
    for (auto const& txin : tx.vin)
        if (!txin.IsFinal())
            return false;
    return true;
}

//
// Check transaction inputs, and make sure any
// pay-to-script-hash transactions are evaluating IsStandard scripts
//
// Why bother? To avoid denial-of-service attacks; an attacker
// can submit a standard HASH... OP_EQUAL transaction,
// which will get accepted into blocks. The redemption
// script can be anything; an attacker could use a very
// expensive-to-check-upon-redemption script like:
//   DUP CHECKSIG DROP ... repeated 100 times... OP_1
//
bool CTransaction::AreInputsStandard(const MapPrevTx& mapInputs) const
{
    if (IsCoinBase())
        return true; // Coinbases don't use vin normally

    for (unsigned int i = 0; i < vin.size(); i++)
    {
        const CTxOut& prev = GetOutputFor(vin[i], mapInputs);

        vector<vector<unsigned char> > vSolutions;
        txnouttype whichType;
        // get the scriptPubKey corresponding to this input:
        const CScript& prevScript = prev.scriptPubKey;
        if (!Solver(prevScript, whichType, vSolutions))
            return false;
        int nArgsExpected = ScriptSigArgsExpected(whichType, vSolutions);
        if (nArgsExpected < 0)
            return false;

        // Transactions with extra stuff in their scriptSigs are
        // non-standard. Note that this EvalScript() call will
        // be quick, because if there are any operations
        // beside "push data" in the scriptSig the
        // IsStandard() call returns false
        vector<vector<unsigned char> > stack;
        if (!EvalScript(stack, vin[i].scriptSig, *this, i, 0))            return false;

        if (whichType == TX_SCRIPTHASH)
        {
            if (stack.empty())
                return false;
            CScript subscript(stack.back().begin(), stack.back().end());
            vector<vector<unsigned char> > vSolutions2;
            txnouttype whichType2;
            if (!Solver(subscript, whichType2, vSolutions2))
                return false;
            if (whichType2 == TX_SCRIPTHASH)
                return false;

            int tmpExpected;
            tmpExpected = ScriptSigArgsExpected(whichType2, vSolutions2);
            if (tmpExpected < 0)
                return false;
            nArgsExpected += tmpExpected;
        }

        if (stack.size() != (unsigned int)nArgsExpected)
            return false;
    }

    return true;
}

unsigned int CTransaction::GetLegacySigOpCount() const
{
    unsigned int nSigOps = 0;
    for (auto const& txin : vin)
    {
        nSigOps += txin.scriptSig.GetSigOpCount(false);
    }
    for (auto const& txout : vout)
    {
        nSigOps += txout.scriptPubKey.GetSigOpCount(false);
    }
    return nSigOps;
}


int CMerkleTx::SetMerkleBranch(const CBlock* pblock)
{
    AssertLockHeld(cs_main);

    CBlock blockTmp;
    if (pblock == NULL)
    {
        // Load the block this tx is in
        CTxIndex txindex;
        if (!CTxDB("r").ReadTxIndex(GetHash(), txindex))
            return 0;
        if (!blockTmp.ReadFromDisk(txindex.pos.nFile, txindex.pos.nBlockPos))
            return 0;
        pblock = &blockTmp;
    }

    // Update the tx's hashBlock
    hashBlock = pblock->GetHash();

    // Locate the transaction
    for (nIndex = 0; nIndex < (int)pblock->vtx.size(); nIndex++)
        if (pblock->vtx[nIndex] == *(CTransaction*)this)
            break;
    if (nIndex == (int)pblock->vtx.size())
    {
        vMerkleBranch.clear();
        nIndex = -1;
        LogPrintf("ERROR: SetMerkleBranch() : couldn't find tx in block");
        return 0;
    }

    // Fill in merkle branch
    vMerkleBranch = pblock->GetMerkleBranch(nIndex);

    // Is the tx in a block that's in the main chain
    BlockMap::iterator mi = mapBlockIndex.find(hashBlock);
    if (mi == mapBlockIndex.end())
        return 0;
    CBlockIndex* pindex = (*mi).second;
    if (!pindex || !pindex->IsInMainChain())
        return 0;

    return pindexBest->nHeight - pindex->nHeight + 1;
}




bool CTransaction::CheckTransaction() const
{
    // Basic checks that don't depend on any context
    if (vin.empty())
        return DoS(10, error("CTransaction::CheckTransaction() : vin empty"));
    if (vout.empty())
        return DoS(10, error("CTransaction::CheckTransaction() : vout empty"));
    // Size limits
    if (::GetSerializeSize(*this, SER_NETWORK, PROTOCOL_VERSION) > MAX_BLOCK_SIZE)
        return DoS(100, error("CTransaction::CheckTransaction() : size limits failed"));

    // Check for negative or overflow output values
    int64_t nValueOut = 0;
    for (unsigned int i = 0; i < vout.size(); i++)
    {
        const CTxOut& txout = vout[i];
        if (txout.IsEmpty() && !IsCoinBase() && !IsCoinStake())
            return DoS(100, error("CTransaction::CheckTransaction() : txout empty for user transaction"));
        if (txout.nValue < 0)
            return DoS(100, error("CTransaction::CheckTransaction() : txout.nValue negative"));
        if (txout.nValue > MAX_MONEY)
            return DoS(100, error("CTransaction::CheckTransaction() : txout.nValue too high"));
        nValueOut += txout.nValue;
        if (!MoneyRange(nValueOut))
            return DoS(100, error("CTransaction::CheckTransaction() : txout total out of range"));
    }
    // Check for duplicate inputs
    set<COutPoint> vInOutPoints;
    for (auto const& txin : vin)
    {
        if (vInOutPoints.count(txin.prevout))
            return false;
        vInOutPoints.insert(txin.prevout);
    }

    if (IsCoinBase())
    {
        if (vin[0].scriptSig.size() < 2 || vin[0].scriptSig.size() > 100)
            return DoS(100, error("CTransaction::CheckTransaction() : coinbase script size is invalid"));
    }
    else
    {
        for (auto const& txin : vin)
            if (txin.prevout.IsNull())
                return DoS(10, error("CTransaction::CheckTransaction() : prevout is null"));
    }
    return true;
}

int64_t CTransaction::GetMinFee(unsigned int nBlockSize, enum GetMinFee_mode mode, unsigned int nBytes) const
{
    // Base fee is either MIN_TX_FEE or MIN_RELAY_TX_FEE
    int64_t nBaseFee = (mode == GMF_RELAY) ? MIN_RELAY_TX_FEE : MIN_TX_FEE;

    unsigned int nNewBlockSize = nBlockSize + nBytes;
    int64_t nMinFee = (1 + (int64_t)nBytes / 1000) * nBaseFee;

    // To limit dust spam, require MIN_TX_FEE/MIN_RELAY_TX_FEE if any output is less than 0.01
    if (nMinFee < nBaseFee)
    {
        for (auto const& txout : vout)
            if (txout.nValue < CENT)
                nMinFee = nBaseFee;
    }

    // Raise the price as the block approaches full
    if (nBlockSize != 1 && nNewBlockSize >= MAX_BLOCK_SIZE_GEN/2)
    {
        if (nNewBlockSize >= MAX_BLOCK_SIZE_GEN)
            return MAX_MONEY;
        nMinFee *= MAX_BLOCK_SIZE_GEN / (MAX_BLOCK_SIZE_GEN - nNewBlockSize);
    }

    if (!MoneyRange(nMinFee))
        nMinFee = MAX_MONEY;
    return nMinFee;
}


bool AcceptToMemoryPool(CTxMemPool& pool, CTransaction &tx, bool* pfMissingInputs)
{
    AssertLockHeld(cs_main);
    if (pfMissingInputs)
        *pfMissingInputs = false;

    if (!tx.CheckTransaction())
        return error("AcceptToMemoryPool : CheckTransaction failed");

    // Verify beacon contract in tx if found
    if (!VerifyBeaconContractTx(tx))
        return tx.DoS(25, error("AcceptToMemoryPool : bad beacon contract in tx %s; rejected", tx.GetHash().ToString().c_str()));

    // Coinbase is only valid in a block, not as a loose transaction
    if (tx.IsCoinBase())
        return tx.DoS(100, error("AcceptToMemoryPool : coinbase as individual tx"));

    // ppcoin: coinstake is also only valid in a block, not as a loose transaction
    if (tx.IsCoinStake())
        return tx.DoS(100, error("AcceptToMemoryPool : coinstake as individual tx"));

    // Rather not work on nonstandard transactions (unless -testnet)
    if (!fTestNet && !IsStandardTx(tx))
        return error("AcceptToMemoryPool : nonstandard transaction type");

    // is it already in the memory pool?
    uint256 hash = tx.GetHash();
    if (pool.exists(hash))
        return false;

    // Check for conflicts with in-memory transactions
    CTransaction* ptxOld = NULL;
    {
        LOCK(pool.cs); // protect pool.mapNextTx
        for (unsigned int i = 0; i < tx.vin.size(); i++)
        {
            COutPoint outpoint = tx.vin[i].prevout;
            if (pool.mapNextTx.count(outpoint))
            {
                // Disable replacement feature for now
                return false;

                // Allow replacing with a newer version of the same transaction
                if (i != 0)
                    return false;
                ptxOld = pool.mapNextTx[outpoint].ptx;
                if (IsFinalTx(*ptxOld))
                    return false;
                if (!tx.IsNewerThan(*ptxOld))
                    return false;
                for (unsigned int i = 0; i < tx.vin.size(); i++)
                {
                    COutPoint outpoint = tx.vin[i].prevout;
                    if (!pool.mapNextTx.count(outpoint) || pool.mapNextTx[outpoint].ptx != ptxOld)
                        return false;
                }
                break;
            }
        }
    }

    {
        CTxDB txdb("r");

        // do we already have it?
        if (txdb.ContainsTx(hash))
            return false;

        MapPrevTx mapInputs;
        map<uint256, CTxIndex> mapUnused;
        bool fInvalid = false;
        if (!tx.FetchInputs(txdb, mapUnused, false, false, mapInputs, fInvalid))
        {
            if (fInvalid)
                return error("AcceptToMemoryPool : FetchInputs found invalid tx %s", hash.ToString().substr(0,10).c_str());
            if (pfMissingInputs)
                *pfMissingInputs = true;
            return false;
        }

        // Check for non-standard pay-to-script-hash in inputs
        if (!tx.AreInputsStandard(mapInputs) && !fTestNet)
            return error("AcceptToMemoryPool : nonstandard transaction input");

        // Note: if you modify this code to accept non-standard transactions, then
        // you should add code here to check that the transaction does a
        // reasonable number of ECDSA signature verifications.

        int64_t nFees = tx.GetValueIn(mapInputs)-tx.GetValueOut();
        unsigned int nSize = ::GetSerializeSize(tx, SER_NETWORK, PROTOCOL_VERSION);

        // Don't accept it if it can't get into a block
        int64_t txMinFee = tx.GetMinFee(1000, GMF_RELAY, nSize);
        if (nFees < txMinFee)
            return error("AcceptToMemoryPool : not enough fees %s, %" PRId64 " < %" PRId64,
                         hash.ToString().c_str(),
                         nFees, txMinFee);

        // Continuously rate-limit free transactions
        // This mitigates 'penny-flooding' -- sending thousands of free transactions just to
        // be annoying or make others' transactions take longer to confirm.
        if (nFees < MIN_RELAY_TX_FEE)
        {
            static CCriticalSection cs;
            static double dFreeCount;
            static int64_t nLastTime;
            int64_t nNow =  GetAdjustedTime();

            {
                LOCK(pool.cs);
                // Use an exponentially decaying ~10-minute window:
                dFreeCount *= pow(1.0 - 1.0/600.0, (double)(nNow - nLastTime));
                nLastTime = nNow;
                // -limitfreerelay unit is thousand-bytes-per-minute
                // At default rate it would take over a month to fill 1GB
                if (dFreeCount > GetArg("-limitfreerelay", 15)*10*1000 && !IsFromMe(tx))
                    return error("AcceptToMemoryPool : free transaction rejected by rate limiter");
                if (fDebug)
                    LogPrint("mempool", "Rate limit dFreeCount: %g => %g", dFreeCount, dFreeCount+nSize);
                dFreeCount += nSize;
            }
        }

        // Check against previous transactions
        // This is done last to help prevent CPU exhaustion denial-of-service attacks.
        if (!tx.ConnectInputs(txdb, mapInputs, mapUnused, CDiskTxPos(1,1,1), pindexBest, false, false))
        {
            // If this happens repeatedly, purge peers
            if (TimerMain("AcceptToMemoryPool", 20))
            {
                LogPrint("mempool", "AcceptToMemoryPool::CleaningInboundConnections");
                CleanInboundConnections(true);
            }
            if (fDebug || true)
            {
                return error("AcceptToMemoryPool : Unable to Connect Inputs %s", hash.ToString().c_str());
            }
            else
            {
                return false;
            }
        }
    }

    // Store transaction in memory
    {
        LOCK(pool.cs);
        if (ptxOld)
        {
            LogPrint("mempool", "AcceptToMemoryPool : replacing tx %s with new version", ptxOld->GetHash().ToString());
            pool.remove(*ptxOld);
        }
        pool.addUnchecked(hash, tx);
    }

    ///// are we sure this is ok when loading transactions or restoring block txes
    // If updated, erase old tx from wallet
    if (ptxOld)
        EraseFromWallets(ptxOld->GetHash());
    if (fDebug)     LogPrint("mempool", "AcceptToMemoryPool : accepted %s (poolsz %" PRIszu ")",           hash.ToString(), pool.mapTx.size());
    return true;
}

bool CTxMemPool::addUnchecked(const uint256& hash, CTransaction &tx)
{
    // Add to memory pool without checking anything.  Don't call this directly,
    // call AcceptToMemoryPool to properly check the transaction first.
    {
        mapTx[hash] = tx;
        for (unsigned int i = 0; i < tx.vin.size(); i++)
            mapNextTx[tx.vin[i].prevout] = CInPoint(&mapTx[hash], i);
    }
    return true;
}


bool CTxMemPool::remove(const CTransaction &tx, bool fRecursive)
{
    // Remove transaction from memory pool
    {
        LOCK(cs);
        uint256 hash = tx.GetHash();
        if (mapTx.count(hash))
        {
            if (fRecursive) {
                for (unsigned int i = 0; i < tx.vout.size(); i++) {
                    std::map<COutPoint, CInPoint>::iterator it = mapNextTx.find(COutPoint(hash, i));
                    if (it != mapNextTx.end())
                        remove(*it->second.ptx, true);
                }
            }
            for (auto const& txin : tx.vin)
                mapNextTx.erase(txin.prevout);
            mapTx.erase(hash);
        }
    }
    return true;
}

bool CTxMemPool::removeConflicts(const CTransaction &tx)
{
    // Remove transactions which depend on inputs of tx, recursively
    LOCK(cs);
    for (auto const &txin : tx.vin)
    {
        std::map<COutPoint, CInPoint>::iterator it = mapNextTx.find(txin.prevout);
        if (it != mapNextTx.end()) {
            const CTransaction &txConflict = *it->second.ptx;
            if (txConflict != tx)
                remove(txConflict, true);
        }
    }
    return true;
}

void CTxMemPool::clear()
{
    LOCK(cs);
    mapTx.clear();
    mapNextTx.clear();
}

void CTxMemPool::queryHashes(std::vector<uint256>& vtxid)
{
    vtxid.clear();

    LOCK(cs);
    vtxid.reserve(mapTx.size());
    for (map<uint256, CTransaction>::iterator mi = mapTx.begin(); mi != mapTx.end(); ++mi)
        vtxid.push_back((*mi).first);
}




int CMerkleTx::GetDepthInMainChainINTERNAL(CBlockIndex* &pindexRet) const
{
    if (hashBlock == 0 || nIndex == -1)
        return 0;
    AssertLockHeld(cs_main);

    // Find the block it claims to be in
    BlockMap::iterator mi = mapBlockIndex.find(hashBlock);
    if (mi == mapBlockIndex.end())
        return 0;
    CBlockIndex* pindex = (*mi).second;
    if (!pindex || !pindex->IsInMainChain())
        return 0;

    // Make sure the merkle branch connects to this block
    if (!fMerkleVerified)
    {
        if (CBlock::CheckMerkleBranch(GetHash(), vMerkleBranch, nIndex) != pindex->hashMerkleRoot)
            return 0;
        fMerkleVerified = true;
    }

    pindexRet = pindex;
    return pindexBest->nHeight - pindex->nHeight + 1;
}

int CMerkleTx::GetDepthInMainChain(CBlockIndex* &pindexRet) const
{
    AssertLockHeld(cs_main);
    int nResult = GetDepthInMainChainINTERNAL(pindexRet);
    if (nResult == 0 && !mempool.exists(GetHash()))
        return -1; // Not in chain, not in mempool

    return nResult;
}

int CMerkleTx::GetBlocksToMaturity() const
{
    if (!(IsCoinBase() || IsCoinStake()))
        return 0;
    return max(0, (nCoinbaseMaturity+10) - GetDepthInMainChain());
}


bool CMerkleTx::AcceptToMemoryPool()
{
    return ::AcceptToMemoryPool(mempool, *this, NULL);
}



bool CWalletTx::AcceptWalletTransaction(CTxDB& txdb)
{

    {
        // Add previous supporting transactions first
        for (auto tx : vtxPrev)
        {
            if (!(tx.IsCoinBase() || tx.IsCoinStake()))
            {
                uint256 hash = tx.GetHash();
                if (!mempool.exists(hash) && !txdb.ContainsTx(hash))
                    tx.AcceptToMemoryPool();
            }
        }
        return AcceptToMemoryPool();
    }
    return false;
}

bool CWalletTx::AcceptWalletTransaction()
{
    CTxDB txdb("r");
    return AcceptWalletTransaction(txdb);
}

int CTxIndex::GetDepthInMainChain() const
{
    // Read block header
    CBlock block;
    if (!block.ReadFromDisk(pos.nFile, pos.nBlockPos, false))
        return 0;
    // Find the block in the index
    BlockMap::iterator mi = mapBlockIndex.find(block.GetHash());
    if (mi == mapBlockIndex.end())
        return 0;
    CBlockIndex* pindex = (*mi).second;
    if (!pindex || !pindex->IsInMainChain())
        return 0;
    return 1 + nBestHeight - pindex->nHeight;
}

// Return transaction in tx, and if it was found inside a block, its hash is placed in hashBlock
bool GetTransaction(const uint256 &hash, CTransaction &tx, uint256 &hashBlock)
{
    {
        LOCK(cs_main);
        {
            if (mempool.lookup(hash, tx))
            {
                return true;
            }
        }
        CTxDB txdb("r");
        CTxIndex txindex;
        if (tx.ReadFromDisk(txdb, COutPoint(hash, 0), txindex))
        {
            CBlock block;
            if (block.ReadFromDisk(txindex.pos.nFile, txindex.pos.nBlockPos, false))
                hashBlock = block.GetHash();
            return true;
        }
    }
    return false;
}






//////////////////////////////////////////////////////////////////////////////
//
// CBlock and CBlockIndex
//
bool CBlock::ReadFromDisk(const CBlockIndex* pindex, bool fReadTransactions)
{
    if (!fReadTransactions)
    {
        *this = pindex->GetBlockHeader();
        return true;
    }
    if (!ReadFromDisk(pindex->nFile, pindex->nBlockPos, fReadTransactions))
        return false;
    if (GetHash() != pindex->GetBlockHash())
        return error("CBlock::ReadFromDisk() : GetHash() doesn't match index");
    return true;
}

uint256 static GetOrphanRoot(const CBlock* pblock)
{
    // Work back to the first block in the orphan chain
    while (mapOrphanBlocks.count(pblock->hashPrevBlock))
        pblock = mapOrphanBlocks[pblock->hashPrevBlock];
    return pblock->GetHash();
}

// ppcoin: find block wanted by given orphan block
uint256 WantedByOrphan(const CBlock* pblockOrphan)
{
    // Work back to the first block in the orphan chain
    while (mapOrphanBlocks.count(pblockOrphan->hashPrevBlock))
        pblockOrphan = mapOrphanBlocks[pblockOrphan->hashPrevBlock];
    return pblockOrphan->hashPrevBlock;
}


static CBigNum GetProofOfStakeLimit(int nHeight)
{
    if (IsProtocolV2(nHeight))
        return bnProofOfStakeLimitV2;
    else
        return bnProofOfStakeLimit;
}


double CalculatedMagnitude(int64_t locktime,bool bUseLederstrumpf)
{
    // Get neural network magnitude:
    std::string cpid = "";
    if (GlobalCPUMiningCPID.initialized && !GlobalCPUMiningCPID.cpid.empty()) cpid = GlobalCPUMiningCPID.cpid;
    StructCPID stDPOR = GetInitializedStructCPID2(cpid,mvDPOR);
    return bUseLederstrumpf ? LederstrumpfMagnitude2(stDPOR.Magnitude,locktime) : stDPOR.Magnitude;
}

double CalculatedMagnitude2(std::string cpid, int64_t locktime,bool bUseLederstrumpf)
{
    // Get neural network magnitude:
    StructCPID stDPOR = GetInitializedStructCPID2(cpid,mvDPOR);
    return bUseLederstrumpf ? LederstrumpfMagnitude2(stDPOR.Magnitude,locktime) : stDPOR.Magnitude;
}



// miner's coin base reward
int64_t GetProofOfWorkReward(int64_t nFees, int64_t locktime, int64_t height)
{
    //NOTE: THIS REWARD IS ONLY USED IN THE POW PHASE (Block < 8000):
    int64_t nSubsidy = CalculatedMagnitude(locktime,true) * COIN;
    if (fDebug && GetBoolArg("-printcreation"))
        LogPrintf("GetProofOfWorkReward() : create=%s nSubsidy=%" PRId64, FormatMoney(nSubsidy), nSubsidy);
    if (nSubsidy < (30*COIN)) nSubsidy=30*COIN;
    //Gridcoin Foundation Block:
    if (height==10)
    {
        nSubsidy = nGenesisSupply * COIN;
    }
    if (fTestNet) nSubsidy += 1000*COIN;

    return nSubsidy + nFees;
}


int64_t GetProofOfWorkMaxReward(int64_t nFees, int64_t locktime, int64_t height)
{
    int64_t nSubsidy = (GetMaximumBoincSubsidy(locktime)+1) * COIN;
    if (height==10)
    {
        //R.Halford: 10-11-2014: Gridcoin Foundation Block:
        //Note: Gridcoin Classic emitted these coins.  So we had to add them to block 10.  The coins were burned then given back to the owners that mined them in classic (as research coins).
        nSubsidy = nGenesisSupply * COIN;
    }

    if (fTestNet) nSubsidy += 1000*COIN;
    return nSubsidy + nFees;
}

//Survey Results: Start inflation rate: 9%, end=1%, 30 day steps, 9 steps, mag multiplier start: 2, mag end .3, 9 steps
int64_t GetMaximumBoincSubsidy(int64_t nTime)
{
    // Gridcoin Global Daily Maximum Researcher Subsidy Schedule
    int MaxSubsidy = 500;
    if (nTime >= 1410393600 && nTime <= 1417305600) MaxSubsidy =    500; // between inception  and 11-30-2014
    if (nTime >= 1417305600 && nTime <= 1419897600) MaxSubsidy =    400; // between 11-30-2014 and 12-30-2014
    if (nTime >= 1419897600 && nTime <= 1422576000) MaxSubsidy =    400; // between 12-30-2014 and 01-30-2015
    if (nTime >= 1422576000 && nTime <= 1425254400) MaxSubsidy =    300; // between 01-30-2015 and 02-28-2015
    if (nTime >= 1425254400 && nTime <= 1427673600) MaxSubsidy =    250; // between 02-28-2015 and 03-30-2015
    if (nTime >= 1427673600 && nTime <= 1430352000) MaxSubsidy =    200; // between 03-30-2015 and 04-30-2015
    if (nTime >= 1430352000 && nTime <= 1438310876) MaxSubsidy =    150; // between 05-01-2015 and 07-31-2015
    if (nTime >= 1438310876 && nTime <= 1445309276) MaxSubsidy =    100; // between 08-01-2015 and 10-20-2015
    if (nTime >= 1445309276 && nTime <= 1447977700) MaxSubsidy =     75; // between 10-20-2015 and 11-20-2015
    if (nTime > 1447977700)                         MaxSubsidy =     50; // from  11-20-2015 forever
    return MaxSubsidy+.5;  //The .5 allows for fractional amounts after the 4th decimal place (used to store the POR indicator)
}

int64_t GetCoinYearReward(int64_t nTime)
{
    // Gridcoin Global Interest Rate Schedule
    int64_t INTEREST = 9;
    if (nTime >= 1410393600 && nTime <= 1417305600) INTEREST =   9 * CENT; // 09% between inception  and 11-30-2014
    if (nTime >= 1417305600 && nTime <= 1419897600) INTEREST =   8 * CENT; // 08% between 11-30-2014 and 12-30-2014
    if (nTime >= 1419897600 && nTime <= 1422576000) INTEREST =   8 * CENT; // 08% between 12-30-2014 and 01-30-2015
    if (nTime >= 1422576000 && nTime <= 1425254400) INTEREST =   7 * CENT; // 07% between 01-30-2015 and 02-30-2015
    if (nTime >= 1425254400 && nTime <= 1427673600) INTEREST =   6 * CENT; // 06% between 02-30-2015 and 03-30-2015
    if (nTime >= 1427673600 && nTime <= 1430352000) INTEREST =   5 * CENT; // 05% between 03-30-2015 and 04-30-2015
    if (nTime >= 1430352000 && nTime <= 1438310876) INTEREST =   4 * CENT; // 04% between 05-01-2015 and 07-31-2015
    if (nTime >= 1438310876 && nTime <= 1447977700) INTEREST =   3 * CENT; // 03% between 08-01-2015 and 11-20-2015
    if (nTime > 1447977700)                         INTEREST = 1.5 * CENT; //1.5% from 11-21-2015 forever
    return INTEREST;
}

double GetMagnitudeMultiplier(int64_t nTime)
{
    // Gridcoin Global Resarch Subsidy Multiplier Schedule
    double magnitude_multiplier = 2;
    if (nTime >= 1410393600 && nTime <= 1417305600) magnitude_multiplier =    2;  // between inception and 11-30-2014
    if (nTime >= 1417305600 && nTime <= 1419897600) magnitude_multiplier =  1.5;  // between 11-30-2014 and 12-30-2014
    if (nTime >= 1419897600 && nTime <= 1422576000) magnitude_multiplier =  1.5;  // between 12-30-2014 and 01-30-2015
    if (nTime >= 1422576000 && nTime <= 1425254400) magnitude_multiplier =    1;  // between 01-30-2015 and 02-30-2015
    if (nTime >= 1425254400 && nTime <= 1427673600) magnitude_multiplier =   .9;  // between 02-30-2015 and 03-30-2015
    if (nTime >= 1427673600 && nTime <= 1430352000) magnitude_multiplier =   .8;  // between 03-30-2015 and 04-30-2015
    if (nTime >= 1430352000 && nTime <= 1438310876) magnitude_multiplier =   .7;  // between 05-01-2015 and 07-31-2015
    if (nTime >= 1438310876 && nTime <= 1447977700) magnitude_multiplier =  .60;  // between 08-01-2015 and 11-20-2015
    if (nTime > 1447977700)                         magnitude_multiplier =  .50;  // from 11-21-2015  forever
    return magnitude_multiplier;
}


int64_t GetProofOfStakeMaxReward(uint64_t nCoinAge, int64_t nFees, int64_t locktime)
{
    int64_t nInterest = nCoinAge * GetCoinYearReward(locktime) * 33 / (365 * 33 + 8);
    nInterest += 10*COIN;
    int64_t nBoinc    = (GetMaximumBoincSubsidy(locktime)+1) * COIN;
    int64_t nSubsidy  = nInterest + nBoinc;
    return nSubsidy + nFees;
}

double GetProofOfResearchReward(std::string cpid, bool VerifyingBlock)
{

        StructCPID mag = GetInitializedStructCPID2(cpid,mvMagnitudes);

        if (!mag.initialized) return 0;
        double owed = (mag.owed*1.0);
        if (owed < 0) owed = 0;
        // Coarse Payment Rule (helps prevent sync problems):
        if (!VerifyingBlock)
        {
            //If owed less than 4% of max subsidy, assess at 0:
            if (owed < (GetMaximumBoincSubsidy(GetAdjustedTime())/50))
            {
                owed = 0;
            }
            //Coarse payment rule:
            if (mag.totalowed > (GetMaximumBoincSubsidy(GetAdjustedTime())*2))
            {
                //If owed more than 2* Max Block, pay normal amount
                owed = (owed*1);
            }
            else
            {
                owed = owed/2;
            }

            if (owed > (GetMaximumBoincSubsidy(GetAdjustedTime()))) owed = GetMaximumBoincSubsidy(GetAdjustedTime());


        }
        //End of Coarse Payment Rule
        return owed * COIN;
}


// miner's coin stake reward based on coin age spent (coin-days)

int64_t GetProofOfStakeReward(uint64_t nCoinAge, int64_t nFees, std::string cpid,
    bool VerifyingBlock, int VerificationPhase, int64_t nTime, CBlockIndex* pindexLast, std::string operation,
    double& OUT_POR, double& OUT_INTEREST, double& dAccrualAge, double& dMagnitudeUnit, double& AvgMagnitude)
{

    // Non Research Age - RSA Mode - Legacy (before 10-20-2015)
    if (!IsResearchAgeEnabled(pindexLast->nHeight))
    {
            int64_t nInterest = nCoinAge * GetCoinYearReward(nTime) * 33 / (365 * 33 + 8);
            int64_t nBoinc    = GetProofOfResearchReward(cpid,VerifyingBlock);
            int64_t nSubsidy  = nInterest + nBoinc;
            if (fDebug10 || GetBoolArg("-printcreation"))
            {
                LogPrintf("GetProofOfStakeReward(): create=%s nCoinAge=%" PRIu64 " nBoinc=%" PRId64 "   ",
                FormatMoney(nSubsidy), nCoinAge, nBoinc);
            }
            int64_t maxStakeReward1 = GetProofOfStakeMaxReward(nCoinAge, nFees, nTime);
            int64_t maxStakeReward2 = GetProofOfStakeMaxReward(nCoinAge, nFees, GetAdjustedTime());
            int64_t maxStakeReward = std::min(maxStakeReward1, maxStakeReward2);
            if ((nSubsidy+nFees) > maxStakeReward) nSubsidy = maxStakeReward-nFees;
            int64_t nTotalSubsidy = nSubsidy + nFees;
            if (nBoinc > 1)
            {
                std::string sTotalSubsidy = RoundToString(CoinToDouble(nTotalSubsidy)+.00000123,8);
                if (sTotalSubsidy.length() > 7)
                {
                    sTotalSubsidy = sTotalSubsidy.substr(0,sTotalSubsidy.length()-4) + "0124";
                    nTotalSubsidy = RoundFromString(sTotalSubsidy,8)*COIN;
                }
            }

            OUT_POR = CoinToDouble(nBoinc);
            OUT_INTEREST = CoinToDouble(nInterest);
            return nTotalSubsidy;
    }
    else
    {
            // Research Age Subsidy - PROD
            int64_t nBoinc = ComputeResearchAccrual(nTime, cpid, operation, pindexLast, VerifyingBlock, VerificationPhase, dAccrualAge, dMagnitudeUnit, AvgMagnitude);
            int64_t nInterest = 0;

            // TestNet: For any subsidy < 30 day duration, ensure 100% that we have a start magnitude and an end magnitude, otherwise make subsidy 0 : PASS
            // TestNet: For any subsidy > 30 day duration, ensure 100% that we have a midpoint magnitude in Every Period, otherwise, make subsidy 0 : In Test as of 09-06-2015
            // TestNet: Ensure no magnitudes are out of bounds to ensure we do not generate an insane payment : PASS (Lifetime PPD takes care of this)
            // TestNet: Any subsidy with a duration wider than 6 months should not be paid : PASS

            /* Constant Block Reward */
            if (pindexLast->nVersion>=10)
            {
                AppCacheEntry oCBReward= ReadCache("protocol","blockreward1");
                //TODO: refactor the expire checking to subroutine
                //Note: time constant is same as GetBeaconPublicKey
                if( (pindexLast->nTime - oCBReward.timestamp) <= (60 * 24 * 30 * 6 * 60) )
                {
                    nInterest= atoi64(oCBReward.value);
                }
            }
            else
            {
                nInterest = nCoinAge * GetCoinYearReward(nTime) * 33 / (365 * 33 + 8);
            }

            int64_t maxStakeReward = GetMaximumBoincSubsidy(nTime) * COIN * 255;

            if (nBoinc > maxStakeReward) nBoinc = maxStakeReward;
            int64_t nSubsidy = nInterest + nBoinc;

            if (fDebug10 || GetBoolArg("-printcreation"))
            {
                LogPrintf("GetProofOfStakeReward(): create=%s nCoinAge=%" PRIu64 " nBoinc=%" PRId64 "   ",
                FormatMoney(nSubsidy), nCoinAge, nBoinc);
            }

            int64_t nTotalSubsidy = nSubsidy + nFees;
            if (nBoinc > 1)
            {
                std::string sTotalSubsidy = RoundToString(CoinToDouble(nTotalSubsidy)+.00000123,8);
                if (sTotalSubsidy.length() > 7)
                {
                    sTotalSubsidy = sTotalSubsidy.substr(0,sTotalSubsidy.length()-4) + "0124";
                    nTotalSubsidy = RoundFromString(sTotalSubsidy,8)*COIN;
                }
            }

            OUT_POR = CoinToDouble(nBoinc);
            OUT_INTEREST = CoinToDouble(nInterest);
            return nTotalSubsidy;

    }
}



static const int64_t nTargetTimespan = 16 * 60;  // 16 mins

//
// maximum nBits value could possible be required nTime after
//
unsigned int ComputeMaxBits(CBigNum bnTargetLimit, unsigned int nBase, int64_t nTime)
{
    CBigNum bnResult;
    bnResult.SetCompact(nBase);
    bnResult *= 2;
    while (nTime > 0 && bnResult < bnTargetLimit)
    {
        // Maximum 200% adjustment per day...
        bnResult *= 2;
        nTime -= 24 * 60 * 60;
    }
    if (bnResult > bnTargetLimit)
        bnResult = bnTargetLimit;
    return bnResult.GetCompact();
}

//
// minimum amount of work that could possibly be required nTime after
// minimum proof-of-work required was nBase
//
unsigned int ComputeMinWork(unsigned int nBase, int64_t nTime)
{
    return ComputeMaxBits(bnProofOfWorkLimit, nBase, nTime);
}

//
// minimum amount of stake that could possibly be required nTime after
// minimum proof-of-stake required was nBase
//
unsigned int ComputeMinStake(unsigned int nBase, int64_t nTime, unsigned int nBlockTime)
{
    return ComputeMaxBits(bnProofOfStakeLimit, nBase, nTime);
}


// ppcoin: find last block index up to pindex
const CBlockIndex* GetLastBlockIndex(const CBlockIndex* pindex, bool fProofOfStake)
{
    while (pindex && pindex->pprev && (pindex->IsProofOfStake() != fProofOfStake))
        pindex = pindex->pprev;
    return pindex;
}


static unsigned int GetNextTargetRequiredV1(const CBlockIndex* pindexLast, bool fProofOfStake)
{
    CBigNum bnTargetLimit = fProofOfStake ? bnProofOfStakeLimit : bnProofOfWorkLimit;

    if (pindexLast == NULL)
        return bnTargetLimit.GetCompact(); // genesis block

    const CBlockIndex* pindexPrev = GetLastBlockIndex(pindexLast, fProofOfStake);
    if (pindexPrev->pprev == NULL)
        return bnTargetLimit.GetCompact(); // first block
    const CBlockIndex* pindexPrevPrev = GetLastBlockIndex(pindexPrev->pprev, fProofOfStake);
    if (pindexPrevPrev->pprev == NULL)
        return bnTargetLimit.GetCompact(); // second block

    int64_t nTargetSpacing = GetTargetSpacing(pindexLast->nHeight);
    int64_t nActualSpacing = pindexPrev->GetBlockTime() - pindexPrevPrev->GetBlockTime();

    // ppcoin: target change every block
    // ppcoin: retarget with exponential moving toward target spacing
    CBigNum bnNew;
    bnNew.SetCompact(pindexPrev->nBits);
    int64_t nInterval = nTargetTimespan / nTargetSpacing;
    bnNew *= ((nInterval - 1) * nTargetSpacing + nActualSpacing + nActualSpacing);
    bnNew /= ((nInterval + 1) * nTargetSpacing);

    if (bnNew > bnTargetLimit)
        bnNew = bnTargetLimit;

    return bnNew.GetCompact();
}

static unsigned int GetNextTargetRequiredV2(const CBlockIndex* pindexLast, bool fProofOfStake)
{
    CBigNum bnTargetLimit = fProofOfStake ? GetProofOfStakeLimit(pindexLast->nHeight) : bnProofOfWorkLimit;

    if (pindexLast == NULL)
        return bnTargetLimit.GetCompact(); // genesis block

    const CBlockIndex* pindexPrev = GetLastBlockIndex(pindexLast, fProofOfStake);
    if (pindexPrev->pprev == NULL)
        return bnTargetLimit.GetCompact(); // first block
    const CBlockIndex* pindexPrevPrev = GetLastBlockIndex(pindexPrev->pprev, fProofOfStake);
    if (pindexPrevPrev->pprev == NULL)
        return bnTargetLimit.GetCompact(); // second block

    int64_t nTargetSpacing = GetTargetSpacing(pindexLast->nHeight);
    int64_t nActualSpacing = pindexPrev->GetBlockTime() - pindexPrevPrev->GetBlockTime();
    if (nActualSpacing < 0)
        nActualSpacing = nTargetSpacing;

    // ppcoin: target change every block
    // ppcoin: retarget with exponential moving toward target spacing
    CBigNum bnNew;
    bnNew.SetCompact(pindexPrev->nBits);

    //Gridcoin - Reset Diff to 1 on 12-19-2014 (R Halford) - Diff sticking at 2065 due to many incompatible features
    if (pindexLast->nHeight >= 91387 && pindexLast->nHeight <= 91500)
    {
            return bnTargetLimit.GetCompact();
    }

    //1-14-2015 R Halford - Make diff reset to zero after periods of exploding diff:
    double PORDiff = GetDifficulty(GetLastBlockIndex(pindexBest, true));
    if (PORDiff > 900000)
    {
            return bnTargetLimit.GetCompact();
    }


    //Since our nTargetTimespan is (16 * 60) or 16 mins and our TargetSpacing = 64, the nInterval = 15 min

    int64_t nInterval = nTargetTimespan / nTargetSpacing;
    bnNew *= ((nInterval - 1) * nTargetSpacing + nActualSpacing + nActualSpacing);
    bnNew /= ((nInterval + 1) * nTargetSpacing);

    if (bnNew <= 0 || bnNew > bnTargetLimit)
    {
        bnNew = bnTargetLimit;
    }

    return bnNew.GetCompact();
}

unsigned int GetNextTargetRequired(const CBlockIndex* pindexLast, bool fProofOfStake)
{
    //After block 89600, new diff algorithm is used
    if (pindexLast->nHeight < 89600)
        return GetNextTargetRequiredV1(pindexLast, fProofOfStake);
    else
        return GetNextTargetRequiredV2(pindexLast, fProofOfStake);
}

bool CheckProofOfWork(uint256 hash, unsigned int nBits)
{
    CBigNum bnTarget;
    bnTarget.SetCompact(nBits);

    // Check range
    if (bnTarget <= 0 || bnTarget > bnProofOfWorkLimit)
        return error("CheckProofOfWork() : nBits below minimum work");

    // Check proof of work matches claimed amount
    if (hash > bnTarget.getuint256())
        return error("CheckProofOfWork() : hash doesn't match nBits");

    return true;
}

bool CheckProofOfResearch(
        const CBlockIndex* pindexPrev, //previous block in chain index
        const CBlock &block)     //block to check
{
    /* In this function GetProofOfStakeReward is called with wrong pindex,
     * which does not matter, because this one is no longer used */
    if(block.vtx.size() == 0 ||
       !block.IsProofOfStake() ||
       pindexPrev->nHeight <= nGrandfather ||
       !IsResearchAgeEnabled(pindexPrev->nHeight))
        return true;

    MiningCPID bb = DeserializeBoincBlock(block.vtx[0].hashBoinc, block.nVersion);
    if(!IsResearcher(bb.cpid))
        return true;

    //For higher security, plus lets catch these bad blocks before adding them to the chain to prevent reorgs:
    double OUT_POR = 0;
    double OUT_INTEREST = 0;
    double dAccrualAge = 0;
    double dMagnitudeUnit = 0;
    double dAvgMagnitude = 0;
    int64_t nCoinAge = 0;
    int64_t nFees = 0;

    bool fNeedsChecked = BlockNeedsChecked(block.nTime) || block.nVersion>=9;

    if(!fNeedsChecked)
        return true;

    // 6-4-2017 - Verify researchers stored block magnitude
    double dNeuralNetworkMagnitude = CalculatedMagnitude2(bb.cpid, block.nTime, false);
    if( bb.Magnitude > 0
        && (fTestNet || (!fTestNet && pindexPrev->nHeight > 947000))
        && bb.Magnitude > (dNeuralNetworkMagnitude*1.25) )
    {
        return error("CheckProofOfResearch: Researchers block magnitude > neural network magnitude: Block Magnitude %f, Neural Network Magnitude %f, CPID %s ",
                     bb.Magnitude, dNeuralNetworkMagnitude, bb.cpid.c_str());
    }

    int64_t nCalculatedResearch = GetProofOfStakeReward(nCoinAge, nFees, bb.cpid, true, 1, block.nTime,
                                                        pindexBest, "checkblock_researcher", OUT_POR, OUT_INTEREST, dAccrualAge, dMagnitudeUnit, dAvgMagnitude);

    if(!IsV9Enabled_Tally(pindexPrev->nHeight))
    {
        if (bb.ResearchSubsidy > ((OUT_POR*1.25)+1))
        {
            if (fDebug) LogPrintf("CheckProofOfResearch: Researchers Reward Pays too much : Retallying : "
                                "claimedand %f vs calculated StakeReward %f for CPID %s",
                                bb.ResearchSubsidy, OUT_POR, bb.cpid);

            TallyResearchAverages(pindexBest);
            GetLifetimeCPID(bb.cpid,"CheckProofOfResearch()");
            nCalculatedResearch = GetProofOfStakeReward(nCoinAge, nFees, bb.cpid, true, 2, block.nTime,
                                                        pindexBest, "checkblock_researcher_doublecheck", OUT_POR, OUT_INTEREST, dAccrualAge, dMagnitudeUnit, dAvgMagnitude);
        }
    }
    (void)nCalculatedResearch;

    if (bb.ResearchSubsidy > ((OUT_POR*1.25)+1))
    {
        if(fDebug) LogPrintf("CheckProofOfResearch: pHistorical was %s", GetHistoricalMagnitude(bb.cpid)->GetBlockHash().GetHex());
        return block.DoS(10,error("CheckProofOfResearch: Researchers Reward Pays too much : "
                            "claimed %f vs calculated %f for CPID %s",
                            bb.ResearchSubsidy, OUT_POR, bb.cpid.c_str() ));
    }

    return true;
}

// Return maximum amount of blocks that other nodes claim to have
int GetNumBlocksOfPeers()
{
    LOCK(cs_main);
    return std::max(cPeerBlockCounts.median(), Checkpoints::GetTotalBlocksEstimate());
}

bool IsInitialBlockDownload()
{
    LOCK(cs_main);
    if ((pindexBest == NULL || nBestHeight < GetNumBlocksOfPeers()) && nBestHeight<1185000)
        return true;
    static int64_t nLastUpdate;
    static CBlockIndex* pindexLastBest;
    if (pindexBest != pindexLastBest)
    {
        pindexLastBest = pindexBest;
        nLastUpdate =  GetAdjustedTime();
    }
    return ( GetAdjustedTime() - nLastUpdate < 15 &&
            pindexBest->GetBlockTime() <  GetAdjustedTime() - 8 * 60 * 60);
}

void static InvalidChainFound(CBlockIndex* pindexNew)
{
    if (pindexNew->nChainTrust > nBestInvalidTrust)
    {
        nBestInvalidTrust = pindexNew->nChainTrust;
        CTxDB().WriteBestInvalidTrust(CBigNum(nBestInvalidTrust));
        uiInterface.NotifyBlocksChanged();
    }

    uint256 nBestInvalidBlockTrust = pindexNew->nChainTrust - pindexNew->pprev->nChainTrust;
    uint256 nBestBlockTrust = pindexBest->nHeight != 0 ? (pindexBest->nChainTrust - pindexBest->pprev->nChainTrust) : pindexBest->nChainTrust;

    LogPrintf("InvalidChainFound: invalid block=%s  height=%d  trust=%s  blocktrust=%" PRId64 "  date=%s",
      pindexNew->GetBlockHash().ToString().substr(0,20), pindexNew->nHeight,
      CBigNum(pindexNew->nChainTrust).ToString(), nBestInvalidBlockTrust.Get64(),
      DateTimeStrFormat("%x %H:%M:%S", pindexNew->GetBlockTime()));
    LogPrintf("InvalidChainFound:  current best=%s  height=%d  trust=%s  blocktrust=%" PRId64 "  date=%s",
      hashBestChain.ToString().substr(0,20), nBestHeight,
      CBigNum(pindexBest->nChainTrust).ToString(),
      nBestBlockTrust.Get64(),
      DateTimeStrFormat("%x %H:%M:%S", pindexBest->GetBlockTime()));
}


void CBlock::UpdateTime(const CBlockIndex* pindexPrev)
{
    nTime = max(GetBlockTime(), GetAdjustedTime());
}



bool CTransaction::DisconnectInputs(CTxDB& txdb)
{
    // Relinquish previous transactions' spent pointers
    if (!IsCoinBase())
    {
        for (auto const& txin : vin)
        {
            COutPoint prevout = txin.prevout;
            // Get prev txindex from disk
            CTxIndex txindex;
            if (!txdb.ReadTxIndex(prevout.hash, txindex))
                return error("DisconnectInputs() : ReadTxIndex failed");

            if (prevout.n >= txindex.vSpent.size())
                return error("DisconnectInputs() : prevout.n out of range");

            // Mark outpoint as not spent
            txindex.vSpent[prevout.n].SetNull();

            // Write back
            if (!txdb.UpdateTxIndex(prevout.hash, txindex))
                return error("DisconnectInputs() : UpdateTxIndex failed");
        }
    }

    // Remove transaction from index
    // This can fail if a duplicate of this transaction was in a chain that got
    // reorganized away. This is only possible if this transaction was completely
    // spent, so erasing it would be a no-op anyway.
    txdb.EraseTxIndex(*this);

    return true;
}


bool CTransaction::FetchInputs(CTxDB& txdb, const map<uint256, CTxIndex>& mapTestPool,
                               bool fBlock, bool fMiner, MapPrevTx& inputsRet, bool& fInvalid)
{
    // FetchInputs can return false either because we just haven't seen some inputs
    // (in which case the transaction should be stored as an orphan)
    // or because the transaction is malformed (in which case the transaction should
    // be dropped).  If tx is definitely invalid, fInvalid will be set to true.
    fInvalid = false;

    if (IsCoinBase())
        return true; // Coinbase transactions have no inputs to fetch.

    for (unsigned int i = 0; i < vin.size(); i++)
    {
        COutPoint prevout = vin[i].prevout;
        if (inputsRet.count(prevout.hash))
            continue; // Got it already

        // Read txindex
        CTxIndex& txindex = inputsRet[prevout.hash].first;
        bool fFound = true;
        if ((fBlock || fMiner) && mapTestPool.count(prevout.hash))
        {
            // Get txindex from current proposed changes
            txindex = mapTestPool.find(prevout.hash)->second;
        }
        else
        {
            // Read txindex from txdb
            fFound = txdb.ReadTxIndex(prevout.hash, txindex);
        }
        if (!fFound && (fBlock || fMiner))
            return fMiner ? false : error("FetchInputs() : %s prev tx %s index entry not found", GetHash().ToString().substr(0,10).c_str(),  prevout.hash.ToString().substr(0,10).c_str());

        // Read txPrev
        CTransaction& txPrev = inputsRet[prevout.hash].second;
        if (!fFound || txindex.pos == CDiskTxPos(1,1,1))
        {
            // Get prev tx from single transactions in memory
            if (!mempool.lookup(prevout.hash, txPrev))
            {
                if (fDebug) LogPrintf("FetchInputs() : %s mempool Tx prev not found %s", GetHash().ToString().substr(0,10),  prevout.hash.ToString().substr(0,10));
                return false;
            }
            if (!fFound)
                txindex.vSpent.resize(txPrev.vout.size());
        }
        else
        {
            // Get prev tx from disk
            if (!txPrev.ReadFromDisk(txindex.pos))
                return error("FetchInputs() : %s ReadFromDisk prev tx %s failed", GetHash().ToString().substr(0,10).c_str(),  prevout.hash.ToString().substr(0,10).c_str());
        }
    }

    // Make sure all prevout.n indexes are valid:
    for (unsigned int i = 0; i < vin.size(); i++)
    {
        const COutPoint prevout = vin[i].prevout;
        assert(inputsRet.count(prevout.hash) != 0);
        const CTxIndex& txindex = inputsRet[prevout.hash].first;
        const CTransaction& txPrev = inputsRet[prevout.hash].second;
        if (prevout.n >= txPrev.vout.size() || prevout.n >= txindex.vSpent.size())
        {
            // Revisit this if/when transaction replacement is implemented and allows
            // adding inputs:
            fInvalid = true;
            return DoS(100, error("FetchInputs() : %s prevout.n out of range %d %" PRIszu " %" PRIszu " prev tx %s\n%s", GetHash().ToString().substr(0,10).c_str(), prevout.n, txPrev.vout.size(), txindex.vSpent.size(), prevout.hash.ToString().substr(0,10).c_str(), txPrev.ToString().c_str()));
        }
    }

    return true;
}

const CTxOut& CTransaction::GetOutputFor(const CTxIn& input, const MapPrevTx& inputs) const
{
    MapPrevTx::const_iterator mi = inputs.find(input.prevout.hash);
    if (mi == inputs.end())
        throw std::runtime_error("CTransaction::GetOutputFor() : prevout.hash not found");

    const CTransaction& txPrev = (mi->second).second;
    if (input.prevout.n >= txPrev.vout.size())
        throw std::runtime_error("CTransaction::GetOutputFor() : prevout.n out of range");

    return txPrev.vout[input.prevout.n];
}

int64_t CTransaction::GetValueIn(const MapPrevTx& inputs) const
{
    if (IsCoinBase())
        return 0;

    int64_t nResult = 0;
    for (unsigned int i = 0; i < vin.size(); i++)
    {
        nResult += GetOutputFor(vin[i], inputs).nValue;
    }
    return nResult;

}


int64_t PreviousBlockAge()
{
    LOCK(cs_main);

    int64_t blockTime = pindexBest && pindexBest->pprev
            ? pindexBest->pprev->GetBlockTime()
            : 0;

    return GetAdjustedTime() - blockTime;
}


bool OutOfSyncByAge()
{
    // Assume we are out of sync if the current block age is 10
    // times older than the target spacing. This is the same
    // rules at Bitcoin uses.
    const int64_t maxAge = GetTargetSpacing(nBestHeight) * 10;
    return PreviousBlockAge() >= maxAge;
}


bool LessVerbose(int iMax1000)
{
     //Returns True when RND() level is lower than the number presented
     int iVerbosityLevel = rand() % 1000;
     if (iVerbosityLevel < iMax1000) return true;
     return false;
}


bool KeyEnabled(std::string key)
{
    if (mapArgs.count("-" + key))
    {
            std::string sBool = GetArg("-" + key, "false");
            if (sBool == "true") return true;
    }
    return false;
}

unsigned int CTransaction::GetP2SHSigOpCount(const MapPrevTx& inputs) const
{
    if (IsCoinBase())
        return 0;

    unsigned int nSigOps = 0;
    for (unsigned int i = 0; i < vin.size(); i++)
    {
        const CTxOut& prevout = GetOutputFor(vin[i], inputs);
        if (prevout.scriptPubKey.IsPayToScriptHash())
            nSigOps += prevout.scriptPubKey.GetSigOpCount(vin[i].scriptSig);
    }
    return nSigOps;
}

bool CTransaction::ConnectInputs(CTxDB& txdb, MapPrevTx inputs, map<uint256, CTxIndex>& mapTestPool, const CDiskTxPos& posThisTx,
    const CBlockIndex* pindexBlock, bool fBlock, bool fMiner)
{
    // Take over previous transactions' spent pointers
    // fBlock is true when this is called from AcceptBlock when a new best-block is added to the blockchain
    // fMiner is true when called from the internal bitcoin miner
    // ... both are false when called from CTransaction::AcceptToMemoryPool
    if (!IsCoinBase())
    {
        int64_t nValueIn = 0;
        int64_t nFees = 0;
        for (unsigned int i = 0; i < vin.size(); i++)
        {
            COutPoint prevout = vin[i].prevout;
            assert(inputs.count(prevout.hash) > 0);
            CTxIndex& txindex = inputs[prevout.hash].first;
            CTransaction& txPrev = inputs[prevout.hash].second;

            if (prevout.n >= txPrev.vout.size() || prevout.n >= txindex.vSpent.size())
                return DoS(100, error("ConnectInputs() : %s prevout.n out of range %d %" PRIszu " %" PRIszu " prev tx %s\n%s", GetHash().ToString().substr(0,10).c_str(), prevout.n, txPrev.vout.size(), txindex.vSpent.size(), prevout.hash.ToString().substr(0,10).c_str(), txPrev.ToString().c_str()));

            // If prev is coinbase or coinstake, check that it's matured
            if (txPrev.IsCoinBase() || txPrev.IsCoinStake())
                for (const CBlockIndex* pindex = pindexBlock; pindex && pindexBlock->nHeight - pindex->nHeight < nCoinbaseMaturity; pindex = pindex->pprev)
                    if (pindex->nBlockPos == txindex.pos.nBlockPos && pindex->nFile == txindex.pos.nFile)
                        return error("ConnectInputs() : tried to spend %s at depth %d", txPrev.IsCoinBase() ? "coinbase" : "coinstake", pindexBlock->nHeight - pindex->nHeight);

            // ppcoin: check transaction timestamp
            if (txPrev.nTime > nTime)
                return DoS(100, error("ConnectInputs() : transaction timestamp earlier than input transaction"));

            // Check for negative or overflow input values
            nValueIn += txPrev.vout[prevout.n].nValue;
            if (!MoneyRange(txPrev.vout[prevout.n].nValue) || !MoneyRange(nValueIn))
                return DoS(100, error("ConnectInputs() : txin values out of range"));

        }
        // The first loop above does all the inexpensive checks.
        // Only if ALL inputs pass do we perform expensive ECDSA signature checks.
        // Helps prevent CPU exhaustion attacks.
        for (unsigned int i = 0; i < vin.size(); i++)
        {
            COutPoint prevout = vin[i].prevout;
            assert(inputs.count(prevout.hash) > 0);
            CTxIndex& txindex = inputs[prevout.hash].first;
            CTransaction& txPrev = inputs[prevout.hash].second;

            // Check for conflicts (double-spend)
            // This doesn't trigger the DoS code on purpose; if it did, it would make it easier
            // for an attacker to attempt to split the network.
            if (!txindex.vSpent[prevout.n].IsNull())
            {
                if (fMiner)
                {
                    msMiningErrorsExcluded += " ConnectInputs() : " + GetHash().GetHex() + " used at "
                        + txindex.vSpent[prevout.n].ToString() + ";   ";
                    return false;
                }
                if (!txindex.vSpent[prevout.n].IsNull())
                {
                    if (fTestNet && pindexBlock->nHeight < nGrandfather)
                    {
                        return fMiner ? false : true;
                    }
                    if (!fTestNet && pindexBlock->nHeight < nGrandfather)
                    {
                        return fMiner ? false : true;
                    }
                    if (TimerMain("ConnectInputs", 20))
                    {
                        CleanInboundConnections(false);
                    }

                    if (fMiner) return false;
                    return fDebug ? error("ConnectInputs() : %s prev tx already used at %s", GetHash().ToString().c_str(), txindex.vSpent[prevout.n].ToString().c_str()) : false;
                }

            }

            // Skip ECDSA signature verification when connecting blocks (fBlock=true)
            // before the last blockchain checkpoint. This is safe because block merkle hashes are
            // still computed and checked, and any change will be caught at the next checkpoint.

            if (!(fBlock && (nBestHeight < Checkpoints::GetTotalBlocksEstimate())))
            {
                // Verify signature
                if (!VerifySignature(txPrev, *this, i, 0))
                {
                    return DoS(100,error("ConnectInputs() : %s VerifySignature failed", GetHash().ToString().substr(0,10).c_str()));
                }
            }

            // Mark outpoints as spent
            txindex.vSpent[prevout.n] = posThisTx;

            // Write back
            if (fBlock || fMiner)
            {
                mapTestPool[prevout.hash] = txindex;
            }
        }

        if (!IsCoinStake())
        {
            if (nValueIn < GetValueOut())
            {
                LogPrintf("ConnectInputs(): VALUE IN < VALUEOUT ");
                return DoS(100, error("ConnectInputs() : %s value in < value out", GetHash().ToString().substr(0,10).c_str()));
            }

            // Tally transaction fees
            int64_t nTxFee = nValueIn - GetValueOut();
            if (nTxFee < 0)
                return DoS(100, error("ConnectInputs() : %s nTxFee < 0", GetHash().ToString().substr(0,10).c_str()));

            // enforce transaction fees for every block
            if (nTxFee < GetMinFee())
                return fBlock? DoS(100, error("ConnectInputs() : %s not paying required fee=%s, paid=%s", GetHash().ToString().substr(0,10).c_str(), FormatMoney(GetMinFee()).c_str(), FormatMoney(nTxFee).c_str())) : false;

            nFees += nTxFee;
            if (!MoneyRange(nFees))
                return DoS(100, error("ConnectInputs() : nFees out of range"));
        }
    }

    return true;
}

bool CBlock::DisconnectBlock(CTxDB& txdb, CBlockIndex* pindex)
{

    // Disconnect in reverse order
    bool bDiscTxFailed = false;
    for (int i = vtx.size()-1; i >= 0; i--)
    {
        if (!vtx[i].DisconnectInputs(txdb))
        {
            bDiscTxFailed = true;
        }

        /* Delete the contract.
         * Previous version will be reloaded in reoranize. */
        {
            std::string sMType = ExtractXML(vtx[i].hashBoinc, "<MT>", "</MT>");
            if(!sMType.empty())
            {
                std::string sMKey = ExtractXML(vtx[i].hashBoinc, "<MK>", "</MK>");
                DeleteCache(sMType, sMKey);
                if(fDebug)
                    LogPrintf("DisconnectBlock: Delete contract %s %s", sMType, sMKey);

                if("beacon"==sMType)
                {
                    sMKey=sMKey+"A";
                    DeleteCache("beaconalt", sMKey+"."+ToString(vtx[i].nTime));
                }
            }
        }

    }

    // Update block index on disk without changing it in memory.
    // The memory index structure will be changed after the db commits.
    // Brod: I do not like this...
    if (pindex->pprev)
    {
        CDiskBlockIndex blockindexPrev(pindex->pprev);
        blockindexPrev.hashNext = 0;
        if (!txdb.WriteBlockIndex(blockindexPrev))
            return error("DisconnectBlock() : WriteBlockIndex failed");
    }

    // ppcoin: clean up wallet after disconnecting coinstake
    for (auto const& tx : vtx)
        SyncWithWallets(tx, this, false, false);

    if (bDiscTxFailed) return error("DisconnectBlock(): Failed");
    return true;
}



double BlockVersion(std::string v)
{
    if (v.length() < 10) return 0;
    std::string vIn = v.substr(1,7);
    boost::replace_all(vIn, ".", "");
    double ver1 = RoundFromString(vIn,0);
    return ver1;
}


std::string PubKeyToAddress(const CScript& scriptPubKey)
{
    //Converts a script Public Key to a Gridcoin wallet address
    txnouttype type;
    vector<CTxDestination> addresses;
    int nRequired;
    if (!ExtractDestinations(scriptPubKey, type, addresses, nRequired))
    {
        return "";
    }
    std::string address = "";
    for (auto const& addr : addresses)
    {
        address = CBitcoinAddress(addr).ToString();
    }
    return address;
}

bool LoadSuperblock(std::string data, int64_t nTime, int height)
{
        WriteCache("superblock","magnitudes",ExtractXML(data,"<MAGNITUDES>","</MAGNITUDES>"),nTime);
        WriteCache("superblock","averages",ExtractXML(data,"<AVERAGES>","</AVERAGES>"),nTime);
        WriteCache("superblock","quotes",ExtractXML(data,"<QUOTES>","</QUOTES>"),nTime);
        WriteCache("superblock","all",data,nTime);
        WriteCache("superblock","block_number",ToString(height),nTime);
        return true;
}

std::string CharToString(char c)
{
    std::stringstream ss;
    std::string sOut = "";
    ss << c;
    ss >> sOut;
    return sOut;
}


template< typename T >
std::string int_to_hex( T i )
{
  std::stringstream stream;
  stream << "0x"
         << std::setfill ('0') << std::setw(sizeof(T)*2)
         << std::hex << i;
  return stream.str();
}

std::string DoubleToHexStr(double d, int iPlaces)
{
    int nMagnitude = atoi(RoundToString(d,0).c_str());
    std::string hex_string = int_to_hex(nMagnitude);
    std::string sOut = "00000000" + hex_string;
    std::string sHex = sOut.substr(sOut.length()-iPlaces,iPlaces);
    return sHex;
}

int HexToInt(std::string sHex)
{
    int x;
    std::stringstream ss;
    ss << std::hex << sHex;
    ss >> x;
    return x;
}
std::string ConvertHexToBin(std::string a)
{
    if (a.empty()) return "";
    std::string sOut = "";
    for (unsigned int x = 1; x <= a.length(); x += 2)
    {
       std::string sChunk = a.substr(x-1,2);
       int i = HexToInt(sChunk);
       char c = (char)i;
       sOut.push_back(c);
    }
    return sOut;
}


double ConvertHexToDouble(std::string hex)
{
    int d = HexToInt(hex);
    double dOut = (double)d;
    return dOut;
}


std::string ConvertBinToHex(std::string a)
{
      if (a.empty()) return "0";
      std::string sOut = "";
      for (unsigned int x = 1; x <= a.length(); x++)
      {
           char c = a[x-1];
           int i = (int)c;
           std::string sHex = DoubleToHexStr((double)i,2);
           sOut += sHex;
      }
      return sOut;
}

std::string UnpackBinarySuperblock(std::string sBlock)
{
    // 12-21-2015: R HALFORD: If the block is not binary, return the legacy format for backward compatibility
    std::string sBinary = ExtractXML(sBlock,"<BINARY>","</BINARY>");
    if (sBinary.empty()) return sBlock;
    std::string sZero = ExtractXML(sBlock,"<ZERO>","</ZERO>");
    double dZero = RoundFromString(sZero,0);
    // Binary data support structure:
    // Each CPID consumes 16 bytes and 2 bytes for magnitude: (Except CPIDs with zero magnitude - the count of those is stored in XML node <ZERO> to save space)
    // 1234567890123456MM
    // MM = Magnitude stored as 2 bytes
    // No delimiter between CPIDs, Step Rate = 18
    std::string sReconstructedMagnitudes = "";
    for (unsigned int x = 0; x < sBinary.length(); x += 18)
    {
        if (sBinary.length() >= x+18)
        {
            std::string bCPID = sBinary.substr(x,16);
            std::string bMagnitude = sBinary.substr(x+16,2);
            std::string sCPID = ConvertBinToHex(bCPID);
            std::string sHexMagnitude = ConvertBinToHex(bMagnitude);
            double dMagnitude = ConvertHexToDouble("0x" + sHexMagnitude);
            std::string sRow = sCPID + "," + RoundToString(dMagnitude,0) + ";";
            sReconstructedMagnitudes += sRow;
        }
    }
    // Append zero magnitude researchers so the beacon count matches
    for (double d0 = 1; d0 <= dZero; d0++)
    {
            std::string sZeroCPID = "0";
            std::string sRow1 = sZeroCPID + ",15;";
            sReconstructedMagnitudes += sRow1;
    }
    std::string sAverages   = ExtractXML(sBlock,"<AVERAGES>","</AVERAGES>");
    std::string sQuotes     = ExtractXML(sBlock,"<QUOTES>","</QUOTES>");
    std::string sReconstructedBlock = "<AVERAGES>" + sAverages + "</AVERAGES><QUOTES>" + sQuotes + "</QUOTES><MAGNITUDES>" + sReconstructedMagnitudes + "</MAGNITUDES>";
    return sReconstructedBlock;
}

std::string PackBinarySuperblock(std::string sBlock)
{
    std::string sMagnitudes = ExtractXML(sBlock,"<MAGNITUDES>","</MAGNITUDES>");
    std::string sAverages   = ExtractXML(sBlock,"<AVERAGES>","</AVERAGES>");
    std::string sQuotes     = ExtractXML(sBlock,"<QUOTES>","</QUOTES>");
    // For each CPID in the superblock, convert data to binary
    std::vector<std::string> vSuperblock = split(sMagnitudes.c_str(),";");
    std::string sBinary = "";
    double dZeroMagCPIDCount = 0;
    for (unsigned int i = 0; i < vSuperblock.size(); i++)
    {
            if (vSuperblock[i].length() > 1)
            {
                std::string sPrefix = "00000000000000000000000000000000000" + ExtractValue(vSuperblock[i],",",0);
                std::string sCPID = sPrefix.substr(sPrefix.length()-32,32);
                double magnitude = RoundFromString(ExtractValue("0"+vSuperblock[i],",",1),0);
                if (magnitude < 0)     magnitude=0;
                if (magnitude > 32767) magnitude = 32767;  // Ensure we do not blow out the binary space (technically we can handle 0-65535)
                std::string sBinaryCPID   = ConvertHexToBin(sCPID);
                std::string sHexMagnitude = DoubleToHexStr(magnitude,4);
                std::string sBinaryMagnitude = ConvertHexToBin(sHexMagnitude);
                std::string sBinaryEntry  = sBinaryCPID+sBinaryMagnitude;
                if (sCPID=="00000000000000000000000000000000")
                {
                    dZeroMagCPIDCount += 1;
                }
                else
                {
                    sBinary += sBinaryEntry;
                }

            }
    }
    std::string sReconstructedBinarySuperblock = "<ZERO>" + RoundToString(dZeroMagCPIDCount,0) + "</ZERO><BINARY>" + sBinary + "</BINARY><AVERAGES>" + sAverages + "</AVERAGES><QUOTES>" + sQuotes + "</QUOTES>";
    return sReconstructedBinarySuperblock;
}




double ClientVersionNew()
{
    double cv = BlockVersion(FormatFullVersion());
    return cv;
}


int64_t ReturnCurrentMoneySupply(CBlockIndex* pindexcurrent)
{
    if (pindexcurrent->pprev)
    {
        // If previous exists, and previous money supply > Genesis, OK to use it:
        if (pindexcurrent->pprev->nHeight > 11 && pindexcurrent->pprev->nMoneySupply > nGenesisSupply)
        {
            return pindexcurrent->pprev->nMoneySupply;
        }
    }
    // Special case where block height < 12, use standard old logic:
    if (pindexcurrent->nHeight < 12)
    {
        return (pindexcurrent->pprev? pindexcurrent->pprev->nMoneySupply : 0);
    }
    // At this point, either the last block pointer was NULL, or the client erased the money supply previously, fix it:
    CBlockIndex* pblockIndex = pindexcurrent;
    CBlockIndex* pblockMemory = pindexcurrent;
    int nMinDepth = (pindexcurrent->nHeight)-140000;
    if (nMinDepth < 12) nMinDepth=12;
    while (pblockIndex->nHeight > nMinDepth)
    {
            pblockIndex = pblockIndex->pprev;
            LogPrintf("Money Supply height %d", pblockIndex->nHeight);

            if (pblockIndex == NULL || !pblockIndex->IsInMainChain()) continue;
            if (pblockIndex == pindexGenesisBlock)
            {
                return nGenesisSupply;
            }
            if (pblockIndex->nMoneySupply > nGenesisSupply)
            {
                //Set index back to original pointer
                pindexcurrent = pblockMemory;
                //Return last valid money supply
                return pblockIndex->nMoneySupply;
            }
    }
    // At this point, we fall back to the old logic with a minimum of the genesis supply (should never happen - if it did, blockchain will need rebuilt anyway due to other fields being invalid):
    pindexcurrent = pblockMemory;
    return (pindexcurrent->pprev? pindexcurrent->pprev->nMoneySupply : nGenesisSupply);
}

bool CBlock::ConnectBlock(CTxDB& txdb, CBlockIndex* pindex, bool fJustCheck, bool fReorganizing)
{
    // Check it again in case a previous version let a bad block in, but skip BlockSig checking
    if (!CheckBlock("ConnectBlock",pindex->pprev->nHeight, 395*COIN, !fJustCheck, !fJustCheck, false,false))
    {
        LogPrintf("ConnectBlock::Failed - ");
        return false;
    }
    //// issue here: it doesn't know the version
    unsigned int nTxPos;
    if (fJustCheck)
        // FetchInputs treats CDiskTxPos(1,1,1) as a special "refer to memorypool" indicator
        // Since we're just checking the block and not actually connecting it, it might not (and probably shouldn't) be on the disk to get the transaction from
        nTxPos = 1;
    else
        nTxPos = pindex->nBlockPos + ::GetSerializeSize(CBlock(), SER_DISK, CLIENT_VERSION) - (2 * GetSizeOfCompactSize(0)) + GetSizeOfCompactSize(vtx.size());

    map<uint256, CTxIndex> mapQueuedChanges;
    int64_t nFees = 0;
    int64_t nValueIn = 0;
    int64_t nValueOut = 0;
    int64_t nStakeReward = 0;
    unsigned int nSigOps = 0;

    bool bIsDPOR = false;

    if(nVersion>=8)
    {
        uint256 tmp_hashProof;
        if(!CheckProofOfStakeV8(pindex->pprev, *this, /*generated_by_me*/ false, tmp_hashProof))
            return error("ConnectBlock(): check proof-of-stake failed");
    }

    for (auto &tx : vtx)
    {
        uint256 hashTx = tx.GetHash();

        // Do not allow blocks that contain transactions which 'overwrite' older transactions,
        // unless those are already completely spent.
        // If such overwrites are allowed, coinbases and transactions depending upon those
        // can be duplicated to remove the ability to spend the first instance -- even after
        // being sent to another address.
        // See BIP30 and http://r6.ca/blog/20120206T005236Z.html for more information.
        // This logic is not necessary for memory pool transactions, as AcceptToMemoryPool
        // already refuses previously-known transaction ids entirely.
        // This rule was originally applied all blocks whose timestamp was after March 15, 2012, 0:00 UTC.
        // Now that the whole chain is irreversibly beyond that time it is applied to all blocks except the
        // two in the chain that violate it. This prevents exploiting the issue against nodes in their
        // initial block download.
        CTxIndex txindexOld;
        if (txdb.ReadTxIndex(hashTx, txindexOld)) {
            for (auto const& pos : txindexOld.vSpent)
                if (pos.IsNull())
                    return false;
        }

        nSigOps += tx.GetLegacySigOpCount();
        if (nSigOps > MAX_BLOCK_SIGOPS)
            return DoS(100, error("ConnectBlock[] : too many sigops"));

        CDiskTxPos posThisTx(pindex->nFile, pindex->nBlockPos, nTxPos);
        if (!fJustCheck)
            nTxPos += ::GetSerializeSize(tx, SER_DISK, CLIENT_VERSION);

        MapPrevTx mapInputs;
        if (tx.IsCoinBase())
        {
            nValueOut += tx.GetValueOut();
        }
        else
        {
            bool fInvalid;
            if (!tx.FetchInputs(txdb, mapQueuedChanges, true, false, mapInputs, fInvalid))
                return false;

            // Add in sigops done by pay-to-script-hash inputs;
            // this is to prevent a "rogue miner" from creating
            // an incredibly-expensive-to-validate block.
            nSigOps += tx.GetP2SHSigOpCount(mapInputs);
            if (nSigOps > MAX_BLOCK_SIGOPS)
                return DoS(100, error("ConnectBlock[] : too many sigops"));

            int64_t nTxValueIn = tx.GetValueIn(mapInputs);
            int64_t nTxValueOut = tx.GetValueOut();
            nValueIn += nTxValueIn;
            nValueOut += nTxValueOut;
            if (!tx.IsCoinStake())
                nFees += nTxValueIn - nTxValueOut;
            if (tx.IsCoinStake())
            {
                nStakeReward = nTxValueOut - nTxValueIn;
                if (tx.vout.size() > 3 && pindex->nHeight > nGrandfather) bIsDPOR = true;
                // ResearchAge: Verify vouts cannot contain any other payments except coinstake: PASS (GetValueOut returns the sum of all spent coins in the coinstake)
                if (IsResearchAgeEnabled(pindex->nHeight) && fDebug10)
                {
                    int64_t nTotalCoinstake = 0;
                    for (unsigned int i = 0; i < tx.vout.size(); i++)
                    {
                        nTotalCoinstake += tx.vout[i].nValue;
                    }
                    if (fDebug10)   LogPrintf(" nHeight %d; nTCS %f; nTxValueOut %f",
                        pindex->nHeight,CoinToDouble(nTotalCoinstake),CoinToDouble(nTxValueOut));
                }

                if (pindex->nVersion >= 10)
                {
                    if (tx.vout.size() > 8)
                        return DoS(100,error("Too many coinstake outputs"));
                }
                else if (bIsDPOR && pindex->nHeight > nGrandfather && pindex->nVersion < 10)
                {
                    // Old rules, does not make sense
                // Verify no recipients exist after coinstake (Recipients start at output position 3 (0=Coinstake flag, 1=coinstake amount, 2=splitstake amount)
                    for (unsigned int i = 3; i < tx.vout.size(); i++)
                    {
                        double      Amount    = CoinToDouble(tx.vout[i].nValue);
                        if (Amount > 0)
                        {
                            return DoS(50,error("Coinstake output %u forbidden", i));
                        }
                    }
                }
            }

            if (!tx.ConnectInputs(txdb, mapInputs, mapQueuedChanges, posThisTx, pindex, true, false))
                return false;
        }

        mapQueuedChanges[hashTx] = CTxIndex(posThisTx, tx.vout.size());
    }

    if (IsProofOfWork() && pindex->nHeight > nGrandfather)
    {
        int64_t nReward = GetProofOfWorkMaxReward(nFees,nTime,pindex->nHeight);
        // Check coinbase reward
        if (vtx[0].GetValueOut() > nReward)
            return DoS(50, error("ConnectBlock[] : coinbase reward exceeded (actual=%" PRId64 " vs calculated=%" PRId64 ")",
                   vtx[0].GetValueOut(),
                   nReward));
    }

    MiningCPID bb = DeserializeBoincBlock(vtx[0].hashBoinc,nVersion);
    uint64_t nCoinAge = 0;

    double dStakeReward = CoinToDouble(nStakeReward+nFees);
    double dStakeRewardWithoutFees = CoinToDouble(nStakeReward);

    if( nVersion > 10 ) {
        dStakeReward = CoinToDouble(nStakeReward);
        dStakeRewardWithoutFees = CoinToDouble(nStakeReward - nFees);
    }

    if (fDebug) LogPrintf("Stake Reward of %f B %f I %f F %.f %s %s  ",
        dStakeReward,bb.ResearchSubsidy,bb.InterestSubsidy,(double)nFees,bb.cpid, bb.Organization);

    if (IsProofOfStake() && pindex->nHeight > nGrandfather)
    {
            // ppcoin: coin stake tx earns reward instead of paying fee
        if (!vtx[1].GetCoinAge(txdb, nCoinAge))
            return error("ConnectBlock[] : %s unable to get coin age for coinstake", vtx[1].GetHash().ToString().substr(0,10).c_str());

        double dCalcStakeReward = CoinToDouble(GetProofOfStakeMaxReward(nCoinAge, nFees, nTime));

        if (dStakeReward > dCalcStakeReward+1 && !IsResearchAgeEnabled(pindex->nHeight))
            return DoS(1, error("ConnectBlock[] : coinstake pays above maximum (actual= %f, vs calculated=%f )", dStakeReward, dCalcStakeReward));

        //9-3-2015
        double dMaxResearchAgeReward = CoinToDouble(GetMaximumBoincSubsidy(nTime) * COIN * 255);

        if (bb.ResearchSubsidy > dMaxResearchAgeReward && IsResearchAgeEnabled(pindex->nHeight))
            return DoS(1, error("ConnectBlock[ResearchAge] : Coinstake pays above maximum (actual= %f, vs calculated=%f )", dStakeRewardWithoutFees, dMaxResearchAgeReward));

        if (!IsResearcher(bb.cpid) && dStakeReward > 1)
        {
            double OUT_POR = 0;
            double OUT_INTEREST_OWED = 0;

            double dAccrualAge = 0;
            double dAccrualMagnitudeUnit = 0;
            double dAccrualMagnitude = 0;

            double dCalculatedResearchReward = CoinToDouble(GetProofOfStakeReward(nCoinAge, nFees, bb.cpid, true, 1, nTime,
                    pindex, "connectblock_investor",
                    OUT_POR, OUT_INTEREST_OWED, dAccrualAge, dAccrualMagnitudeUnit, dAccrualMagnitude));
            if (dStakeReward > (OUT_INTEREST_OWED+1+nFees) )
            {
                    return DoS(10, error("ConnectBlock[] : Investor Reward pays too much : cpid %s (actual %f vs calculated %f), dCalcResearchReward %f, Fees %f",
                    bb.cpid.c_str(), dStakeReward, OUT_INTEREST_OWED, dCalculatedResearchReward, (double)nFees));
            }
        }

    }


    AddCPIDBlockHash(bb.cpid, pindex->GetBlockHash());

    // Track money supply and mint amount info
    pindex->nMint = nValueOut - nValueIn + nFees;
    if (fDebug10) LogPrintf (".TMS.");

    pindex->nMoneySupply = ReturnCurrentMoneySupply(pindex) + nValueOut - nValueIn;

    // Gridcoin: Store verified magnitude and CPID in block index (7-11-2015)
    if (pindex->nHeight > nNewIndex2)
    {
        pindex->SetCPID(bb.cpid);
        pindex->nMagnitude = bb.Magnitude;
        pindex->nResearchSubsidy = bb.ResearchSubsidy;
        pindex->nInterestSubsidy = bb.InterestSubsidy;
        pindex->nIsSuperBlock =  (bb.superblock.length() > 20) ? 1 : 0;
        // Must scan transactions after CoinStake to know if this is a contract.
        int iPos = 0;
        pindex->nIsContract = 0;
        for (auto const& tx : vtx)
        {
            if (tx.hashBoinc.length() > 3 && iPos > 0)
            {
                pindex->nIsContract = 1;
                break;
            }
            iPos++;
        }
    }

    double mint = CoinToDouble(pindex->nMint);
    double PORDiff = GetBlockDifficulty(nBits);

    if (pindex->nHeight > nGrandfather && !fReorganizing)
    {
        if(nVersion < 10)
        {
            // Block Spamming
            if (mint < MintLimiter(PORDiff,bb.RSAWeight,bb.cpid,GetBlockTime()))
            {
                return error("CheckProofOfStake[] : Mint too Small, %f",(double)mint);
            }

            if (mint == 0) return error("CheckProofOfStake[] : Mint is ZERO! %f",(double)mint);
        }

        double OUT_POR = 0;
        double OUT_INTEREST = 0;
        double dAccrualAge = 0;
        double dMagnitudeUnit = 0;
        double dAvgMagnitude = 0;

        // ResearchAge 1:
        GetProofOfStakeReward(nCoinAge, nFees, bb.cpid, true, 1, nTime,
            pindex, "connectblock_researcher", OUT_POR, OUT_INTEREST, dAccrualAge, dMagnitudeUnit, dAvgMagnitude);
        if (IsResearcher(bb.cpid))
        {

                //ResearchAge: Since the best block may increment before the RA is connected but After the RA is computed, the ResearchSubsidy can sometimes be slightly smaller than we calculate here due to the RA timespan increasing.  So we will allow for time shift before rejecting the block.
                double dDrift = IsResearchAgeEnabled(pindex->nHeight) ? bb.ResearchSubsidy*.15 : 1;
                if (IsResearchAgeEnabled(pindex->nHeight) && dDrift < 10) dDrift = 10;

                if ((bb.ResearchSubsidy + bb.InterestSubsidy + dDrift) < dStakeRewardWithoutFees)
                {
                        return DoS(20, error("ConnectBlock[] : Researchers Interest %f + Research %f + TimeDrift %f = %f exceeded by StakeRewardWithoutFees %f, with mint %f, Out_Interest %f, OUT_POR %f, Fees %f, for CPID %s",
                            bb.InterestSubsidy, bb.ResearchSubsidy, dDrift, bb.ResearchSubsidy + bb.InterestSubsidy + dDrift,
                            dStakeRewardWithoutFees, mint, OUT_INTEREST, OUT_POR, CoinToDouble(nFees), bb.cpid.c_str()));
                }

                if (bb.lastblockhash != pindex->pprev->GetBlockHash().GetHex())
                {
                            std::string sNarr = "ConnectBlock[ResearchAge] : Historical DPOR Replay attack : lastblockhash != actual last block hash.";
                            LogPrintf("******  %s ***** ",sNarr);
                }

                if (IsResearchAgeEnabled(pindex->nHeight)
                    && (BlockNeedsChecked(nTime) || nVersion>=9))
                {

                        // 6-4-2017 - Verify researchers stored block magnitude
                        // 2018 02 04 - Moved here for better effect.
                        double dNeuralNetworkMagnitude = CalculatedMagnitude2(bb.cpid, nTime, false);
                        if( bb.Magnitude > 0
                            && (fTestNet || (!fTestNet && (pindex->nHeight-1) > 947000))
                            && bb.Magnitude > (dNeuralNetworkMagnitude*1.25) )
                        {
                            return DoS(20, error(
                                "ConnectBlock[ResearchAge]: Researchers block magnitude > neural network magnitude: Block Magnitude %f, Neural Network Magnitude %f, CPID %s ",
                                bb.Magnitude, dNeuralNetworkMagnitude, bb.cpid.c_str()));
                        }

                        // 2018 02 04 - Brod - Move cpid check here for better effect
                        /* Only signature check is sufficient here, but kiss and
                            call the function. The height is of previous block. */
                        if( !IsCPIDValidv2(bb,pindex->nHeight-1) )
                        {
                            /* ignore on bad blocks already in chain */
                            const std::set<uint256> vSkipHashBoincSignCheck =
                            {    uint256("58b2d6d0ff7e3ebcaca1058be7574a87efadd4b7f5c661f9e14255f851a6185e") //P1144550 S
                                ,uint256("471292b59e5f3ad94c39b3784a9a3f7a8324b9b56ff0ad00bd48c31658537c30") //P1146939 S
                                ,uint256("5b63d4edbdec06ddc2182703ce45a3ced70db0d813e329070e83bf37347a6c2c") //P1152917 S
                                ,uint256("e9035d821668a0563b632e9c84bc5af73f53eafcca1e053ac6da53907c7f6940") //P1154121 S
                                ,uint256("1d30c6d4dce377d69c037f1a725aabbc6bafa72a95456dbe2b2538bc1da115bd") //P1168122 S
                                ,uint256("934c6291209d90bb5d3987885b413c18e39f0e28430e8d302f20888d2a35e725") //P1168193 S
                                ,uint256("58282559939ced7ebed7d390559c7ac821932958f8f2399ad40d1188eb0a57f9") //P1170167 S
                                ,uint256("946996f693a33fa1334c1f068574238a463d438b1a3d2cd6d1dd51404a99c73d") //P1176436 S
                            };
                            if( vSkipHashBoincSignCheck.count(pindex->GetBlockHash())==0 )
                                return DoS(20, error(
                                    "ConnectBlock[ResearchAge]: Bad CPID or Block Signature : CPID %s, cpidv2 %s, LBH %s, Bad Hashboinc [%s]",
                                     bb.cpid.c_str(), bb.cpidv2.c_str(),
                                     bb.lastblockhash.c_str(), vtx[0].hashBoinc.c_str()));
                            else LogPrintf("WARNING: ignoring invalid hashBoinc signature on block %s", pindex->GetBlockHash().ToString());
                        }

                        // Mitigate DPOR Relay attack
                        // bb.LastBlockhash should be equal to previous index lastblockhash, in order to check block signature correctly and prevent re-use of lastblockhash
                        if (bb.lastblockhash != pindex->pprev->GetBlockHash().GetHex())
                        {
                            std::string sNarr = "ConnectBlock[ResearchAge] : DPOR Replay attack : lastblockhash != actual last block hash.";
                            LogPrintf("******  %s ***** ", sNarr);
                            if (fTestNet || (pindex->nHeight > 975000)) return DoS(20, error(" %s ",sNarr.c_str()));
                        }

                        /* ignore bad blocks already in chain on testnet */
                        const std::set<uint256> badSignBlocksTestnet =
                        {   uint256("129ae6779d620ec189f8e5148e205efca2dfe31d9f88004b918da3342157b7ff") //T407024
                           ,uint256("c3f85818ba5290aaea1bcbd25b4e136f83acc93999942942bbb25aee2c655f7a") //T407068
                           ,uint256("cf7f1316f92547f611852cf738fc7a4a643a2bb5b9290a33cd2f9425f44cc3f9") //T407099
                           ,uint256("b47085beb075672c6f20d059633d0cad4dba9c5c20f1853d35455b75dc5d54a9") //T407117
                           ,uint256("5a7d437d15bccc41ee8e39143e77960781f3dcf08697a888fa8c4af8a4965682") //T407161
                           ,uint256("aeb3c24277ae1047bda548975a515e9d353d6e12a2952fb733da03f92438fb0f") //T407181
                           ,uint256("fc584b18239f3e3ea78afbbd33af7c6a29bb518b8299f01c1ed4b52d19413d4f") //T407214
                           ,uint256("d5441f7c35eb9ea1b786bbbed820b7f327504301ae70ef2ac3ca3cbc7106236b") //T479114
                        };
                        if (dStakeReward > ((OUT_POR*1.25)+OUT_INTEREST+1+CoinToDouble(nFees)))
                        {
                            StructCPID st1 = GetLifetimeCPID(pindex->GetCPID(),"ConnectBlock()");
                            GetProofOfStakeReward(nCoinAge, nFees, bb.cpid, true, 2, nTime,
                                        pindex, "connectblock_researcher_doublecheck", OUT_POR, OUT_INTEREST, dAccrualAge, dMagnitudeUnit, dAvgMagnitude);
                            if (dStakeReward > ((OUT_POR*1.25)+OUT_INTEREST+1+CoinToDouble(nFees)))
                            {
                                if(!fTestNet || badSignBlocksTestnet.count(pindex->GetBlockHash()) ==0)
                                {
                                return DoS(10,error("ConnectBlock[ResearchAge] : Researchers Reward Pays too much : Interest %f and Research %f and StakeReward %f, OUT_POR %f, with Out_Interest %f for CPID %s ",
                                    (double)bb.InterestSubsidy,(double)bb.ResearchSubsidy,dStakeReward,(double)OUT_POR,(double)OUT_INTEREST,bb.cpid.c_str()));
                            }
                                else LogPrintf("WARNING: ignoring Researchers Reward Pays too Much on block %s", pindex->GetBlockHash().ToString());
                        }
                }
        }
        }

        //Approve first coinstake in DPOR block
        if (IsResearcher(bb.cpid) && IsLockTimeWithinMinutes(GetBlockTime(), GetAdjustedTime(), 15) && !IsResearchAgeEnabled(pindex->nHeight))
        {
            if (bb.ResearchSubsidy > (GetOwedAmount(bb.cpid)+1))
            {
                if (bb.ResearchSubsidy > (GetOwedAmount(bb.cpid)+1))
                {
                    StructCPID strUntrustedHost = GetInitializedStructCPID2(bb.cpid,mvMagnitudes);
                    if (bb.ResearchSubsidy > strUntrustedHost.totalowed)
                    {
                        double deficit = strUntrustedHost.totalowed - bb.ResearchSubsidy;
                        if ( (deficit < -500 && strUntrustedHost.Accuracy > 10) || (deficit < -150 && strUntrustedHost.Accuracy > 5) || deficit < -50)
                        {
                            LogPrintf("ConnectBlock[] : Researchers Reward results in deficit of %f for CPID %s with trust level of %f - (Submitted Research Subsidy %f vs calculated=%f) Hash: %s",
                                   deficit, bb.cpid, (double)strUntrustedHost.Accuracy, bb.ResearchSubsidy,
                                   OUT_POR, vtx[0].hashBoinc.c_str());
                        }
                        else
                        {
                            return error("ConnectBlock[] : Researchers Reward for CPID %s pays too much - (Submitted Research Subsidy %f vs calculated=%f) Hash: %s",
                                         bb.cpid.c_str(), bb.ResearchSubsidy,
                                         OUT_POR, vtx[0].hashBoinc.c_str());
                        }
                    }
                }
            }
        }
    }

    //Gridcoin: Maintain network consensus for Payments and Neural popularity:  (As of 7-5-2015 this is now done exactly every 30 blocks)

    //DPOR - 6/12/2015 - Reject superblocks not hashing to the supermajority:

    if (bb.superblock.length() > 20)
    {
        if(nVersion >= 9)
        {
            // break away from block timing
            if (fDebug) LogPrintf("ConnectBlock: Updating Neural Supermajority (v9 CB) height %d",pindex->nHeight);
            ComputeNeuralNetworkSupermajorityHashes();
            // Prevent duplicate superblocks
            if(nVersion >= 9 && !NeedASuperblock())
                return error(("ConnectBlock: SuperBlock rcvd, but not Needed (too early)"));
        }

        if ((pindex->nHeight > nGrandfather && !fReorganizing) || nVersion >= 9 )
        {
            // 12-20-2015 : Add support for Binary Superblocks
            std::string superblock = UnpackBinarySuperblock(bb.superblock);
            std::string neural_hash = GetQuorumHash(superblock);
            std::string legacy_neural_hash = RetrieveMd5(superblock);
            double popularity = 0;
            std::string consensus_hash = GetNeuralNetworkSupermajorityHash(popularity);
            // Only reject superblock when it is new And when QuorumHash of Block != the Popular Quorum Hash:
            if ((IsLockTimeWithinMinutes(GetBlockTime(), GetAdjustedTime(), 15) || nVersion>=9) && !fColdBoot)
            {
                // Let this take effect together with stakev8
                if (nVersion>=8)
                {
                    try
                    {
                        CBitcoinAddress address;
                        bool validaddressinblock = address.SetString(bb.GRCAddress);
                        validaddressinblock &= address.IsValid();
                        if (!validaddressinblock)
                        {
                            return error("ConnectBlock[] : Superblock staked with invalid GRC address in block");
                        }
                        if (!IsNeuralNodeParticipant(bb.GRCAddress, nTime))
                        {
                            return error("ConnectBlock[] : Superblock staked by ineligible neural node participant");
                        }
                    }
                    catch (...)
                    {
                        return error("ConnectBlock[] : Superblock stake check caused unknown exception with GRC address %s", bb.GRCAddress.c_str());
                    }
                }
                if (!VerifySuperblock(superblock, pindex))
                {
                    return error("ConnectBlock[] : Superblock avg mag below 10; SuperblockHash: %s, Consensus Hash: %s",
                                        neural_hash.c_str(), consensus_hash.c_str());
                }
                if (!IsResearchAgeEnabled(pindex->nHeight))
                {
                    if (consensus_hash != neural_hash && consensus_hash != legacy_neural_hash)
                    {
                        return error("ConnectBlock[] : Superblock hash does not match consensus hash; SuperblockHash: %s, Consensus Hash: %s",
                                        neural_hash.c_str(), consensus_hash.c_str());
                    }
                }
                else
                {
                    if (consensus_hash != neural_hash)
                    {
                        return error("ConnectBlock[] : Superblock hash does not match consensus hash; SuperblockHash: %s, Consensus Hash: %s",
                                        neural_hash.c_str(), consensus_hash.c_str());
                    }
                }

            }
        }

        if(nVersion<9)
        {
            //If we are out of sync, and research age is enabled, and the superblock is valid, load it now, so we can continue checking blocks accurately
            // I would suggest to NOT bother with superblock at all here. It will be loaded in tally.
            if ((OutOfSyncByAge() || fColdBoot || fReorganizing) && IsResearchAgeEnabled(pindex->nHeight) && pindex->nHeight > nGrandfather)
            {
                if (bb.superblock.length() > 20)
                {
                    std::string superblock = UnpackBinarySuperblock(bb.superblock);
                    if (VerifySuperblock(superblock, pindex))
                    {
                        LoadSuperblock(superblock,pindex->nTime,pindex->nHeight);
                        if (fDebug)
                            LogPrintf("ConnectBlock(): Superblock Loaded %d", pindex->nHeight);

                        TallyResearchAverages(pindexBest);
                    }
                    else
                    {
                        if (fDebug3) LogPrintf("ConnectBlock(): Superblock Not Loaded %d", pindex->nHeight);
                    }
                }
            }
            /*
                -- Normal Superblocks are loaded during Tally
            */
        }
    }

    //  End of Network Consensus

    // Gridcoin: Track payments to CPID, and last block paid
    if (pindex->nResearchSubsidy > 0 && IsResearcher(bb.cpid))
    {
        StructCPID stCPID = GetInitializedStructCPID2(bb.cpid,mvResearchAge);

        stCPID.InterestSubsidy += bb.InterestSubsidy;
        stCPID.ResearchSubsidy += bb.ResearchSubsidy;
        if (pindex->nHeight > stCPID.LastBlock)
        {
                stCPID.LastBlock = pindex->nHeight;
                stCPID.BlockHash = pindex->GetBlockHash().GetHex();
        }

        if (pindex->nMagnitude > 0)
        {
                stCPID.Accuracy++;
                stCPID.TotalMagnitude += pindex->nMagnitude;
                stCPID.ResearchAverageMagnitude = stCPID.TotalMagnitude/(stCPID.Accuracy+.01);
        }

        if (pindex->nTime < stCPID.LowLockTime)  stCPID.LowLockTime = pindex->nTime;
        if (pindex->nTime > stCPID.HighLockTime) stCPID.HighLockTime = pindex->nTime;

        mvResearchAge[bb.cpid]=stCPID;
    }

    if (!txdb.WriteBlockIndex(CDiskBlockIndex(pindex)))
        return error("Connect() : WriteBlockIndex for pindex failed");

    if (pindex->nHeight % 5 == 0 && pindex->nHeight > 100)
    {
        std::string errors1 = "";
        LoadAdminMessages(false,errors1);
    }

    // Slow down Retallying when in RA mode so we minimize disruption of the network
    // TODO: Remove this if we can sync to v9 without it.
    if ( (pindex->nHeight % 60 == 0) && IsResearchAgeEnabled(pindex->nHeight) && BlockNeedsChecked(pindex->nTime))
    {
        if(!IsV9Enabled_Tally(pindexBest->nHeight))
            TallyResearchAverages(pindexBest);
    }

    if (IsResearchAgeEnabled(pindex->nHeight) && !OutOfSyncByAge())
    {
        fColdBoot = false;
    }

    if (fJustCheck)
        return true;

    // Write queued txindex changes
    for (map<uint256, CTxIndex>::iterator mi = mapQueuedChanges.begin(); mi != mapQueuedChanges.end(); ++mi)
    {
        if (!txdb.UpdateTxIndex((*mi).first, (*mi).second))
            return error("ConnectBlock[] : UpdateTxIndex failed");
    }

    // Update block index on disk without changing it in memory.
    // The memory index structure will be changed after the db commits.
    if (pindex->pprev)
    {
        CDiskBlockIndex blockindexPrev(pindex->pprev);
        blockindexPrev.hashNext = pindex->GetBlockHash();
        if (!txdb.WriteBlockIndex(blockindexPrev))
            return error("ConnectBlock[] : WriteBlockIndex failed");
    }

    // Watch for transactions paying to me
    for (auto const& tx : vtx)
        SyncWithWallets(tx, this, true);

    return true;
}


bool ReorganizeChain(CTxDB& txdb, unsigned &cnt_dis, unsigned &cnt_con, CBlock &blockNew, CBlockIndex* pindexNew);
bool ForceReorganizeToHash(uint256 NewHash)
{
    LOCK(cs_main);
    CTxDB txdb;

    auto mapItem = mapBlockIndex.find(NewHash);
    if(mapItem == mapBlockIndex.end())
        return error("ForceReorganizeToHash: failed to find requested block in block index");

    CBlockIndex* pindexCur = pindexBest;
    CBlockIndex* pindexNew = mapItem->second;
    LogPrintf("** Force Reorganize **");
    LogPrintf(" Current best height %i hash %s", pindexCur->nHeight,pindexCur->GetBlockHash().GetHex());
    LogPrintf(" Target height %i hash %s", pindexNew->nHeight,pindexNew->GetBlockHash().GetHex());

    CBlock blockNew;
    if (!blockNew.ReadFromDisk(pindexNew))
    {
        LogPrintf("ForceReorganizeToHash: Fatal Error while reading new best block.");
        return false;
    }

    unsigned cnt_dis=0;
    unsigned cnt_con=0;
    bool success = false;

    success = ReorganizeChain(txdb, cnt_dis, cnt_con, blockNew, pindexNew);

    if(pindexBest->nChainTrust < pindexCur->nChainTrust)
        LogPrintf("WARNING ForceReorganizeToHash: Chain trust is now less then before!");

    if (!success)
    {
        return error("ForceReorganizeToHash: Fatal Error while setting best chain.");
    }

    AskForOutstandingBlocks(uint256(0));
    LogPrintf("ForceReorganizeToHash: success! height %d hash %s", pindexBest->nHeight,pindexBest->GetBlockHash().GetHex());
    return true;
}

bool DisconnectBlocksBatch(CTxDB& txdb, list<CTransaction>& vResurrect, unsigned& cnt_dis, CBlockIndex* pcommon)
{
    set<string> vRereadCPIDs;
    while(pindexBest != pcommon)
    {
        if(!pindexBest->pprev)
            return error("DisconnectBlocksBatch: attempt to reorganize beyond genesis"); /*fatal*/

        if (fDebug) LogPrintf("DisconnectBlocksBatch: %s",pindexBest->GetBlockHash().GetHex());

        CBlock block;
        if (!block.ReadFromDisk(pindexBest))
            return error("DisconnectBlocksBatch: ReadFromDisk for disconnect failed"); /*fatal*/
        if (!block.DisconnectBlock(txdb, pindexBest))
            return error("DisconnectBlocksBatch: DisconnectBlock %s failed", pindexBest->GetBlockHash().ToString().c_str()); /*fatal*/

        // disconnect from memory
        assert(!pindexBest->pnext);
        if (pindexBest->pprev)
            pindexBest->pprev->pnext = NULL;

        // Queue memory transactions to resurrect.
        // We only do this for blocks after the last checkpoint (reorganisation before that
        // point should only happen with -reindex/-loadblock, or a misbehaving peer.
        for (auto const& tx : boost::adaptors::reverse(block.vtx))
            if (!(tx.IsCoinBase() || tx.IsCoinStake()) && pindexBest->nHeight > Checkpoints::GetTotalBlocksEstimate())
                vResurrect.push_front(tx);

        if(pindexBest->IsUserCPID())
        {
            // remeber the cpid to re-read later
            vRereadCPIDs.insert(pindexBest->GetCPID());
            // The user has no longer staked this block.
            RemoveCPIDBlockHash(pindexBest->GetCPID(), pindexBest->GetBlockHash());
        }

        // New best block
        cnt_dis++;
        pindexBest = pindexBest->pprev;
        hashBestChain = pindexBest->GetBlockHash();
        blockFinder.Reset();
        nBestHeight = pindexBest->nHeight;
        nBestChainTrust = pindexBest->nChainTrust;

        if (!txdb.WriteHashBestChain(pindexBest->GetBlockHash()))
            return error("DisconnectBlocksBatch: WriteHashBestChain failed"); /*fatal*/

    }

    /* fix up after disconnecting, prepare for new blocks */
    if(cnt_dis>0)
    {

        //Block was disconnected - User is Re-eligibile for staking
        StructCPID sMag = GetInitializedStructCPID2(GlobalCPUMiningCPID.cpid,mvMagnitudes);
        nLastBlockSolved = 0;
        if (sMag.initialized)
        {
            sMag.LastPaymentTime = 0;
            mvMagnitudes[GlobalCPUMiningCPID.cpid]=sMag;
        }

        // Resurrect memory transactions that were in the disconnected branch
        for( CTransaction& tx : vResurrect)
            AcceptToMemoryPool(mempool, tx, NULL);

        if (!txdb.TxnCommit())
            return error("DisconnectBlocksBatch: TxnCommit failed"); /*fatal*/

        // Need to reload all contracts
        if (fDebug10) LogPrintf("DisconnectBlocksBatch: LoadAdminMessages");
        std::string admin_messages;
        LoadAdminMessages(true, admin_messages);

        // Tally research averages.
        if(IsV9Enabled_Tally(nBestHeight))
        {
            assert(IsTallyTrigger(pindexBest));
            if (fDebug) LogPrintf("DisconnectBlocksBatch: TallyResearchAverages (v9P %%%d) height %d", TALLY_GRANULARITY, nBestHeight);
            TallyResearchAverages(pindexBest);
        }
        else
        {
            // todo: do something with retired tally? maybe?
        }

        // Re-read researchers history after all blocks disconnected
        if (fDebug10) LogPrintf("DisconnectBlocksBatch: GetLifetimeCPID");
        for( const string& sRereadCPID : vRereadCPIDs )
            GetLifetimeCPID(sRereadCPID,"DisconnectBlocksBatch");

    }
    return true;
}

bool ReorganizeChain(CTxDB& txdb, unsigned &cnt_dis, unsigned &cnt_con, CBlock &blockNew, CBlockIndex* pindexNew)
{
    assert(pindexNew);
    //assert(!pindexNew->pnext);
    //assert(pindexBest || hashBestChain == pindexBest->GetBlockHash());
    //assert(nBestHeight = pindexBest->nHeight && nBestChainTrust == pindexBest->nChainTrust);
    //assert(!pindexBest->pnext);
    assert(pindexNew->GetBlockHash()==blockNew.GetHash());
    /* note: it was already determined that this chain is better than current best */
    /* assert(pindexNew->nChainTrust > nBestChainTrust); but may be overriden by command */
    assert( !pindexGenesisBlock == !pindexBest );

    list<CTransaction> vResurrect;
    list<CBlockIndex*> vConnect;
    set<string> vRereadCPIDs;

    /* find fork point */
    CBlockIndex *pcommon = NULL;
    if(pindexGenesisBlock)
    {
        pcommon = pindexNew;
        while( pcommon->pnext==NULL && pcommon!=pindexBest )
        {
            pcommon = pcommon->pprev;

            if(!pcommon)
                return error("ReorganizeChain: unable to find fork root");
        }

        if(pcommon != pindexBest)
        {
            pcommon = FindTallyTrigger(pcommon);
            if(!pcommon)
                return error("ReorganizeChain: unable to find fork root with tally point");
        }

        if (pcommon!=pindexBest || pindexNew->pprev!=pcommon)
        {
            LogPrintf("ReorganizeChain: from {%s %d}\n"
                     "ReorganizeChain: comm {%s %d}\n"
                     "ReorganizeChain: to   {%s %d}\n"
                     "REORGANIZE: disconnect %d, connect %d blocks"
                ,pindexBest->GetBlockHash().GetHex().c_str(), pindexBest->nHeight
                ,pcommon->GetBlockHash().GetHex().c_str(), pcommon->nHeight
                ,pindexNew->GetBlockHash().GetHex().c_str(), pindexNew->nHeight
                ,pindexBest->nHeight - pcommon->nHeight
                ,pindexNew->nHeight - pcommon->nHeight);
        }
    }

    /* disconnect blocks */
    if(pcommon!=pindexBest)
    {
        if (!txdb.TxnBegin())
            return error("ReorganizeChain: TxnBegin failed");
        if(!DisconnectBlocksBatch(txdb, vResurrect, cnt_dis, pcommon))
        {
            error("ReorganizeChain: DisconnectBlocksBatch() failed");
            LogPrintf("This is fatal error. Chain index may be corrupt. Aborting.\n"
                      "Please Reindex the chain and Restart.");
            exit(1); //todo
        }

        int nMismatchSpent;
        int64_t nBalanceInQuestion;
        pwalletMain->FixSpentCoins(nMismatchSpent, nBalanceInQuestion);
    }

    if (fDebug && cnt_dis>0) LogPrintf("ReorganizeChain: disconnected %d blocks",cnt_dis);

    for(CBlockIndex *p = pindexNew; p != pcommon; p=p->pprev)
        vConnect.push_front(p);

    /* Connect blocks */
    for(auto const pindex : vConnect)
    {
        CBlock block_load;
        CBlock &block = (pindex==pindexNew)? blockNew : block_load;

        if(pindex!=pindexNew)
        {
            if (!block.ReadFromDisk(pindex))
                return error("ReorganizeChain: ReadFromDisk for connect failed");
            assert(pindex->GetBlockHash()==block.GetHash());
        }
        else
        {
            assert(pindex==pindexNew);
            assert(pindexNew->GetBlockHash()==block.GetHash());
            assert(pindexNew->GetBlockHash()==blockNew.GetHash());
        }

        uint256 hash = block.GetHash();
        uint256 nBestBlockTrust;

        if (fDebug) LogPrintf("ReorganizeChain: connect %s",hash.ToString());

        if (!txdb.TxnBegin())
            return error("ReorganizeChain: TxnBegin failed");

        if (pindexGenesisBlock == NULL)
        {
            if(hash != (!fTestNet ? hashGenesisBlock : hashGenesisBlockTestNet))
            {
                txdb.TxnAbort();
                return error("ReorganizeChain: genesis block hash does not match");
            }
            pindexGenesisBlock = pindex;
        }
        else
        {
            assert(pindex->GetBlockHash()==block.GetHash());
            assert(pindex->pprev == pindexBest);
            if (!block.ConnectBlock(txdb, pindex, false, false))
            {
                txdb.TxnAbort();
                error("ReorganizeChain: ConnectBlock %s failed", hash.ToString().c_str());
                LogPrintf("Previous block %s",pindex->pprev->GetBlockHash().ToString());
                InvalidChainFound(pindex);
                return false;
            }
        }

        // Delete redundant memory transactions
        for (auto const& tx : block.vtx)
        {
            mempool.remove(tx);
            mempool.removeConflicts(tx);
        }

        if (!txdb.WriteHashBestChain(pindex->GetBlockHash()))
        {
            txdb.TxnAbort();
            return error("ReorganizeChain: WriteHashBestChain failed");
        }

        // Make sure it's successfully written to disk before changing memory structure
        if (!txdb.TxnCommit())
            return error("ReorganizeChain: TxnCommit failed");

        // Add to current best branch
        if(pindex->pprev)
        {
            assert( !pindex->pprev->pnext );
            pindex->pprev->pnext = pindex;
            nBestBlockTrust = pindex->nChainTrust - pindex->pprev->nChainTrust;
        }
        else
            nBestBlockTrust = pindex->nChainTrust;

        // update best block
        hashBestChain = hash;
        pindexBest = pindex;
        blockFinder.Reset();
        nBestHeight = pindexBest->nHeight;
        nBestChainTrust = pindexBest->nChainTrust;
        nTimeBestReceived =  GetAdjustedTime();
        cnt_con++;

        // Load recent contracts
        std::string admin_messages;
        LoadAdminMessages(false, admin_messages);

        if(IsV9Enabled_Tally(nBestHeight))
        {
            // quorum not needed
            // Tally research averages.
            if(IsTallyTrigger(pindexBest))
            {
                if (fDebug) LogPrintf("ReorganizeChain: TallyNetworkAverages (v9N %%%d) height %d",TALLY_GRANULARITY,nBestHeight);
                TallyResearchAverages(pindexBest);
            }
        }
        else
        {
            //TODO: do something with retired tally?
        }

        if(pindex->IsUserCPID()) // is this needed?
            GetLifetimeCPID(pindex->cpid.GetHex(), "ReorganizeChain");
    }

    if (fDebug && (cnt_dis>0 || cnt_con>1))
        LogPrintf("ReorganizeChain: Disconnected %d and Connected %d blocks.",cnt_dis,cnt_con);

    return true;
}

bool SetBestChain(CTxDB& txdb, CBlock &blockNew, CBlockIndex* pindexNew)
{
    unsigned cnt_dis=0;
    unsigned cnt_con=0;
    bool success = false;
    const auto origBestIndex = pindexBest;

    success = ReorganizeChain(txdb, cnt_dis, cnt_con, blockNew, pindexNew);

    if(origBestIndex && origBestIndex->nChainTrust > nBestChainTrust)
    {
        LogPrintf("SetBestChain: Reorganize caused lower chain trust than before. Reorganizing back.");
        CBlock origBlock;
        if (!origBlock.ReadFromDisk(origBestIndex))
            return error("SetBestChain: Fatal Error while reading original best block");
        success = ReorganizeChain(txdb, cnt_dis, cnt_con, origBlock, origBestIndex);
    }

    if(!success)
        return false;

    /* Fix up after block connecting */


    //std::set<uint128> connected_cpids;


    // Update best block in wallet (so we can detect restored wallets)
    bool fIsInitialDownload = IsInitialBlockDownload();
    if (!fIsInitialDownload)
    {
        const CBlockLocator locator(pindexNew);
        ::SetBestChain(locator);
    }

    if(IsV9Enabled_Tally(nBestHeight))
    {
        // Update quorum data.
        if ((nBestHeight % 3) == 0)
        {
            if (fDebug) LogPrintf("SetBestChain: Updating Neural Supermajority (v9 %%3) height %d",nBestHeight);
            ComputeNeuralNetworkSupermajorityHashes();
        }
        // Update quorum data.
        if ((nBestHeight % 10) == 0 && !OutOfSyncByAge() && NeedASuperblock())
        {
            if (fDebug) LogPrintf("SetBestChain: Updating Neural Quorum (v9 M) height %d",nBestHeight);
            UpdateNeuralNetworkQuorumData();
        }
    }
    else if (!fIsInitialDownload)
        // Retally after reorganize to sync up amounts owed.
        TallyResearchAverages(pindexNew);

    if (fDebug)
    {
        LogPrintf("{SBC} {%s %d}  trust=%s  date=%s",
               hashBestChain.ToString(), nBestHeight,
               CBigNum(nBestChainTrust).ToString(),
               DateTimeStrFormat("%x %H:%M:%S", pindexBest->GetBlockTime()));
    }
    else
        LogPrintf("{SBC} new best {%s %d} ; ",hashBestChain.ToString(), nBestHeight);

    std::string strCmd = GetArg("-blocknotify", "");
    if (!fIsInitialDownload && !strCmd.empty())
    {
        boost::replace_all(strCmd, "%s", hashBestChain.GetHex());
        boost::thread t(runCommand, strCmd); // thread runs free
    }

    // Perform Gridcoin services now that w have a new head.
    // Remove V9 checks after the V9 switch.
    // TODO: ???
    if(IsV9Enabled(nBestHeight))
        GridcoinServices();

    return true;
}

// ppcoin: total coin age spent in transaction, in the unit of coin-days.
// Only those coins meeting minimum age requirement counts. As those
// transactions not in main chain are not currently indexed so we
// might not find out about their coin age. Older transactions are
// guaranteed to be in main chain by sync-checkpoint. This rule is
// introduced to help nodes establish a consistent view of the coin
// age (trust score) of competing branches.
bool CTransaction::GetCoinAge(CTxDB& txdb, uint64_t& nCoinAge) const
{
    CBigNum bnCentSecond = 0;  // coin age in the unit of cent-seconds
    nCoinAge = 0;

    if (IsCoinBase())
        return true;

    for (auto const& txin : vin)
    {
        // First try finding the previous transaction in database
        CTransaction txPrev;
        CTxIndex txindex;
        if (!txPrev.ReadFromDisk(txdb, txin.prevout, txindex))
            continue;  // previous transaction not in main chain
        if (nTime < txPrev.nTime)
            return false;  // Transaction timestamp violation

        // Read block header
        CBlock block;
        if (!block.ReadFromDisk(txindex.pos.nFile, txindex.pos.nBlockPos, false))
            return false; // unable to read block of previous transaction
        if (block.GetBlockTime() + nStakeMinAge > nTime)
            continue; // only count coins meeting min age requirement

        int64_t nValueIn = txPrev.vout[txin.prevout.n].nValue;
        bnCentSecond += CBigNum(nValueIn) * (nTime-txPrev.nTime) / CENT;

        if (fDebug && GetBoolArg("-printcoinage"))
            LogPrintf("coin age nValueIn=%" PRId64 " nTimeDiff=%d bnCentSecond=%s", nValueIn, nTime - txPrev.nTime, bnCentSecond.ToString());
    }

    CBigNum bnCoinDay = bnCentSecond * CENT / COIN / (24 * 60 * 60);
    if (fDebug && GetBoolArg("-printcoinage"))
        LogPrintf("coin age bnCoinDay=%s", bnCoinDay.ToString());
    nCoinAge = bnCoinDay.getuint64();
    return true;
}

// ppcoin: total coin age spent in block, in the unit of coin-days.
bool CBlock::GetCoinAge(uint64_t& nCoinAge) const
{
    nCoinAge = 0;

    CTxDB txdb("r");
    for (auto const& tx : vtx)
    {
        uint64_t nTxCoinAge;
        if (tx.GetCoinAge(txdb, nTxCoinAge))
            nCoinAge += nTxCoinAge;
        else
            return false;
    }

    if (nCoinAge == 0) // block coin age minimum 1 coin-day
        nCoinAge = 1;
    if (fDebug && GetBoolArg("-printcoinage"))
        LogPrintf("block coin age total nCoinDays=%" PRIu64, nCoinAge);
    return true;
}

bool CBlock::AddToBlockIndex(unsigned int nFile, unsigned int nBlockPos, const uint256& hashProof)
{
    // Check for duplicate
    uint256 hash = GetHash();
    if (mapBlockIndex.count(hash))
        return error("AddToBlockIndex() : %s already exists", hash.ToString().substr(0,20).c_str());

    // Construct new block index object
    CBlockIndex* pindexNew = new CBlockIndex(nFile, nBlockPos, *this);
    if (!pindexNew)
        return error("AddToBlockIndex() : new CBlockIndex failed");
    pindexNew->phashBlock = &hash;
    BlockMap::iterator miPrev = mapBlockIndex.find(hashPrevBlock);
    if (miPrev != mapBlockIndex.end())
    {
        pindexNew->pprev = (*miPrev).second;
        pindexNew->nHeight = pindexNew->pprev->nHeight + 1;
    }

    // ppcoin: compute chain trust score
    pindexNew->nChainTrust = (pindexNew->pprev ? pindexNew->pprev->nChainTrust : 0) + pindexNew->GetBlockTrust();

    // ppcoin: compute stake entropy bit for stake modifier
    if (!pindexNew->SetStakeEntropyBit(GetStakeEntropyBit()))
        return error("AddToBlockIndex() : SetStakeEntropyBit() failed");

    // Record proof hash value
    pindexNew->hashProof = hashProof;

    // ppcoin: compute stake modifier
    uint64_t nStakeModifier = 0;
    bool fGeneratedStakeModifier = false;
    if (!ComputeNextStakeModifier(pindexNew->pprev, nStakeModifier, fGeneratedStakeModifier))
    {
        LogPrintf("AddToBlockIndex() : ComputeNextStakeModifier() failed");
    }
    pindexNew->SetStakeModifier(nStakeModifier, fGeneratedStakeModifier);
    pindexNew->nStakeModifierChecksum = GetStakeModifierChecksum(pindexNew);

    // Add to mapBlockIndex
    BlockMap::iterator mi = mapBlockIndex.insert(make_pair(hash, pindexNew)).first;
    if (pindexNew->IsProofOfStake())
        setStakeSeen.insert(make_pair(pindexNew->prevoutStake, pindexNew->nStakeTime));
    pindexNew->phashBlock = &((*mi).first);

    // Write to disk block index
    CTxDB txdb;
    if (!txdb.TxnBegin())
        return false;
    txdb.WriteBlockIndex(CDiskBlockIndex(pindexNew));
    if (!txdb.TxnCommit())
        return false;

    LOCK(cs_main);

    // New best
    if (pindexNew->nChainTrust > nBestChainTrust)
        if (!SetBestChain(txdb, *this, pindexNew))
            return false;

    if (pindexNew == pindexBest)
    {
        // Notify UI to display prev block's coinbase if it was ours
        static uint256 hashPrevBestCoinBase;
        UpdatedTransaction(hashPrevBestCoinBase);
        hashPrevBestCoinBase = vtx[0].GetHash();
    }

    uiInterface.NotifyBlocksChanged();
    return true;
}

bool CBlock::CheckBlock(std::string sCaller, int height1, int64_t Mint, bool fCheckPOW, bool fCheckMerkleRoot, bool fCheckSig, bool fLoadingIndex) const
{

    if (GetHash()==hashGenesisBlock || GetHash()==hashGenesisBlockTestNet) return true;
    // These are checks that are independent of context
    // that can be verified before saving an orphan block.

    // Size limits
    if (vtx.empty() || vtx.size() > MAX_BLOCK_SIZE || ::GetSerializeSize(*this, SER_NETWORK, PROTOCOL_VERSION) > MAX_BLOCK_SIZE)
        return DoS(100, error("CheckBlock[] : size limits failed"));

    // Check proof of work matches claimed amount
    if (fCheckPOW && IsProofOfWork() && !CheckProofOfWork(GetPoWHash(), nBits))
        return DoS(50, error("CheckBlock[] : proof of work failed"));

    //Reject blocks with diff that has grown to an extrordinary level (should never happen)
    double blockdiff = GetBlockDifficulty(nBits);
    if (height1 > nGrandfather && blockdiff > 10000000000000000)
    {
       return DoS(1, error("CheckBlock[] : Block Bits larger than 10000000000000000."));
    }

    // First transaction must be coinbase, the rest must not be
    if (vtx.empty() || !vtx[0].IsCoinBase())
        return DoS(100, error("CheckBlock[] : first tx is not coinbase"));
    for (unsigned int i = 1; i < vtx.size(); i++)
        if (vtx[i].IsCoinBase())
            return DoS(100, error("CheckBlock[] : more than one coinbase"));
    //Research Age
    MiningCPID bb = DeserializeBoincBlock(vtx[0].hashBoinc,nVersion);
    if(nVersion<9)
    {
        //For higher security, plus lets catch these bad blocks before adding them to the chain to prevent reorgs:
        if (IsResearcher(bb.cpid) && IsProofOfStake() && height1 > nGrandfather && IsResearchAgeEnabled(height1) && BlockNeedsChecked(nTime) && !fLoadingIndex)
        {
            double blockVersion = BlockVersion(bb.clientversion);
            double cvn = ClientVersionNew();
            if (fDebug10) LogPrintf("BV %f, CV %f   ",blockVersion,cvn);
            // Enforce Beacon Age
            if (blockVersion < 3588 && height1 > 860500 && !fTestNet)
                return error("CheckBlock[]:  Old client spamming new blocks after mandatory upgrade ");
        }

        //Orphan Flood Attack
        if (height1 > nGrandfather)
        {
            double bv = BlockVersion(bb.clientversion);
            double cvn = ClientVersionNew();
            if (fDebug10) LogPrintf("BV %f, CV %f   ",bv,cvn);
            // Enforce Beacon Age
            if (bv < 3588 && height1 > 860500 && !fTestNet)
                return error("CheckBlock[]:  Old client spamming new blocks after mandatory upgrade ");
        }
    }

    if (IsResearcher(bb.cpid) && height1 > nGrandfather && BlockNeedsChecked(nTime))
    {
        if (bb.projectname.empty() && !IsResearchAgeEnabled(height1))
            return DoS(1,error("CheckBlock::PoR Project Name invalid"));

        if (!fLoadingIndex)
        {
            bool cpidresult = false;
            int cpidV2CutOverHeight = fTestNet ? 0 : 97000;
            int cpidV3CutOverHeight = fTestNet ? 196300 : 725000;
            if (height1 < cpidV2CutOverHeight)
            {
                cpidresult = IsCPIDValid_Retired(bb.cpid,bb.enccpid);
            }
            else if (height1 <= cpidV3CutOverHeight)
            {
                cpidresult = CPID_IsCPIDValid(bb.cpid, bb.cpidv2, (uint256)bb.lastblockhash);
            }
            else
            {

                cpidresult = (bb.lastblockhash.size()==64)
                    && (bb.BoincSignature.size()>=16)
                    && (bb.BoincSignature.find(' ')==std::string::npos);

                /* This is not used anywhere, so let it be.
                cpidresult = cpidresult
                    && (bb.BoincPublicKey.size()==130)
                    && (bb.BoincPublicKey.find(' ')==std::string::npos);
                */

                /* full "v3" signature check is performed in ConnectBlock */
            }

            if(!cpidresult)
                return DoS(20, error(
                            "Bad CPID or Block Signature : height %i, CPID %s, cpidv2 %s, LBH %s, Bad Hashboinc [%s]",
                             height1, bb.cpid.c_str(), bb.cpidv2.c_str(),
                             bb.lastblockhash.c_str(), vtx[0].hashBoinc.c_str()));
        }
    }

    // Gridcoin: check proof-of-stake block signature
    if (IsProofOfStake() && height1 > nGrandfather)
    {
        //Mint limiter checks 1-20-2015
        double PORDiff = GetBlockDifficulty(nBits);
        double mint1 = CoinToDouble(Mint);
        double total_subsidy = bb.ResearchSubsidy + bb.InterestSubsidy;
        double limiter = MintLimiter(PORDiff,bb.RSAWeight,bb.cpid,GetBlockTime());
        if (fDebug10) LogPrintf("CheckBlock[]: TotalSubsidy %f, Height %i, %s, %f, Res %f, Interest %f, hb: %s ",
                             total_subsidy, height1, bb.cpid,
                             mint1,bb.ResearchSubsidy,bb.InterestSubsidy,vtx[0].hashBoinc);
        if ((nVersion < 10) && (total_subsidy < limiter))
        {
            if (fDebug3) LogPrintf("****CheckBlock[]: Total Mint too Small %s, mint %f, Res %f, Interest %f, hash %s ",bb.cpid,
                                mint1,bb.ResearchSubsidy,bb.InterestSubsidy,vtx[0].hashBoinc);
            //1-21-2015 - Prevent Hackers from spamming the network with small blocks
            return error("****CheckBlock[]: Total Mint too Small %f < %f Research %f Interest %f BOINC %s",
                         total_subsidy,limiter,bb.ResearchSubsidy,bb.InterestSubsidy,vtx[0].hashBoinc);
        }

        if (fCheckSig && !CheckBlockSignature())
            return DoS(100, error("CheckBlock[] : bad proof-of-stake block signature"));
    }

    // End of Proof Of Research
    if (IsProofOfStake())
    {
        // Coinbase output should be empty if proof-of-stake block
        if (vtx[0].vout.size() != 1 || !vtx[0].vout[0].IsEmpty())
            return DoS(100, error("CheckBlock[] : coinbase output not empty for proof-of-stake block"));

        // Second transaction must be coinstake, the rest must not be
        if (vtx.empty() || !vtx[1].IsCoinStake())
            return DoS(100, error("CheckBlock[] : second tx is not coinstake"));

        for (unsigned int i = 2; i < vtx.size(); i++)
        {
            if (vtx[i].IsCoinStake())
            {
                LogPrintf("Found more than one coinstake in coinbase at location %d", i);
                return DoS(100, error("CheckBlock[] : more than one coinstake"));
            }
        }
    }

    // Check transactions
    for (auto const& tx : vtx)
    {
        if (!tx.CheckTransaction())
            return DoS(tx.nDoS, error("CheckBlock[] : CheckTransaction failed"));

        // ppcoin: check transaction timestamp
        if (GetBlockTime() < (int64_t)tx.nTime)
            return DoS(50, error("CheckBlock[] : block timestamp earlier than transaction timestamp"));
    }

    // Check for duplicate txids. This is caught by ConnectInputs(),
    // but catching it earlier avoids a potential DoS attack:
    set<uint256> uniqueTx;
    for (auto const& tx : vtx)
    {
        uniqueTx.insert(tx.GetHash());
    }
    if (uniqueTx.size() != vtx.size())
        return DoS(100, error("CheckBlock[] : duplicate transaction"));

    unsigned int nSigOps = 0;
    for (auto const& tx : vtx)
    {
        nSigOps += tx.GetLegacySigOpCount();
    }
    if (nSigOps > MAX_BLOCK_SIGOPS)
        return DoS(100, error("CheckBlock[] : out-of-bounds SigOpCount"));

    // Check merkle root
    if (fCheckMerkleRoot && hashMerkleRoot != BuildMerkleTree())
        return DoS(100, error("CheckBlock[] : hashMerkleRoot mismatch"));

    //if (fDebug3) LogPrintf(".EOCB.");
    return true;
}

bool CBlock::AcceptBlock(bool generated_by_me)
{
    AssertLockHeld(cs_main);

    if (nVersion > CURRENT_VERSION)
        return DoS(100, error("AcceptBlock() : reject unknown block version %d", nVersion));

    // Check for duplicate
    uint256 hash = GetHash();
    if (mapBlockIndex.count(hash))
        return error("AcceptBlock() : block already in mapBlockIndex");

    // Get prev block index
    BlockMap::iterator mi = mapBlockIndex.find(hashPrevBlock);
    if (mi == mapBlockIndex.end())
        return DoS(10, error("AcceptBlock() : prev block not found"));
    CBlockIndex* pindexPrev = (*mi).second;
    int nHeight = pindexPrev->nHeight+1;

    // The block height at which point we start rejecting v7 blocks and
    // start accepting v8 blocks.
    if(       (IsProtocolV2(nHeight) && nVersion < 7)
              || (IsV8Enabled(nHeight) && nVersion < 8)
              || (IsV9Enabled(nHeight) && nVersion < 9)
              || (nVersion < pindexPrev->nVersion)
              )
        return DoS(20, error("AcceptBlock() : reject too old nVersion = %d", nVersion));
    else if( (!IsProtocolV2(nHeight) && nVersion >= 7)
             ||(!IsV8Enabled(nHeight) && nVersion >= 8)
             ||(!IsV9Enabled(nHeight) && nVersion >= 9)
             )
        return DoS(100, error("AcceptBlock() : reject too new nVersion = %d", nVersion));

    if (IsProofOfWork() && nHeight > LAST_POW_BLOCK)
        return DoS(100, error("AcceptBlock() : reject proof-of-work at height %d", nHeight));

    if (nHeight > nGrandfather || nHeight >= 999000)
    {
            // Check coinbase timestamp
            if (GetBlockTime() > FutureDrift((int64_t)vtx[0].nTime, nHeight))
            {
                return DoS(80, error("AcceptBlock() : coinbase timestamp is too early"));
            }
            // Check timestamp against prev
            if (GetBlockTime() <= pindexPrev->GetPastTimeLimit() || FutureDrift(GetBlockTime(), nHeight) < pindexPrev->GetBlockTime())
                return DoS(60, error("AcceptBlock() : block's timestamp is too early"));
            // Check proof-of-work or proof-of-stake
            if (nBits != GetNextTargetRequired(pindexPrev, IsProofOfStake()))
                return DoS(100, error("AcceptBlock() : incorrect %s", IsProofOfWork() ? "proof-of-work" : "proof-of-stake"));
    }

    for (auto const& tx : vtx)
    {
        // Check that all transactions are finalized
        if (!IsFinalTx(tx, nHeight, GetBlockTime()))
            return DoS(10, error("AcceptBlock() : contains a non-final transaction"));

        // Verify beacon contract if a transaction contains a beacon contract
        // Current bad contracts in chain would cause a fork on sync, skip them
        if (nVersion>=9 && !VerifyBeaconContractTx(tx))
            return DoS(25, error("CheckBlock[] : bad beacon contract found in tx %s contained within block; rejected", tx.GetHash().ToString().c_str()));
    }

    // Check that the block chain matches the known block chain up to a checkpoint
    if (!Checkpoints::CheckHardened(nHeight, hash))
        return DoS(100, error("AcceptBlock() : rejected by hardened checkpoint lock-in at %d", nHeight));

    uint256 hashProof;

    // Verify hash target and signature of coinstake tx
    if ((nHeight > nGrandfather || nHeight >= 999000) && nVersion <= 7)
    {
                if (IsProofOfStake())
                {
                    uint256 targetProofOfStake;
                    if (!CheckProofOfStake(pindexPrev, vtx[1], nBits, hashProof, targetProofOfStake, vtx[0].hashBoinc, generated_by_me, nNonce) && (IsLockTimeWithinMinutes(GetBlockTime(), GetAdjustedTime(), 600) || nHeight >= 999000))
                    {
                        return error("WARNING: AcceptBlock(): check proof-of-stake failed for block %s, nonce %f    ", hash.ToString().c_str(),(double)nNonce);
                    }

                }
    }
    if (nVersion >= 8)
    {
        //must be proof of stake
        //no grandfather exceptions
        //if (IsProofOfStake())
        if(!CheckProofOfStakeV8(pindexPrev, *this, generated_by_me, hashProof))
        {
            error("WARNING: AcceptBlock(): check proof-of-stake failed for block %s, nonce %f    ", hash.ToString().c_str(),(double)nNonce);
            LogPrintf(" prev %s",pindexPrev->GetBlockHash().ToString());
            return false;
        }
    }

    if(nVersion<9)
    {
        // Verify proof of research.
        if(!CheckProofOfResearch(pindexPrev, *this))
        {
            return error("WARNING: AcceptBlock(): check proof-of-research failed for block %s, nonce %i", hash.ToString().c_str(), nNonce);
        }
    }
    /*else Do not check v9 rewards here as context here is insufficient and it is
      checked again in ConnectBlock */

    // PoW is checked in CheckBlock[]
    if (IsProofOfWork())
    {
        hashProof = GetPoWHash();
    }

    //Grandfather
    if (nHeight > nGrandfather)
    {
        // Check that the block chain matches the known block chain up to a checkpoint
        if (!Checkpoints::CheckHardened(nHeight, hash))
            return DoS(100, error("AcceptBlock() : rejected by hardened checkpoint lock-in at %d", nHeight));

        // Enforce rule that the coinbase starts with serialized block height
        CScript expect = CScript() << nHeight;
        if (vtx[0].vin[0].scriptSig.size() < expect.size() ||
                !std::equal(expect.begin(), expect.end(), vtx[0].vin[0].scriptSig.begin()))
            return DoS(100, error("AcceptBlock() : block height mismatch in coinbase"));
    }

    // Write block to history file
    if (!CheckDiskSpace(::GetSerializeSize(*this, SER_DISK, CLIENT_VERSION)))
        return error("AcceptBlock() : out of disk space");
    unsigned int nFile = -1;
    unsigned int nBlockPos = 0;
    if (!WriteToDisk(nFile, nBlockPos))
        return error("AcceptBlock() : WriteToDisk failed");
    if (!AddToBlockIndex(nFile, nBlockPos, hashProof))
        return error("AcceptBlock() : AddToBlockIndex failed");

    // Relay inventory, but don't relay old inventory during initial block download
    int nBlockEstimate = Checkpoints::GetTotalBlocksEstimate();
    if (hashBestChain == hash)
    {
        LOCK(cs_vNodes);
        for (auto const& pnode : vNodes)
            if (nBestHeight > (pnode->nStartingHeight != -1 ? pnode->nStartingHeight - 2000 : nBlockEstimate))
                pnode->PushInventory(CInv(MSG_BLOCK, hash));
    }

    if (fDebug) LogPrintf("{ACC}");
    nLastAskedForBlocks=GetAdjustedTime();
    ResetTimerMain("OrphanBarrage");
    return true;
}


uint256 CBlockIndex::GetBlockTrust() const
{
    CBigNum bnTarget;
    bnTarget.SetCompact(nBits);
    if (bnTarget <= 0) return 0;
    int64_t block_mag = 0;
    uint256 chaintrust = (((CBigNum(1)<<256) / (bnTarget+1)) - (block_mag)).getuint256();
    return chaintrust;
}

bool CBlockIndex::IsSuperMajority(int minVersion, const CBlockIndex* pstart, unsigned int nRequired, unsigned int nToCheck)
{
    unsigned int nFound = 0;
    for (unsigned int i = 0; i < nToCheck && nFound < nRequired && pstart != NULL; i++)
    {
        if (pstart->nVersion >= minVersion)
            ++nFound;
        pstart = pstart->pprev;
    }
    return (nFound >= nRequired);
}

bool ServicesIncludesNN(CNode* pNode)
{
    return (Contains(pNode->strSubVer,"1999")) ? true : false;
}

bool VerifySuperblock(const std::string& superblock, const CBlockIndex* parent)
{
    // Pre-condition checks.
    if(!parent)
    {
        LogPrintf("Invalid block passed to VerifySuperblock");
        return false;
    }

    if(superblock.length() <= 20)
    {
        LogPrintf("Invalid superblock passed to VerifySuperblock");
        return false;
    }

    // Validate superblock contents.
    bool bPassed = true;

    if(parent->nVersion < 8)
    {
        double out_avg = 0;
        double out_beacon_count=0;
        double out_participant_count=0;
        double avg_mag = GetSuperblockAvgMag(superblock,out_beacon_count,out_participant_count,out_avg,false, parent->nHeight);

        // New rules added here:
        // Before block version- and stake engine 8 there used to be a requirement
        // that the average magnitude across all researchers must be at least 10.
        // This is not necessary but cannot be changed until a mandatory is released.

        if (out_avg < 10 && fTestNet)  bPassed = false;
        if (out_avg < 70 && !fTestNet) bPassed = false;

        if (avg_mag < 10 && !fTestNet) bPassed = false;
    }
    else
    {
        // Block version above 8
        // none, as they are easy to work arount and complicate sb production

        // previously:
        // * low/high limit of average of researcher magnitudes
        // * low limit of project avg rac
        // * count of researchers within 10% of their beacon count
        // * count of projects at least half of previous sb project count
    }

    if (!bPassed)
    {
        if (fDebug) LogPrintf(" Verification of Superblock Failed ");
    }

    return bPassed;
}

bool NeedASuperblock()
{
    bool bDireNeedOfSuperblock = false;
    std::string superblock = ReadCache("superblock","all").value;
    if (superblock.length() > 20 && !OutOfSyncByAge())
    {
        if (!VerifySuperblock(superblock, pindexBest))
            bDireNeedOfSuperblock = true;
        /*
         // Check project count in last superblock
         double out_project_count = 0;
         double out_whitelist_count = 0;
         GetSuperblockProjectCount(superblock, out_project_count, out_whitelist_count);
         */
    }

    int64_t superblock_age = GetAdjustedTime() - ReadCache("superblock", "magnitudes").timestamp;
    if (superblock_age > GetSuperblockAgeSpacing(nBestHeight))
        bDireNeedOfSuperblock = true;

    if(bDireNeedOfSuperblock && pindexBest && pindexBest->nVersion>=9)
    {
        // If all the checks indicate true and is v9, look 15 blocks back to
        // prevent duplicate superblocks
        for(CBlockIndex *pindex = pindexBest;
            pindex && pindex->nHeight + 15 > nBestHeight;
            pindex = pindex->pprev)
        {
            if(pindex->nIsSuperBlock)
                return false;
        }
    }

    return bDireNeedOfSuperblock;
}




void GridcoinServices()
{

    //Dont do this on headless - SeP
    if(fQtActive)
    {
       if ((nBestHeight % 125) == 0)
       {
            GetGlobalStatus();
            bForceUpdate=true;
            uiInterface.NotifyBlocksChanged();
       }
    }

    // Services thread activity

    if(IsV9Enabled_Tally(nBestHeight))
    {
        // in SetBestChain
    }
    else
    {
        int64_t superblock_age = GetAdjustedTime() - ReadCache("superblock", "magnitudes").timestamp;
        bool bNeedSuperblock = (superblock_age > (GetSuperblockAgeSpacing(nBestHeight)));
        if ( nBestHeight % 3 == 0 && NeedASuperblock() ) bNeedSuperblock=true;

        if (fDebug10) LogPrintf(" MRSA %" PRId64 ", BH %d", superblock_age, nBestHeight);

        if (bNeedSuperblock)
        {
            if ((nBestHeight % 3) == 0)
            {
                if (fDebug) LogPrintf("SVC: Updating Neural Supermajority (v3 A) height %d",nBestHeight);
                ComputeNeuralNetworkSupermajorityHashes();
            }
            if ((nBestHeight % 3) == 0 && !OutOfSyncByAge())
            {
                if (fDebug) LogPrintf("SVC: Updating Neural Quorum (v3 A) height %d",nBestHeight);
                if (fDebug10) LogPrintf("#CNNSH# ");
                UpdateNeuralNetworkQuorumData();
            }

            // Perform retired tallies between the V9 block switch (1144000) and the
            // V9 tally switch (1144120) or else blocks will be rejected in between.
            if (IsV9Enabled(nBestHeight) && (nBestHeight % 20) == 0)
            {
                if (fDebug) LogPrintf("SVC: set off Tally (v3 B) height %d",nBestHeight);
                if (fDebug10) LogPrintf("#TIB# ");
                TallyResearchAverages(pindexBest);
            }
        }
        else
        {
            // When superblock is not old, Tally every N blocks:
            int nTallyGranularity = fTestNet ? 60 : 20;
            if (IsV9Enabled(nBestHeight) && (nBestHeight % nTallyGranularity) == 0)
            {
                if (fDebug) LogPrintf("SVC: set off Tally (v3 C) height %d",nBestHeight);
                if (fDebug3) LogPrintf("TIB1 ");
                TallyResearchAverages(pindexBest);
            }

            if ((nBestHeight % 5)==0)
            {
                if (fDebug) LogPrintf("SVC: Updating Neural Supermajority (v3 D) height %d",nBestHeight);
                ComputeNeuralNetworkSupermajorityHashes();
            }
            if ((nBestHeight % 5)==0 && !OutOfSyncByAge())
            {
                if (fDebug) LogPrintf("SVC: Updating Neural Quorum (v3 E) height %d",nBestHeight);
                if (fDebug3) LogPrintf("CNNSH2 ");
                UpdateNeuralNetworkQuorumData();
            }
        }
    }

    if (TimerMain("clearcache",1000))
    {
        ClearCache("neural_data");
    }


    //Dont perform the following functions if out of sync
    if (pindexBest->nHeight < nGrandfather || OutOfSyncByAge())
        return;

    if (fDebug) LogPrintf(" {SVC} ");

    //Backup the wallet once per 900 blocks or as specified in config:
    int nWBI = GetArg("-walletbackupinterval", 900);
    if (nWBI && TimerMain("backupwallet", nWBI))
    {
        bool bWalletBackupResults = BackupWallet(*pwalletMain, GetBackupFilename("wallet.dat"));
        bool bConfigBackupResults = BackupConfigFile(GetBackupFilename("gridcoinresearch.conf"));
        LogPrintf("Daily backup results: Wallet -> %s Config -> %s", (bWalletBackupResults ? "true" : "false"), (bConfigBackupResults ? "true" : "false"));
    }

    if (TimerMain("MyNeuralMagnitudeReport",30))
    {
        try
        {
            if (msNeuralResponse.length() < 25 && IsResearcher(msPrimaryCPID))
            {
                AsyncNeuralRequest("explainmag",msPrimaryCPID,5);
                if (fDebug3) LogPrintf("Async explainmag sent for %s.",msPrimaryCPID);
            }
            if (fDebug3) LogPrintf("MR Complete");
        }
        catch (std::exception &e)
        {
            LogPrintf("Error in MyNeuralMagnitudeReport1.");
        }
        catch(...)
        {
            LogPrintf("Error in MyNeuralMagnitudeReport.");
        }
    }

    // Every N blocks as a Synchronized TEAM:
    if ((nBestHeight % 30) == 0)
    {
        //Sync RAC with neural network IF superblock is over 24 hours Old, Or if we have No superblock (in case of the latter, age will be 45 years old)
        // Note that nodes will NOT accept superblocks without a supermajority hash, so the last block will not be in memory unless it is a good superblock.
        // Let's start syncing the neural network as soon as the LAST superblock is over 12 hours old.
        // Also, lets do this as a TEAM exactly every 30 blocks (~30 minutes) to try to reach an EXACT consensus every half hour:
        // For effeciency, the network sleeps for 20 hours after a good superblock is accepted
        if (NeedASuperblock() && IsNeuralNodeParticipant(DefaultWalletAddress(), GetAdjustedTime()))
        {
            if (fDebug3) LogPrintf("FSWDPOR ");
            FullSyncWithDPORNodes();
        }
    }

    if (( (nBestHeight-10) % 30 ) == 0)
    {
            // 10 Blocks after the network started syncing the neural network as a team, ask the neural network to come to a quorum
            if (NeedASuperblock() && IsNeuralNodeParticipant(DefaultWalletAddress(), GetAdjustedTime()))
            {
                // First verify my node has a synced contract
                std::string contract;
                contract = NN::GetNeuralContract();
                if (VerifySuperblock(contract, pindexBest))
                {
                        AsyncNeuralRequest("quorum","gridcoin",25);
                }
            }
    }

    /* Do this only for users with valid CPID */
    if (TimerMain("send_beacon",180) && IsResearcher(GlobalCPUMiningCPID.cpid))
    {
        std::string tBeaconPublicKey = GetBeaconPublicKey(GlobalCPUMiningCPID.cpid,true);

        /* If there is no public key, beacon needs advertising */
        if (tBeaconPublicKey.empty())
        {
            std::string sOutPubKey = "";
            std::string sOutPrivKey = "";
            std::string sError = "";
            std::string sMessage = "";
            bool fResult = AdvertiseBeacon(sOutPrivKey,sOutPubKey,sError,sMessage);
            if (!fResult)
            {
                LogPrintf("BEACON ERROR!  Unable to send beacon %s, %s",sError, sMessage);
                LOCK(MinerStatus.lock);
                msMiningErrors6 = _("Unable To Send Beacon! Unlock Wallet!");
            }
        } else {
            /* If public key is set, try to import it's private part from
             * config. The function fails fast if there are none in config.
             */
            ImportBeaconKeysFromConfig(GlobalCPUMiningCPID.cpid, pwalletMain);
        }

    }

    if (TimerMain("gather_cpids",480))
        msNeuralResponse.clear();

    if (fDebug10) LogPrintf(" {/SVC} ");
}

bool AskForOutstandingBlocks(uint256 hashStart)
{
    if (IsLockTimeWithinMinutes(nLastAskedForBlocks, GetAdjustedTime(), 2)) return true;
    nLastAskedForBlocks = GetAdjustedTime();

    int iAsked = 0;
    LOCK(cs_vNodes);
    for (auto const& pNode : vNodes)
    {
                pNode->ClearBanned();
                if (!pNode->fClient && !pNode->fOneShot && (pNode->nStartingHeight > (nBestHeight - 144)) && (pNode->nVersion < NOBLKS_VERSION_START || pNode->nVersion >= NOBLKS_VERSION_END) )
                {
                        if (hashStart==uint256(0))
                        {
                            pNode->PushGetBlocks(pindexBest, uint256(0), true);
                        }
                        else
                        {
                            CBlockIndex* pblockindex = mapBlockIndex[hashStart];
                            if (pblockindex)
                            {
                                pNode->PushGetBlocks(pblockindex, uint256(0), true);
                            }
                            else
                            {
                                return error("Unable to find block index %s",hashStart.ToString().c_str());
                            }
                        }
                        LogPrintf(".B.");
                        iAsked++;
                        if (iAsked > 10) break;
                }
    }
    return true;
}


void ClearOrphanBlocks()
{
    LOCK(cs_main);
    for(auto it = mapOrphanBlocks.begin(); it != mapOrphanBlocks.end(); it++)
    {
        delete it->second;
    }

    mapOrphanBlocks.clear();
    mapOrphanBlocksByPrev.clear();
}

void CleanInboundConnections(bool bClearAll)
{
        if (IsLockTimeWithinMinutes(nLastCleaned, GetAdjustedTime(), 10)) return;
        nLastCleaned = GetAdjustedTime();
        LOCK(cs_vNodes);
        for(CNode* pNode : vNodes)
        {
                pNode->ClearBanned();
                if (pNode->nStartingHeight < (nBestHeight-1000) || bClearAll)
                {
                        pNode->fDisconnect=true;
                }
        }
        LogPrintf("Cleaning inbound connections");
}

bool WalletOutOfSync()
{
    LOCK(cs_main);

    // Only trigger an out of sync condition if the node has synced near the best block prior to going out of sync.
    bool bSyncedCloseToTop = nBestHeight > GetNumBlocksOfPeers() - 1000;
    return OutOfSyncByAge() && bSyncedCloseToTop;
}

bool ProcessBlock(CNode* pfrom, CBlock* pblock, bool generated_by_me)
{
    AssertLockHeld(cs_main);

    // Check for duplicate
    uint256 hash = pblock->GetHash();
    if (mapBlockIndex.count(hash))
        return error("ProcessBlock() : already have block %d %s", mapBlockIndex[hash]->nHeight, hash.ToString().c_str());
    if (mapOrphanBlocks.count(hash))
        return error("ProcessBlock() : already have block (orphan) %s", hash.ToString().c_str());

    // ppcoin: check proof-of-stake
    // Limited duplicity on stake: prevents block flood attack
    // Duplicate stake allowed only when there is orphan child block
    if (pblock->IsProofOfStake() && setStakeSeen.count(pblock->GetProofOfStake()) && !mapOrphanBlocksByPrev.count(hash))
        return error("ProcessBlock() : duplicate proof-of-stake (%s, %d) for block %s", pblock->GetProofOfStake().first.ToString().c_str(),
        pblock->GetProofOfStake().second,
        hash.ToString().c_str());

    if (pblock->hashPrevBlock != hashBestChain)
    {
        // Extra checks to prevent "fill up memory by spamming with bogus blocks"
        const CBlockIndex* pcheckpoint = Checkpoints::GetLastCheckpoint(mapBlockIndex);
        if(pcheckpoint != NULL)
        {
            int64_t deltaTime = pblock->GetBlockTime() - pcheckpoint->nTime;
            if (deltaTime < 0)
            {
                if (pfrom)
                    pfrom->Misbehaving(1);
                return error("ProcessBlock() : block with timestamp before last checkpoint");
            }
        }
    }

    // Preliminary checks
    if (!pblock->CheckBlock("ProcessBlock", pindexBest->nHeight, 100*COIN))
        return error("ProcessBlock() : CheckBlock FAILED");

    // If don't already have its previous block, shunt it off to holding area until we get it
    if (!mapBlockIndex.count(pblock->hashPrevBlock))
    {
        // *****      This area covers Gridcoin Orphan Handling      *****
        if (WalletOutOfSync())
        {
            if (TimerMain("OrphanBarrage",100))
            {
                // If we stay out of sync for more than 25 orphans and never recover without accepting a block - attempt to recover the node- if we recover, reset the counters.
                // We reset these counters every time a block is accepted successfully in AcceptBlock().
                // Note: This code will never actually be exercised unless the wallet stays out of sync for a very long time - approx. 24 hours - the wallet normally recovers on its own without this code.
                // I'm leaving this in for people who may be on vacation for a long time - it may keep an external node running when everything else fails.
                if (TimerMain("CheckForFutileSync", 25))
                {
                    ClearOrphanBlocks();
                    setStakeSeen.clear();
                    setStakeSeenOrphan.clear();
                }

                LogPrintf("Clearing mapAlreadyAskedFor.");
                mapAlreadyAskedFor.clear();
                AskForOutstandingBlocks(uint256(0));
            }
        }
        else
        {
            // If we successfully synced we can reset the futile state.
            ResetTimerMain("CheckForFutileSync");
        }

        LogPrintf("ProcessBlock: ORPHAN BLOCK, prev=%s", pblock->hashPrevBlock.ToString());
        // ppcoin: check proof-of-stake
        if (pblock->IsProofOfStake())
        {
            // Limited duplicity on stake: prevents block flood attack
            // Duplicate stake allowed only when there is orphan child block
            if (setStakeSeenOrphan.count(pblock->GetProofOfStake()) &&
                !mapOrphanBlocksByPrev.count(hash))
                return error("ProcessBlock() : duplicate proof-of-stake (%s, %d) for orphan block %s",
                             pblock->GetProofOfStake().first.ToString().c_str(),
                             pblock->GetProofOfStake().second,
                             hash.ToString().c_str());
            else
                setStakeSeenOrphan.insert(pblock->GetProofOfStake());
        }

        CBlock* pblock2 = new CBlock(*pblock);
        mapOrphanBlocks.insert(make_pair(hash, pblock2));
        mapOrphanBlocksByPrev.insert(make_pair(pblock->hashPrevBlock, pblock2));

        // Ask this guy to fill in what we're missing
        if (pfrom)
        {
            pfrom->PushGetBlocks(pindexBest, GetOrphanRoot(pblock2), true);
            // ppcoin: getblocks may not obtain the ancestor block rejected
            // earlier by duplicate-stake check so we ask for it again directly
            if (!IsInitialBlockDownload())
                pfrom->AskFor(CInv(MSG_BLOCK, WantedByOrphan(pblock2)));
            // Ask a few other nodes for the missing block

        }
        return true;
    }

    // Store to disk
    if (!pblock->AcceptBlock(generated_by_me))
        return error("ProcessBlock() : AcceptBlock FAILED");

    // Recursively process any orphan blocks that depended on this one
    vector<uint256> vWorkQueue;
    vWorkQueue.push_back(hash);
    for (unsigned int i = 0; i < vWorkQueue.size(); i++)
    {
        uint256 hashPrev = vWorkQueue[i];
        for (multimap<uint256, CBlock*>::iterator mi = mapOrphanBlocksByPrev.lower_bound(hashPrev);
             mi != mapOrphanBlocksByPrev.upper_bound(hashPrev);
             ++mi)
        {
            CBlock* pblockOrphan = mi->second;
            if (pblockOrphan->AcceptBlock(generated_by_me))
                vWorkQueue.push_back(pblockOrphan->GetHash());
            mapOrphanBlocks.erase(pblockOrphan->GetHash());
            setStakeSeenOrphan.erase(pblockOrphan->GetProofOfStake());
            delete pblockOrphan;
        }
        mapOrphanBlocksByPrev.erase(hashPrev);

    }

    LogPrintf("{PB}: ACC; ");

    // Compatiblity while V8 is in use. Can be removed after the V9 switch.
    if(IsV9Enabled(pindexBest->nHeight) == false)
        GridcoinServices();

    return true;
}


bool CBlock::CheckBlockSignature() const
{
    if (IsProofOfWork())
        return vchBlockSig.empty();

    vector<valtype> vSolutions;
    txnouttype whichType;

    const CTxOut& txout = vtx[1].vout[1];

    if (!Solver(txout.scriptPubKey, whichType, vSolutions))
        return false;

    if (whichType == TX_PUBKEY)
    {
        valtype& vchPubKey = vSolutions[0];
        CKey key;
        if (!key.SetPubKey(vchPubKey))
            return false;
        if (vchBlockSig.empty())
            return false;
        return key.Verify(GetHash(), vchBlockSig);
    }

    return false;
}

bool CheckDiskSpace(uint64_t nAdditionalBytes)
{
    uint64_t nFreeBytesAvailable = filesystem::space(GetDataDir()).available;

    // Check for nMinDiskSpace bytes (currently 50MB)
    if (nFreeBytesAvailable < nMinDiskSpace + nAdditionalBytes)
    {
        fShutdown = true;
        string strMessage = _("Warning: Disk space is low!");
        strMiscWarning = strMessage;
        LogPrintf("*** %s", strMessage);
        uiInterface.ThreadSafeMessageBox(strMessage, "Gridcoin", CClientUIInterface::OK | CClientUIInterface::ICON_EXCLAMATION | CClientUIInterface::MODAL);
        StartShutdown();
        return false;
    }
    return true;
}

static filesystem::path BlockFilePath(unsigned int nFile)
{
    string strBlockFn = strprintf("blk%04u.dat", nFile);
    return GetDataDir() / strBlockFn;
}

FILE* OpenBlockFile(unsigned int nFile, unsigned int nBlockPos, const char* pszMode)
{
    if ((nFile < 1) || (nFile == (unsigned int) -1))
        return NULL;
    FILE* file = fopen(BlockFilePath(nFile).string().c_str(), pszMode);
    if (!file)
        return NULL;
    if (nBlockPos != 0 && !strchr(pszMode, 'a') && !strchr(pszMode, 'w'))
    {
        if (fseek(file, nBlockPos, SEEK_SET) != 0)
        {
            fclose(file);
            return NULL;
        }
    }
    return file;
}

static unsigned int nCurrentBlockFile = 1;

FILE* AppendBlockFile(unsigned int& nFileRet)
{
    nFileRet = 0;
    while (true)
    {
        FILE* file = OpenBlockFile(nCurrentBlockFile, 0, "ab");
        if (!file)
            return NULL;
        if (fseek(file, 0, SEEK_END) != 0)
            return NULL;
        // FAT32 file size max 4GB, fseek and ftell max 2GB, so we must stay under 2GB
        if (ftell(file) < (long)(0x7F000000 - MAX_SIZE))
        {
            nFileRet = nCurrentBlockFile;
            return file;
        }
        fclose(file);
        nCurrentBlockFile++;
    }
}

bool LoadBlockIndex(bool fAllowNew)
{
    LOCK(cs_main);

    CBigNum bnTrustedModulus;

    if (fTestNet)
    {
        // GLOBAL TESTNET SETTINGS - R HALFORD
        pchMessageStart[0] = 0xcd;
        pchMessageStart[1] = 0xf2;
        pchMessageStart[2] = 0xc0;
        pchMessageStart[3] = 0xef;
        bnProofOfWorkLimit = bnProofOfWorkLimitTestNet; // 16 bits PoW target limit for testnet
        nStakeMinAge = 1 * 60 * 60; // test net min age is 1 hour
        nCoinbaseMaturity = 10; // test maturity is 10 blocks
        nGrandfather = 196550;
        nNewIndex = 10;
        nNewIndex2 = 36500;
        //1-24-2016
        MAX_OUTBOUND_CONNECTIONS = (int)GetArg("-maxoutboundconnections", 8);
    }


    std::string mode = fTestNet ? "TestNet" : "Prod";
    LogPrintf("Mode=%s",mode);


    //
    // Load block index
    //
    CTxDB txdb("cr+");
    if (!txdb.LoadBlockIndex())
        return false;

    //
    // Init with genesis block
    //
    if (mapBlockIndex.empty())
    {
        if (!fAllowNew)
            return false;

        // Genesis block - Genesis2
        // MainNet - Official New Genesis Block:
        ////////////////////////////////////////
        /*
     21:58:24 block.nTime = 1413149999
    10/12/14 21:58:24 block.nNonce = 1572771
    10/12/14 21:58:24 block.GetHash = 00000f762f698b5962aa81e38926c3a3f1f03e0b384850caed34cd9164b7f990
    10/12/14 21:58:24 CBlock(hash=00000f762f698b5962aa81e38926c3a3f1f03e0b384850caed34cd9164b7f990, ver=1,
    hashPrevBlock=0000000000000000000000000000000000000000000000000000000000000000,
    hashMerkleRoot=0bd65ac9501e8079a38b5c6f558a99aea0c1bcff478b8b3023d09451948fe841, nTime=1413149999, nBits=1e0fffff, nNonce=1572771, vtx=1, vchBlockSig=)
    10/12/14 21:58:24   Coinbase(hash=0bd65ac950, nTime=1413149999, ver=1, vin.size=1, vout.size=1, nLockTime=0)
    CTxIn(COutPoint(0000000000, 4294967295), coinbase 00012a4531302f31312f313420416e6472656120526f73736920496e647573747269616c20486561742076696e646963617465642077697468204c454e522076616c69646174696f6e)
    CTxOut(empty)
    vMerkleTree: 0bd65ac950

        */

        const char* pszTimestamp = "10/11/14 Andrea Rossi Industrial Heat vindicated with LENR validation";

        CTransaction txNew;
        //GENESIS TIME
        txNew.nTime = 1413033777;
        txNew.vin.resize(1);
        txNew.vout.resize(1);
        txNew.vin[0].scriptSig = CScript() << 0 << CBigNum(42) << vector<unsigned char>((const unsigned char*)pszTimestamp, (const unsigned char*)pszTimestamp + strlen(pszTimestamp));
        txNew.vout[0].SetEmpty();
        CBlock block;
        block.vtx.push_back(txNew);
        block.hashPrevBlock = 0;
        block.hashMerkleRoot = block.BuildMerkleTree();
        block.nVersion = 1;
        //R&D - Testers Wanted Thread:
        block.nTime    = !fTestNet ? 1413033777 : 1406674534;
        //Official Launch time:
        block.nBits    = bnProofOfWorkLimit.GetCompact();
        block.nNonce = !fTestNet ? 130208 : 22436;
        LogPrintf("starting Genesis Check...");
        // If genesis block hash does not match, then generate new genesis hash.
        if (block.GetHash() != (!fTestNet ? hashGenesisBlock : hashGenesisBlockTestNet))
        {
            LogPrintf("Searching for genesis block...");
            // This will figure out a valid hash and Nonce if you're
            // creating a different genesis block: 00000000000000000000000000000000000000000000000000000000000000000000000000000000000000xFFF
            uint256 hashTarget = CBigNum().SetCompact(block.nBits).getuint256();
            uint256 thash;
            while (true)
            {
                thash = block.GetHash();
                if (thash <= hashTarget)
                    break;
                if ((block.nNonce & 0xFFF) == 0)
                {
                    LogPrintf("nonce %08X: hash = %s (target = %s)", block.nNonce, thash.ToString(), hashTarget.ToString());
                }
                ++block.nNonce;
                if (block.nNonce == 0)
                {
                    LogPrintf("NONCE WRAPPED, incrementing time");
                    ++block.nTime;
                }
            }
            LogPrintf("block.nTime = %u ", block.nTime);
            LogPrintf("block.nNonce = %u ", block.nNonce);
            LogPrintf("block.GetHash = %s", block.GetHash().ToString());
        }


        block.print();

        //// debug print

        //GENESIS3: Official Merkle Root
        uint256 merkle_root = uint256("0x5109d5782a26e6a5a5eb76c7867f3e8ddae2bff026632c36afec5dc32ed8ce9f");
        assert(block.hashMerkleRoot == merkle_root);
        assert(block.GetHash() == (!fTestNet ? hashGenesisBlock : hashGenesisBlockTestNet));
        assert(block.CheckBlock("LoadBlockIndex",1,10*COIN));

        // Start new block file
        unsigned int nFile;
        unsigned int nBlockPos;
        if (!block.WriteToDisk(nFile, nBlockPos))
            return error("LoadBlockIndex() : writing genesis block to disk failed");
        if (!block.AddToBlockIndex(nFile, nBlockPos, hashGenesisBlock))
            return error("LoadBlockIndex() : genesis block not accepted");
    }

    return true;
}

std::string ExtractXML(std::string XMLdata, std::string key, std::string key_end)
{

    std::string extraction = "";
    string::size_type loc = XMLdata.find( key, 0 );
    if( loc != string::npos )
    {
        string::size_type loc_end = XMLdata.find( key_end, loc+3);
        if (loc_end != string::npos )
        {
            extraction = XMLdata.substr(loc+(key.length()),loc_end-loc-(key.length()));

        }
    }
    return extraction;
}

std::string RetrieveMd5(std::string s1)
{
    try
    {
        const char* chIn = s1.c_str();
        unsigned char digest2[16];
        MD5((unsigned char*)chIn, strlen(chIn), (unsigned char*)&digest2);
        char mdString2[33];
        for(int i = 0; i < 16; i++) sprintf(&mdString2[i*2], "%02x", (unsigned int)digest2[i]);
        std::string xmd5(mdString2);
        return xmd5;
    }
    catch (std::exception &e)
    {
        LogPrintf("MD5 INVALID!");
        return "";
    }
}

int GetFilesize(FILE* file)
{
    int nSavePos = ftell(file);
    int nFilesize = -1;
    if (fseek(file, 0, SEEK_END) == 0)
        nFilesize = ftell(file);
    fseek(file, nSavePos, SEEK_SET);
    return nFilesize;
}

<<<<<<< HEAD
=======
bool WriteKey(std::string sKey, std::string sValue)
{
    // Allows Gridcoin to store the key value in the config file.
    boost::filesystem::path pathConfigFile(GetArg("-conf", "gridcoinresearch.conf"));
    if (!pathConfigFile.is_complete()) pathConfigFile = GetDataDir(false) / pathConfigFile;
    if (!filesystem::exists(pathConfigFile))  return false;
    boost::to_lower(sKey);
    std::string sLine = "";
    ifstream streamConfigFile;
    streamConfigFile.open(pathConfigFile.string().c_str());
    std::string sConfig = "";
    bool fWritten = false;
    if(streamConfigFile)
    {
       while(getline(streamConfigFile, sLine))
       {
            std::vector<std::string> vEntry = split(sLine,"=");
            if (vEntry.size() == 2)
            {
                std::string sSourceKey = vEntry[0];
                std::string sSourceValue = vEntry[1];
                boost::to_lower(sSourceKey);

                if (sSourceKey==sKey)
                {
                    sSourceValue = sValue;
                    sLine = sSourceKey + "=" + sSourceValue;
                    fWritten=true;
                }
            }
            sLine = strReplace(sLine,"\r","");
            sLine = strReplace(sLine,"\n","");
            sLine += "\n";
            sConfig += sLine;
       }
    }
    if (!fWritten)
    {
        sLine = sKey + "=" + sValue + "\n";
        sConfig += sLine;
    }

    streamConfigFile.close();

    FILE *outFile = fopen(pathConfigFile.string().c_str(),"w");
    fputs(sConfig.c_str(), outFile);
    fclose(outFile);

    ReadConfigFile(mapArgs, mapMultiArgs);
    return true;
}

>>>>>>> 7a9b8922



std::string getfilecontents(std::string filename)
{
    std::string buffer;
    std::string line;
    ifstream myfile;
    if (fDebug10) LogPrintf("loading file to string %s",filename);

    filesystem::path path = filename;

    if (!filesystem::exists(path)) {
        LogPrintf("the file does not exist %s",path.string());
        return "-1";
    }

     FILE *file = fopen(filename.c_str(), "rb");
     CAutoFile filein = CAutoFile(file, SER_DISK, CLIENT_VERSION);
     int fileSize = GetFilesize(filein);
     filein.fclose();

     myfile.open(filename.c_str());

    buffer.reserve(fileSize);
    if (fDebug10) LogPrintf("opening file %s",filename);

    if(myfile)
    {
      while(getline(myfile, line))
      {
            buffer = buffer + line + "\n";
      }
    }
    myfile.close();
    return buffer;
}


bool IsCPIDValidv3(std::string cpidv2, bool allow_investor)
{
    // Used for checking the local cpid
    bool result=false;
    if (allow_investor) if (cpidv2 == "INVESTOR" || cpidv2=="investor") return true;
    if (cpidv2.length() < 34) return false;
    result = CPID_IsCPIDValid(cpidv2.substr(0,32),cpidv2,0);
    return result;
}

std::set<std::string> GetAlternativeBeaconKeys(const std::string& cpid)
{
    int64_t iMaxSeconds = 60 * 24 * 30 * 6 * 60;
    std::set<std::string> result;

    for(const auto& item : ReadCacheSection("beaconalt"))
    {
        const std::string& key = item.first;
        const std::string& value = item.second.value;
        if(!std::equal(cpid.begin(), cpid.end(), key.begin()))
            continue;

        const int64_t iAge = pindexBest != NULL
            ? pindexBest->nTime - item.second.timestamp
            : 0;
        if (iAge > iMaxSeconds)
            continue;

        result.emplace(value);
    }
    return result;
}

bool IsCPIDValidv2(MiningCPID& mc, int height)
{
    //09-25-2016: Transition to CPID Keypairs.
    if (height < nGrandfather) return true;
    bool result = false;
    int cpidV2CutOverHeight = fTestNet ? 0 : 97000;
    int cpidV3CutOverHeight = fTestNet ? 196300 : 725000;
    if (height < cpidV2CutOverHeight)
    {
        result = IsCPIDValid_Retired(mc.cpid,mc.enccpid);
    }
    else if (height >= cpidV2CutOverHeight && height <= cpidV3CutOverHeight)
    {
        if (!IsResearcher(mc.cpid)) return true;
        result = CPID_IsCPIDValid(mc.cpid, mc.cpidv2, (uint256)mc.lastblockhash);
    }
    else if (height >= cpidV3CutOverHeight)
    {
        if (mc.cpid.empty()) return error("IsCPIDValidv2(): cpid empty");
        if (!IsResearcher(mc.cpid)) return true; /* is investor? */

        const std::string sBPK_n = GetBeaconPublicKey(mc.cpid, false);
        bool kmval = sBPK_n == mc.BoincPublicKey;
        const bool scval_n = CheckMessageSignature("R","cpid", mc.cpid + mc.lastblockhash, mc.BoincSignature, sBPK_n);

        result= scval_n;
        if(!scval_n)
        {
            for(const std::string& key_alt : GetAlternativeBeaconKeys(mc.cpid))
            {
                const bool scval_alt = CheckMessageSignature("R","cpid", mc.cpid + mc.lastblockhash, mc.BoincSignature, key_alt);
                kmval = key_alt == mc.BoincPublicKey;
                if(scval_alt)
                {
                    LogPrintf("WARNING: IsCPIDValidv2: good signature with alternative key");
                    result= true;
                }
            }
        }

        if( !kmval )
            LogPrintf("WARNING: IsCPIDValidv2: block key mismatch");

    }

    return result;
}


bool IsLocalCPIDValid(StructCPID& structcpid)
{

    bool new_result = IsCPIDValidv3(structcpid.cpidv2,true);
    return new_result;

}



bool IsCPIDValid_Retired(std::string cpid, std::string ENCboincpubkey)
{

    try
    {
            if(cpid=="" || cpid.length() < 5)
            {
                LogPrintf("CPID length empty.");
                return false;
            }
            if (!IsResearcher(cpid)) return true;
            if (ENCboincpubkey == "" || ENCboincpubkey.length() < 5)
            {
                    if (fDebug10) LogPrintf("ENCBpk length empty.");
                    return false;
            }
            std::string bpk = AdvancedDecrypt(ENCboincpubkey);
            std::string bpmd5 = RetrieveMd5(bpk);
            if (bpmd5==cpid) return true;
            if (fDebug10) LogPrintf("Md5<>cpid, md5 %s cpid %s  root bpk %s",bpmd5, cpid, bpk);

            return false;
    }
    catch (std::exception &e)
    {
                LogPrintf("Error while resolving CPID");
                return false;
    }
    catch(...)
    {
                LogPrintf("Error while Resolving CPID[2].");
                return false;
    }
    return false;

}


double GetTotalOwedAmount(std::string cpid)
{
    StructCPID o = GetInitializedStructCPID2(cpid,mvMagnitudes);
    return o.totalowed;
}

double GetOwedAmount(std::string cpid)
{
    if (mvMagnitudes.size() > 1)
    {
        StructCPID m = GetInitializedStructCPID2(cpid,mvMagnitudes);
        if (m.initialized) return m.owed;
        return 0;
    }
    return 0;
}


double GetOutstandingAmountOwed(StructCPID &mag, std::string cpid, int64_t locktime,
    double& total_owed, double block_magnitude)
{
    // Gridcoin Payment Magnitude Unit in RSA Owed calculation ensures rewards are capped at MaxBlockSubsidy*BLOCKS_PER_DAY
    // Payment date range is stored in HighLockTime-LowLockTime
    // If newbie has not participated for 14 days, use earliest payment in chain to assess payment window
    // (Important to prevent e-mail change attacks) - Calculate payment timespan window in days
    try
    {
        double payment_timespan = (GetAdjustedTime() - mag.EarliestPaymentTime)/38400;
        if (payment_timespan < 2) payment_timespan =  2;
        if (payment_timespan > 10) payment_timespan = 14;
        mag.PaymentTimespan = Round(payment_timespan,0);
        double research_magnitude = 0;
        // Get neural network magnitude:
        StructCPID stDPOR = GetInitializedStructCPID2(cpid,mvDPOR);
        research_magnitude = LederstrumpfMagnitude2(stDPOR.Magnitude,locktime);
        double owed_standard = payment_timespan * std::min(research_magnitude*GetMagnitudeMultiplier(locktime),
            GetMaximumBoincSubsidy(locktime)*5.0);
        double owed_network_cap = payment_timespan * GRCMagnitudeUnit(locktime) * research_magnitude;
        double owed = std::min(owed_standard, owed_network_cap);
        double paid = mag.payments;
        double outstanding = std::min(owed-paid, GetMaximumBoincSubsidy(locktime) * 5.0);
        total_owed = owed;
        //if (outstanding < 0) outstanding=0;
        return outstanding;
    }
    catch (std::exception &e)
    {
            LogPrintf("Error while Getting outstanding amount owed.");
            return 0;
    }
    catch(...)
    {
            LogPrintf("Error while Getting outstanding amount owed.");
            return 0;
    }
}

bool BlockNeedsChecked(int64_t BlockTime)
{
    if (IsLockTimeWithin14days(BlockTime, GetAdjustedTime()))
    {
        if (fColdBoot) return false;
        bool fOut = OutOfSyncByAge();
        return !fOut;
    }
    else
    {
        return false;
    }
}

void AddResearchMagnitude(CBlockIndex* pIndex)
{
    // TODO: There are 3 different loops which do the same thing:
    //  - this function
    //  - LoadBlockIndex in txdb-leveldb.cpp
    //  - CBlock::ConnectBlock in main.cpp.
    //
    // This function should be the only one and the other two uses should
    // call it to update the data. At the same time, remove mvMagnitudesCopy
    // (and the other struct copies) as they are no longer used in a multi
    // threaded environment when the the tally thread is gone.


    if (pIndex->IsUserCPID() == false || pIndex->nResearchSubsidy <= 0)
        return;

    try
    {
        StructCPID stMag = GetInitializedStructCPID2(pIndex->GetCPID(),mvMagnitudesCopy);
        stMag.InterestSubsidy += pIndex->nInterestSubsidy;
        stMag.ResearchSubsidy += pIndex->nResearchSubsidy;
        if (pIndex->nHeight > stMag.LastBlock)
        {
            stMag.LastBlock = pIndex->nHeight;
            stMag.BlockHash = pIndex->GetBlockHash().GetHex();
        }

        if(pIndex->nMagnitude > 0)
        {
            stMag.Accuracy++;
            stMag.TotalMagnitude += pIndex->nMagnitude;
            stMag.ResearchAverageMagnitude = stMag.TotalMagnitude/(stMag.Accuracy+.01);
        }

        if (pIndex->nTime > stMag.LastPaymentTime)
            stMag.LastPaymentTime = pIndex->nTime;
        if (pIndex->nTime < stMag.EarliestPaymentTime)
            stMag.EarliestPaymentTime = pIndex->nTime;
        if (pIndex->nTime < stMag.LowLockTime)
            stMag.LowLockTime = pIndex->nTime;
        if (pIndex->nTime > stMag.HighLockTime)
            stMag.HighLockTime = pIndex->nTime;

        stMag.entries++;
        stMag.payments += pIndex->nResearchSubsidy;
        stMag.interestPayments += pIndex->nInterestSubsidy;
        stMag.AverageRAC = stMag.rac / (stMag.entries+.01);
        double total_owed = 0;
        stMag.owed = GetOutstandingAmountOwed(stMag,
                                              pIndex->GetCPID(), pIndex->nTime, total_owed, pIndex->nMagnitude);

        stMag.totalowed = total_owed;
        mvMagnitudesCopy[pIndex->GetCPID()] = stMag;
    }
    catch (const std::bad_alloc& ba)
    {
        LogPrintf("Bad Allocation in AddResearchMagnitude()");
    }
}


bool GetEarliestStakeTime(std::string grcaddress, std::string cpid)
{
    if (nBestHeight < 15)
    {
        // Write entries in the cache to get a timestamp.
        WriteCache("global", "nGRCTime", "", GetAdjustedTime());
        WriteCache("global", "nCPIDTime", "", GetAdjustedTime());
        return true;
    }

    int64_t nGRCTime = ReadCache("global", "nGRCTime").timestamp;
    int64_t nCPIDTime = ReadCache("global", "nCPIDTime").timestamp;
    if (IsLockTimeWithinMinutes(nLastGRCtallied, GetAdjustedTime(), 100) &&
        (nGRCTime > 0 || nCPIDTime > 0))
        return true;

    nLastGRCtallied = GetAdjustedTime();
    CBlock block;
    int64_t nStart = GetTimeMillis();
    LOCK(cs_main);
    {
            int nMaxDepth = nBestHeight;
            int nLookback = BLOCKS_PER_DAY*6*30;  //6 months back for performance
            int nMinDepth = nMaxDepth - nLookback;
            if (nMinDepth < 2) nMinDepth = 2;
            // Start at the earliest block index:
            CBlockIndex* pblockindex = blockFinder.FindByHeight(nMinDepth);
            while (pblockindex->nHeight < nMaxDepth-1)
            {
                        pblockindex = pblockindex->pnext;
                        if (pblockindex == pindexBest) break;
                        if (pblockindex == NULL || !pblockindex->IsInMainChain()) continue;
                        std::string myCPID = "";
                        if (pblockindex->nHeight < nNewIndex)
                        {
                            //Between block 1 and nNewIndex, unfortunately, we have to read from disk.
                            block.ReadFromDisk(pblockindex);
                            std::string hashboinc = "";
                            if (block.vtx.size() > 0) hashboinc = block.vtx[0].hashBoinc;
                            MiningCPID bb = DeserializeBoincBlock(hashboinc,block.nVersion);
                            myCPID = bb.cpid;
                        }
                        else
                        {
                            myCPID = pblockindex->GetCPID();
                        }
                        if (cpid == myCPID && nCPIDTime==0 && IsResearcher(myCPID))
                        {
                            nCPIDTime = pblockindex->nTime;
                            nGRCTime = pblockindex->nTime;
                            break;
                        }
            }
    }
    int64_t EarliestStakedWalletTx = GetEarliestWalletTransaction();
    if (EarliestStakedWalletTx > 0 && EarliestStakedWalletTx < nGRCTime) nGRCTime = EarliestStakedWalletTx;
    if (!IsResearcher(cpid) && EarliestStakedWalletTx > 0) nGRCTime = EarliestStakedWalletTx;
    if (fTestNet) nGRCTime -= (86400*30);
    if (nGRCTime <= 0)  nGRCTime = GetAdjustedTime();
    if (nCPIDTime <= 0) nCPIDTime = GetAdjustedTime();

    LogPrintf("Loaded staketime from index in %" PRId64, GetTimeMillis() - nStart);
    LogPrintf("CPIDTime %" PRId64 ", GRCTime %" PRId64 ", WalletTime %" PRId64, nCPIDTime, nGRCTime, EarliestStakedWalletTx);

    // Update caches with new timestamps.
    WriteCache("global", "nGRCTime", "", nGRCTime);
    WriteCache("global", "nCPIDTime", "", nCPIDTime);
    return true;
}

HashSet GetCPIDBlockHashes(const std::string& cpid)
{
    auto hashes = mvCPIDBlockHashes.find(cpid);
    return hashes != mvCPIDBlockHashes.end()
        ? hashes->second
        : HashSet();
}

void AddCPIDBlockHash(const std::string& cpid, const uint256& blockhash)
{
    // Add block hash to CPID hash set.
    mvCPIDBlockHashes[cpid].emplace(blockhash);
}

void RemoveCPIDBlockHash(const std::string& cpid, const uint256& blockhash)
{
   mvCPIDBlockHashes[cpid].erase(blockhash);
}

StructCPID GetLifetimeCPID(const std::string& cpid, const std::string& sCalledFrom)
{
    //Eliminates issues with reorgs, disconnects, double counting, etc..
    if (!IsResearcher(cpid))
        return GetInitializedStructCPID2("INVESTOR",mvResearchAge);

    if (fDebug10) LogPrintf("GetLifetimeCPID.BEGIN: %s %s", sCalledFrom, cpid);

    const HashSet& hashes = GetCPIDBlockHashes(cpid);
    ZeroOutResearcherTotals(cpid);


    StructCPID stCPID = GetInitializedStructCPID2(cpid, mvResearchAge);
    for (HashSet::iterator it = hashes.begin(); it != hashes.end(); ++it)
    {
        const uint256& uHash = *it;
        if (fDebug10) LogPrintf("GetLifetimeCPID: trying %s",uHash.GetHex());

        // Ensure that we have this block.
        auto mapItem = mapBlockIndex.find(uHash);
        if (mapItem == mapBlockIndex.end())
           continue;

        // Ensure that the block is valid
        CBlockIndex* pblockindex = mapItem->second;
        if(pblockindex == NULL ||
           pblockindex->IsInMainChain() == false ||
           pblockindex->GetCPID() != cpid)
            continue;

        // Block located and verified.
        if (fDebug10)
            LogPrintf("GetLifetimeCPID: verified %s height= %d LastBlock= %d nResearchSubsidy= %.3f",
            uHash.GetHex().c_str(),pblockindex->nHeight,(int)stCPID.LastBlock,pblockindex->nResearchSubsidy);
        if(!pblockindex->pnext && pblockindex!=pindexBest)
            LogPrintf("WARNING GetLifetimeCPID: index {%s %d} for cpid %s, "
                "is not in the main chain",pblockindex->GetBlockHash().GetHex(),
                pblockindex->nHeight,cpid);

        if(pblockindex->nResearchSubsidy> 0)
        {
            stCPID.InterestSubsidy += pblockindex->nInterestSubsidy;
            stCPID.ResearchSubsidy += pblockindex->nResearchSubsidy;
            if(pblockindex->nHeight > stCPID.LastBlock)
            {
                stCPID.LastBlock = pblockindex->nHeight;
                stCPID.BlockHash = pblockindex->GetBlockHash().GetHex();
            }

            if (pblockindex->nMagnitude > 0)
            {
                stCPID.Accuracy++;
                stCPID.TotalMagnitude += pblockindex->nMagnitude;
                stCPID.ResearchAverageMagnitude = stCPID.TotalMagnitude/(stCPID.Accuracy+.01);
            }

            if (pblockindex->nTime < stCPID.LowLockTime)  stCPID.LowLockTime  = pblockindex->nTime;
            if (pblockindex->nTime > stCPID.HighLockTime) stCPID.HighLockTime = pblockindex->nTime;
        }
    }

    // Save updated CPID data holder.
    if (fDebug10) LogPrintf("GetLifetimeCPID.END: %s set {%s %d}",cpid, stCPID.BlockHash, (int)stCPID.LastBlock);
    mvResearchAge[cpid] = stCPID;
    return stCPID;
}

MiningCPID GetInitializedMiningCPID(std::string name,std::map<std::string, MiningCPID>& vRef)
{
   MiningCPID& cpid = vRef[name];
    if (!cpid.initialized)
    {
                cpid = GetMiningCPID();
                cpid.initialized=true;
                cpid.LastPaymentTime = 0;
    }

   return cpid;
}


StructCPID GetInitializedStructCPID2(const std::string& name, std::map<std::string, StructCPID>& vRef)
{
    try
    {
        StructCPID& cpid = vRef[name];
        if (!cpid.initialized)
        {
            cpid = GetStructCPID();
            cpid.cpid = name;
            cpid.initialized=true;
            cpid.LowLockTime = std::numeric_limits<unsigned int>::max();
            cpid.HighLockTime = 0;
            cpid.LastPaymentTime = 0;
            cpid.EarliestPaymentTime = 99999999999;
            cpid.Accuracy = 0;
        }

        return cpid;
    }
    catch (const std::bad_alloc& ba)
    {
        LogPrintf("Bad alloc caught in GetInitializedStructCpid2 for %s", name);
    }
    catch(...)
    {
        LogPrintf("Exception caught in GetInitializedStructCpid2 for %s", name);
    }

    // Error during map's heap allocation. Return an empty object.
    return GetStructCPID();
}


bool ComputeNeuralNetworkSupermajorityHashes()
{
    if (nBestHeight < 15)  return true;
    //Clear the neural network hash buffer
    if (mvNeuralNetworkHash.size() > 0)  mvNeuralNetworkHash.clear();
    if (mvNeuralVersion.size() > 0)  mvNeuralVersion.clear();
    if (mvCurrentNeuralNetworkHash.size() > 0) mvCurrentNeuralNetworkHash.clear();

    //Clear the votes
    /* ClearCache was no-op in previous version due to bug. Now it was fixed,
        but we have to emulate the old behaviour to prevent early forks. */
    if(pindexBest && pindexBest->nVersion>=9)
    {
        ClearCache("neuralsecurity");
    }
    WriteCache("neuralsecurity","pending","0",GetAdjustedTime());
    try
    {
        int nMaxDepth = nBestHeight;
        int nLookback = 100;
        int nMinDepth = (nMaxDepth - nLookback);
        if (nMinDepth < 2)   nMinDepth = 2;
        CBlock block;
        CBlockIndex* pblockindex = pindexBest;
        while (pblockindex->nHeight > nMinDepth)
        {
            if (!pblockindex || !pblockindex->pprev) return false;
            pblockindex = pblockindex->pprev;
            if (pblockindex == pindexGenesisBlock) return false;
            if (!pblockindex->IsInMainChain()) continue;
            block.ReadFromDisk(pblockindex);
            std::string hashboinc = "";
            if (block.vtx.size() > 0) hashboinc = block.vtx[0].hashBoinc;
            if (!hashboinc.empty())
            {
                MiningCPID bb = DeserializeBoincBlock(hashboinc,block.nVersion);
                //If block is pending: 7-25-2015
                if (bb.superblock.length() > 20)
                {
                    std::string superblock = UnpackBinarySuperblock(bb.superblock);
                    if (VerifySuperblock(superblock, pblockindex))
                    {
                        WriteCache("neuralsecurity","pending",ToString(pblockindex->nHeight),GetAdjustedTime());
                    }
                }

                IncrementVersionCount(bb.clientversion);
                //Increment Neural Network Hashes Supermajority (over the last N blocks)
                IncrementNeuralNetworkSupermajority(bb.NeuralHash,bb.GRCAddress,(nMaxDepth-pblockindex->nHeight)+10,pblockindex);
                IncrementCurrentNeuralNetworkSupermajority(bb.CurrentNeuralHash,bb.GRCAddress,(nMaxDepth-pblockindex->nHeight)+10);

            }
        }

        if (fDebug3) LogPrintf(".11.");
    }
    catch (std::exception &e)
    {
            LogPrintf("Neural Error while memorizing hashes.");
    }
    catch(...)
    {
        LogPrintf("Neural error While Memorizing Hashes! [1]");
    }
    return true;

}

bool TallyResearchAverages(CBlockIndex* index)
{
    if(IsV9Enabled_Tally(index->nHeight))
        return TallyResearchAverages_v9(index);
    else if(IsResearchAgeEnabled(index->nHeight) && !IsV9Enabled_Tally(index->nHeight))
        return TallyResearchAverages_retired(index);
    else
        return false;
}

bool TallyResearchAverages_retired(CBlockIndex* index)
{
    LogPrintf("Tally (retired)");

    if (!index)
    {
        bNetAveragesLoaded = true;
        return true;
    }

    if(IsV9Enabled_Tally(index->nHeight))
        return error("TallyResearchAverages_retired: called while V9 tally enabled");

    //Iterate throught last 14 days, tally network averages
    if (index->nHeight < 15)
    {
        bNetAveragesLoaded = true;
        return true;
    }

    //8-27-2016
    int64_t nStart = GetTimeMillis();

    bNetAveragesLoaded = false;
    bool superblockloaded = false;
    double NetworkPayments = 0;
    double NetworkInterest = 0;

    //Consensus Start/End block:
    int nMaxDepth = (index->nHeight - CONSENSUS_LOOKBACK) - ( (index->nHeight - CONSENSUS_LOOKBACK) % BLOCK_GRANULARITY);
    int nLookback = BLOCKS_PER_DAY * 14; //Daily block count * Lookback in days
    int nMinDepth = (nMaxDepth - nLookback) - ( (nMaxDepth-nLookback) % TALLY_GRANULARITY);
    if (fDebug3) LogPrintf("START BLOCK %d, END BLOCK %d", nMaxDepth, nMinDepth);
    if (nMinDepth < 2)              nMinDepth = 2;
    if(fDebug) LogPrintf("TallyResearchAverages_retired: beginning start %d end %d",nMaxDepth,nMinDepth);
    mvMagnitudesCopy.clear();
    int iRow = 0;

    CBlockIndex* pblockindex = index;
    while (pblockindex->nHeight > nMaxDepth)
    {
        if (!pblockindex || !pblockindex->pprev || pblockindex == pindexGenesisBlock) return false;
        pblockindex = pblockindex->pprev;
    }

    if (fDebug3) LogPrintf("Max block %d, seektime %" PRId64, pblockindex->nHeight, GetTimeMillis()-nStart);
    nStart=GetTimeMillis();


    // Headless critical section ()
    try
    {
        while (pblockindex->nHeight > nMinDepth)
        {
            if (!pblockindex || !pblockindex->pprev) return false;
            pblockindex = pblockindex->pprev;
            if (pblockindex == pindexGenesisBlock) return false;
            if (!pblockindex->IsInMainChain()) continue;
            NetworkPayments += pblockindex->nResearchSubsidy;
            NetworkInterest += pblockindex->nInterestSubsidy;
            AddResearchMagnitude(pblockindex);

            iRow++;
            if (IsSuperBlock(pblockindex) && !superblockloaded)
            {
                MiningCPID bb = GetBoincBlockByIndex(pblockindex);
                if (bb.superblock.length() > 20)
                {
                    std::string superblock = UnpackBinarySuperblock(bb.superblock);
                    if (VerifySuperblock(superblock, pblockindex))
                    {
                        LoadSuperblock(superblock,pblockindex->nTime,pblockindex->nHeight);
                        superblockloaded=true;
                        if (fDebug)
                            LogPrintf("TallyResearchAverages_retired: Superblock Loaded {%s %i}", pblockindex->GetBlockHash().GetHex(), pblockindex->nHeight);
                    }
                }
            }
        }
        // End of critical section

        if (fDebug3) LogPrintf("TNA loaded in %" PRId64, GetTimeMillis()-nStart);
        nStart=GetTimeMillis();

        if (pblockindex)
        {
            if (fDebug3)
                LogPrintf("Min block %i, Rows %i", pblockindex->nHeight, iRow);

            StructCPID network = GetInitializedStructCPID2("NETWORK",mvNetworkCopy);
            network.projectname="NETWORK";
            network.payments = NetworkPayments;
            network.InterestSubsidy = NetworkInterest;
            mvNetworkCopy["NETWORK"] = network;
            if(fDebug3) LogPrintf(" TMIS1 ");
            TallyMagnitudesInSuperblock();
        }
        // 11-19-2015 Copy dictionaries to live RAM
        mvDPOR = mvDPORCopy;
        mvMagnitudes = mvMagnitudesCopy;
        mvNetwork = mvNetworkCopy;
        bNetAveragesLoaded = true;
        return true;
    }
    catch (bad_alloc ba)
    {
        LogPrintf("Bad Alloc while tallying network averages. [1]");
        bNetAveragesLoaded=true;
    }

    if (fDebug3) LogPrintf("NA loaded in %" PRId64, GetTimeMillis() - nStart);

    bNetAveragesLoaded=true;
    return false;
}

bool TallyResearchAverages_v9(CBlockIndex* index)
{
    if(!IsV9Enabled_Tally(index->nHeight))
        return error("TallyResearchAverages_v9: called while V9 tally disabled");

    LogPrintf("Tally (v9)");

    //Iterate throught last 14 days, tally network averages
    if (index->nHeight < 15)
    {
        bNetAveragesLoaded = true;
        return true;
    }

    //8-27-2016
    int64_t nStart = GetTimeMillis();

    if (fDebug) LogPrintf("Tallying Research Averages (begin) ");
    bNetAveragesLoaded = false;
    double NetworkPayments = 0;
    double NetworkInterest = 0;

    //Consensus Start/End block:
    int nMaxConensusDepth = index->nHeight - CONSENSUS_LOOKBACK;
    int nMaxDepth = nMaxConensusDepth - (nMaxConensusDepth % TALLY_GRANULARITY);
    int nLookback = BLOCKS_PER_DAY * 14; //Daily block count * Lookback in days
    int nMinDepth = nMaxDepth - nLookback;
    if (nMinDepth < 2)
        nMinDepth = 2;

    if(fDebug) LogPrintf("TallyResearchAverages: start %d end %d",nMaxDepth,nMinDepth);

    mvMagnitudesCopy.clear();
    CBlockIndex* pblockindex = index;
    if (!pblockindex)
    {
        bNetAveragesLoaded = true;
        return true;
    }

    // Seek to head of tally window.
    while (pblockindex->nHeight > nMaxDepth)
    {
        if (!pblockindex || !pblockindex->pprev || pblockindex == pindexGenesisBlock) return false;
        pblockindex = pblockindex->pprev;
    }

    if (fDebug3) LogPrintf("Max block %i, seektime %" PRId64, pblockindex->nHeight, GetTimeMillis()-nStart);
    nStart=GetTimeMillis();

    // Load newest superblock in tally window
    for(CBlockIndex* sbIndex = pblockindex;
        sbIndex != NULL;
        sbIndex = sbIndex->pprev)
    {
        if(!IsSuperBlock(sbIndex))
            continue;

        MiningCPID bb = GetBoincBlockByIndex(sbIndex);
        if(bb.superblock.length() <= 20)
            continue;

        const std::string& superblock = UnpackBinarySuperblock(bb.superblock);
        if(!VerifySuperblock(superblock, sbIndex))
            continue;

        LoadSuperblock(superblock, sbIndex->nTime, sbIndex->nHeight);
        if (fDebug)
            LogPrintf("TallyResearchAverages_v9: Superblock Loaded {%s %i}", sbIndex->GetBlockHash().GetHex(), sbIndex->nHeight);
        break;
    }

    // Headless critical section ()
    try
    {
        while (pblockindex->nHeight > nMinDepth)
        {
            if (!pblockindex || !pblockindex->pprev) return false;
            pblockindex = pblockindex->pprev;
            if (pblockindex == pindexGenesisBlock) return false;
            if (!pblockindex->IsInMainChain()) continue;
            NetworkPayments += pblockindex->nResearchSubsidy;
            NetworkInterest += pblockindex->nInterestSubsidy;
            AddResearchMagnitude(pblockindex);
        }
        // End of critical section
        if (fDebug3) LogPrintf("TNA loaded in %" PRId64, GetTimeMillis()-nStart);
        nStart=GetTimeMillis();


        if (pblockindex)
        {
            StructCPID network = GetInitializedStructCPID2("NETWORK",mvNetworkCopy);
            network.projectname="NETWORK";
            network.payments = NetworkPayments;
            network.InterestSubsidy = NetworkInterest;
            mvNetworkCopy["NETWORK"] = network;
            if(fDebug3) LogPrintf(" TMIS1 ");
            TallyMagnitudesInSuperblock();
        }
        // 11-19-2015 Copy dictionaries to live RAM
        mvDPOR = mvDPORCopy;
        mvMagnitudes = mvMagnitudesCopy;
        mvNetwork = mvNetworkCopy;
        bNetAveragesLoaded = true;
        return true;
    }
    catch (const std::bad_alloc& ba)
    {
        LogPrintf("Bad Alloc while tallying network averages. [1]");
        bNetAveragesLoaded=true;
    }

    if (fDebug3) LogPrintf("NA loaded in %" PRId64, GetTimeMillis() - nStart);

    bNetAveragesLoaded=true;
    return false;
}

void PrintBlockTree()
{
    AssertLockHeld(cs_main);
    // pre-compute tree structure
    map<CBlockIndex*, vector<CBlockIndex*> > mapNext;
    for (BlockMap::iterator mi = mapBlockIndex.begin(); mi != mapBlockIndex.end(); ++mi)
    {
        CBlockIndex* pindex = (*mi).second;
        mapNext[pindex->pprev].push_back(pindex);
    }

    vector<pair<int, CBlockIndex*> > vStack;
    vStack.push_back(make_pair(0, pindexGenesisBlock));

    int nPrevCol = 0;
    while (!vStack.empty())
    {
        int nCol = vStack.back().first;
        CBlockIndex* pindex = vStack.back().second;
        vStack.pop_back();

        // print split or gap
        if (nCol > nPrevCol)
        {
            for (int i = 0; i < nCol-1; i++)
                LogPrintf("| ");
            LogPrintf("|\\");
        }
        else if (nCol < nPrevCol)
        {
            for (int i = 0; i < nCol; i++)
                LogPrintf("| ");
            LogPrintf("|");
       }
        nPrevCol = nCol;

        // print columns
        for (int i = 0; i < nCol; i++)
            LogPrintf("| ");

        // print item
        CBlock block;
        block.ReadFromDisk(pindex);
        LogPrintf("%d (%u,%u) %s  %08x  %s  mint %7s  tx %" PRIszu "",
            pindex->nHeight,
            pindex->nFile,
            pindex->nBlockPos,
            block.GetHash().ToString().c_str(),
            block.nBits,
            DateTimeStrFormat("%x %H:%M:%S", block.GetBlockTime()).c_str(),
            FormatMoney(pindex->nMint).c_str(),
            block.vtx.size());

        PrintWallets(block);

        // put the main time-chain first
        vector<CBlockIndex*>& vNext = mapNext[pindex];
        for (unsigned int i = 0; i < vNext.size(); i++)
        {
            if (vNext[i]->pnext)
            {
                swap(vNext[0], vNext[i]);
                break;
            }
        }

        // iterate children
        for (unsigned int i = 0; i < vNext.size(); i++)
            vStack.push_back(make_pair(nCol+i, vNext[i]));
    }
}

bool LoadExternalBlockFile(FILE* fileIn)
{
    int64_t nStart = GetTimeMillis();

    int nLoaded = 0;
    {
        LOCK(cs_main);
        try {
            CAutoFile blkdat(fileIn, SER_DISK, CLIENT_VERSION);
            unsigned int nPos = 0;
            while (nPos != (unsigned int)-1 && blkdat.good() && !fRequestShutdown)
            {
                unsigned char pchData[65536];
                do {
                    fseek(blkdat, nPos, SEEK_SET);
                    int nRead = fread(pchData, 1, sizeof(pchData), blkdat);
                    if (nRead <= 8)
                    {
                        nPos = (unsigned int)-1;
                        break;
                    }
                    void* nFind = memchr(pchData, pchMessageStart[0], nRead+1-sizeof(pchMessageStart));
                    if (nFind)
                    {
                        if (memcmp(nFind, pchMessageStart, sizeof(pchMessageStart))==0)
                        {
                            nPos += ((unsigned char*)nFind - pchData) + sizeof(pchMessageStart);
                            break;
                        }
                        nPos += ((unsigned char*)nFind - pchData) + 1;
                    }
                    else
                        nPos += sizeof(pchData) - sizeof(pchMessageStart) + 1;
                } while(!fRequestShutdown);
                if (nPos == (unsigned int)-1)
                    break;
                fseek(blkdat, nPos, SEEK_SET);
                unsigned int nSize;
                blkdat >> nSize;
                if (nSize > 0 && nSize <= MAX_BLOCK_SIZE)
                {
                    CBlock block;
                    blkdat >> block;
                    if (ProcessBlock(NULL,&block,false))
                    {
                        nLoaded++;
                        nPos += 4 + nSize;
                    }
                }
            }
        }
        catch (std::exception &e) {
            LogPrintf("%s() : Deserialize or I/O error caught during load",
                   __PRETTY_FUNCTION__);
        }
    }
    LogPrintf("Loaded %i blocks from external file in %" PRId64 "ms", nLoaded, GetTimeMillis() - nStart);
    return nLoaded > 0;
}

//////////////////////////////////////////////////////////////////////////////
//
// CAlert
//

extern map<uint256, CAlert> mapAlerts;
extern CCriticalSection cs_mapAlerts;

string GetWarnings(string strFor)
{
    int nPriority = 0;
    string strStatusBar;
    string strRPC;

    if (GetBoolArg("-testsafemode"))
        strRPC = "test";

    // Misc warnings like out of disk space and clock is wrong
    if (strMiscWarning != "")
    {
        nPriority = 1000;
        strStatusBar = strMiscWarning;
    }

    // Alerts
    {
        LOCK(cs_mapAlerts);
        for (auto const& item : mapAlerts)
        {
            const CAlert& alert = item.second;
            if (alert.AppliesToMe() && alert.nPriority > nPriority)
            {
                nPriority = alert.nPriority;
                strStatusBar = alert.strStatusBar;
                if (nPriority > 1000)
                    strRPC = strStatusBar;
            }
        }
    }

    if (strFor == "statusbar")
        return strStatusBar;
    else if (strFor == "rpc")
        return strRPC;
    assert(!"GetWarnings() : invalid parameter");
    return "error";
}








//////////////////////////////////////////////////////////////////////////////
//
// Messages
//


bool static AlreadyHave(CTxDB& txdb, const CInv& inv)
{
    switch (inv.type)
    {
    case MSG_TX:
        {
        bool txInMap = false;
        txInMap = mempool.exists(inv.hash);
        return txInMap ||
               mapOrphanTransactions.count(inv.hash) ||
               txdb.ContainsTx(inv.hash);
        }

    case MSG_BLOCK:
        return mapBlockIndex.count(inv.hash) ||
               mapOrphanBlocks.count(inv.hash);
    }
    // Don't know what it is, just say we already got one
    return true;
}




// The message start string is designed to be unlikely to occur in normal data.
// The characters are rarely used upper ASCII, not valid as UTF-8, and produce
// a large 4-byte int at any alignment.
unsigned char pchMessageStart[4] = { 0x70, 0x35, 0x22, 0x05 };


std::string NodeAddress(CNode* pfrom)
{
    std::string ip = pfrom->addr.ToString();
    return ip;
}

double ExtractMagnitudeFromExplainMagnitude()
{
        if (msNeuralResponse.empty()) return 0;
        try
        {
            std::vector<std::string> vMag = split(msNeuralResponse.c_str(),"<ROW>");
            for (unsigned int i = 0; i < vMag.size(); i++)
            {
                if (Contains(vMag[i],"Total Mag:"))
                {
                    std::vector<std::string> vMyMag = split(vMag[i].c_str(),":");
                    if (vMyMag.size() > 0)
                    {
                        std::string sSubMag = vMyMag[1];
                        sSubMag = strReplace(sSubMag," ","");
                        double dMag = RoundFromString("0"+sSubMag,0);
                        return dMag;
                    }
                }
            }
            return 0;
        }
        catch(...)
        {
            return 0;
        }
        return 0;
}

bool VerifyExplainMagnitudeResponse()
{
    if (msNeuralResponse.empty())
        return false;

            double dMag = ExtractMagnitudeFromExplainMagnitude();
            if (dMag==0)
        msNeuralResponse.clear();

    return dMag != 0;
            }

bool SecurityTest(CNode* pfrom, bool acid_test)
{
    if (pfrom->nStartingHeight > (nBestHeight*.5) && acid_test) return true;
    return false;
}

bool static ProcessMessage(CNode* pfrom, string strCommand, CDataStream& vRecv, int64_t nTimeReceived)
{
    RandAddSeedPerfmon();
    if (fDebug10)
        LogPrintf("received: %s from %s (%" PRIszu " bytes)", strCommand, pfrom->addrName, vRecv.size());
    if (mapArgs.count("-dropmessagestest") && GetRand(atoi(mapArgs["-dropmessagestest"])) == 0)
    {
        LogPrintf("dropmessagestest DROPPING RECV MESSAGE");
        return true;
    }

    // Stay in Sync - 8-9-2016
    if (!IsLockTimeWithinMinutes(nBootup, GetAdjustedTime(), 15))
    {
        if ((!IsLockTimeWithinMinutes(nLastAskedForBlocks, GetAdjustedTime(), 5) && WalletOutOfSync()) || (WalletOutOfSync() && fTestNet))
        {
            if(fDebug) LogPrintf("Bootup");
            AskForOutstandingBlocks(uint256(0));
        }
    }

    // Message Attacks ////////////////////////////////////////////////////////
    ///////////////////////////////////////////////////////////////////////////

    if (strCommand == "aries")
    {
        // Each connection can only send one version message
        if (pfrom->nVersion != 0)
        {
            pfrom->Misbehaving(10);
            return false;
        }

        int64_t nTime;
        CAddress addrMe;
        CAddress addrFrom;
        uint64_t nNonce = 1;
        std::string acid = "";
        vRecv >> pfrom->nVersion >> pfrom->boinchashnonce >> pfrom->boinchashpw >> pfrom->cpid >> pfrom->enccpid >> acid >> pfrom->nServices >> nTime >> addrMe;

        if (fDebug10)
            LogPrintf("received aries version %i boinchashnonce %s boinchashpw %s cpid %s enccpid %s acid %s ..."
                      ,pfrom->nVersion, pfrom->boinchashnonce, pfrom->boinchashpw
                      ,pfrom->cpid.c_str(), pfrom->enccpid, acid);

        int64_t timedrift = std::abs(GetAdjustedTime() - nTime);

            if (timedrift > (8*60))
            {
            if (fDebug10) LogPrintf("Disconnecting unauthorized peer with Network Time so far off by %" PRId64 " seconds!", timedrift);
            pfrom->Misbehaving(100);
            pfrom->fDisconnect = true;
            return false;
        }


        // Ensure testnet users are running latest version as of 12-3-2015 (works in conjunction with block spamming)
        if (pfrom->nVersion < 180321 && fTestNet)
        {
            // disconnect from peers older than this proto version
            if (fDebug10) LogPrintf("Testnet partner %s using obsolete version %i; disconnecting", pfrom->addr.ToString(), pfrom->nVersion);
            pfrom->fDisconnect = true;
            return false;
        }

        if (pfrom->nVersion < MIN_PEER_PROTO_VERSION)
        {
            // disconnect from peers older than this proto version
            if (fDebug10) LogPrintf("partner %s using obsolete version %i; disconnecting", pfrom->addr.ToString(), pfrom->nVersion);
            pfrom->fDisconnect = true;
            return false;
        }

        if (pfrom->nVersion < 180323 && !fTestNet && pindexBest->nHeight > 860500)
        {
            // disconnect from peers older than this proto version - Enforce Beacon Age - 3-26-2017
            if (fDebug10) LogPrintf("partner %s using obsolete version %i (before enforcing beacon age); disconnecting", pfrom->addr.ToString(), pfrom->nVersion);
            pfrom->fDisconnect = true;
            return false;
        }

        if (!fTestNet && pfrom->nVersion < 180314 && IsResearchAgeEnabled(pindexBest->nHeight))
        {
            // disconnect from peers older than this proto version
            if (fDebug10) LogPrintf("ResearchAge: partner %s using obsolete version %i; disconnecting", pfrom->addr.ToString(), pfrom->nVersion);
            pfrom->fDisconnect = true;
            return false;
       }

        if (pfrom->nVersion == 10300)
            pfrom->nVersion = 300;
        if (!vRecv.empty())
            vRecv >> addrFrom >> nNonce;
        if (!vRecv.empty())
            vRecv >> pfrom->strSubVer;

        if (!vRecv.empty())
            vRecv >> pfrom->nStartingHeight;
        // 12-5-2015 - Append Trust fields
        pfrom->nTrust = 0;

        if (!vRecv.empty())         vRecv >> pfrom->sGRCAddress;


        // Allow newbies to connect easily with 0 blocks
        if (GetArgument("autoban","true") == "true")
        {

                // Note: Hacking attempts start in this area

                if (pfrom->nStartingHeight < 1 && pfrom->nServices == 0 )
                {
                    pfrom->Misbehaving(100);
                    if (fDebug3) LogPrintf("Disconnecting possible hacker node with no services.  Banned for 24 hours.");
                    pfrom->fDisconnect=true;
                    return false;
                }
        }



        if (pfrom->fInbound && addrMe.IsRoutable())
        {
            pfrom->addrLocal = addrMe;
            SeenLocal(addrMe);
        }

        // Disconnect if we connected to ourself
        if (nNonce == nLocalHostNonce && nNonce > 1)
        {
            if (fDebug3) LogPrintf("connected to self at %s, disconnecting", pfrom->addr.ToString());
            pfrom->fDisconnect = true;
            return true;
        }

        // record my external IP reported by peer
        if (addrFrom.IsRoutable() && addrMe.IsRoutable())
            addrSeenByPeer = addrMe;

        // Be shy and don't send version until we hear
        if (pfrom->fInbound)
            pfrom->PushVersion();

        pfrom->fClient = !(pfrom->nServices & NODE_NETWORK);

        // Moved the below from AddTimeData to here to follow bitcoin's approach.
        int64_t nOffsetSample = nTime - GetTime();
        if (GetBoolArg("-synctime", true))
            AddTimeData(pfrom->addr, nOffsetSample);

        // Change version
        pfrom->PushMessage("verack");
        pfrom->ssSend.SetVersion(min(pfrom->nVersion, PROTOCOL_VERSION));


        if (!pfrom->fInbound)
        {
            // Advertise our address
            if (!fNoListen && !IsInitialBlockDownload())
            {
                CAddress addr = GetLocalAddress(&pfrom->addr);
                if (addr.IsRoutable())
                    pfrom->PushAddress(addr);
            }

            // Get recent addresses
            if (pfrom->fOneShot || pfrom->nVersion >= CADDR_TIME_VERSION || addrman.size() < 1000)
            {
                pfrom->PushMessage("getaddr");
                pfrom->fGetAddr = true;
            }
            addrman.Good(pfrom->addr);
        }
        else
        {
            if (((CNetAddr)pfrom->addr) == (CNetAddr)addrFrom)
            {
                if (SecurityTest(pfrom,true))
                {
                    //Dont store the peer unless it passes the test
                    addrman.Add(addrFrom, addrFrom);
                    addrman.Good(addrFrom);
                }
            }
        }


        // Ask the first connected node for block updates
        static int nAskedForBlocks = 0;
        if (!pfrom->fClient && !pfrom->fOneShot &&
            (pfrom->nStartingHeight > (nBestHeight - 144)) &&
            (pfrom->nVersion < NOBLKS_VERSION_START ||
             pfrom->nVersion >= NOBLKS_VERSION_END) &&
             (nAskedForBlocks < 1 || (vNodes.size() <= 1 && nAskedForBlocks < 1)))
        {
            nAskedForBlocks++;
            pfrom->PushGetBlocks(pindexBest, uint256(0), true);
            if (fDebug3) LogPrintf("Asked For blocks.");
        }

        // Relay alerts
        {
            LOCK(cs_mapAlerts);
            for (auto const& item : mapAlerts)
                item.second.RelayTo(pfrom);
        }

        pfrom->fSuccessfullyConnected = true;

        if (fDebug10) LogPrintf("receive version message: version %d, blocks=%d, us=%s, them=%s, peer=%s", pfrom->nVersion,
            pfrom->nStartingHeight, addrMe.ToString(), addrFrom.ToString(), pfrom->addr.ToString());

        cPeerBlockCounts.input(pfrom->nStartingHeight);
    }
    else if (pfrom->nVersion == 0)
    {
        // Must have a version message before anything else 1-10-2015 Halford
        LogPrintf("Hack attempt from %s - %s (banned) ",pfrom->addrName, NodeAddress(pfrom));
        pfrom->Misbehaving(100);
        pfrom->fDisconnect=true;
        return false;
    }
    else if (strCommand == "verack")
    {
        pfrom->SetRecvVersion(min(pfrom->nVersion, PROTOCOL_VERSION));
    }
    else if (strCommand == "gridaddr")
    {
        //addr->gridaddr
        vector<CAddress> vAddr;
        vRecv >> vAddr;

        // Don't want addr from older versions unless seeding
        if (pfrom->nVersion < CADDR_TIME_VERSION && addrman.size() > 1000)
            return true;
        if (vAddr.size() > 1000)
        {
            pfrom->Misbehaving(10);
            return error("message addr size() = %" PRIszu "", vAddr.size());
        }

        // Don't store the node address unless they have block height > 50%
        if (pfrom->nStartingHeight < (nBestHeight*.5) && LessVerbose(975)) return true;

        // Store the new addresses
        vector<CAddress> vAddrOk;
        int64_t nNow = GetAdjustedTime();
        int64_t nSince = nNow - 10 * 60;
        for (auto &addr : vAddr)
        {
            if (fShutdown)
                return true;
            if (addr.nTime <= 100000000 || addr.nTime > nNow + 10 * 60)
                addr.nTime = nNow - 5 * 24 * 60 * 60;
            pfrom->AddAddressKnown(addr);
            bool fReachable = IsReachable(addr);

            bool bad_node = (pfrom->nStartingHeight < 1 && LessVerbose(700));


            if (addr.nTime > nSince && !pfrom->fGetAddr && vAddr.size() <= 10 && addr.IsRoutable() && !bad_node)
            {
                // Relay to a limited number of other nodes
                {
                    LOCK(cs_vNodes);
                    // Use deterministic randomness to send to the same nodes for 24 hours
                    // at a time so the setAddrKnowns of the chosen nodes prevent repeats
                    static uint256 hashSalt;
                    if (hashSalt == 0)
                        hashSalt = GetRandHash();
                    uint64_t hashAddr = addr.GetHash();
                    uint256 hashRand = hashSalt ^ (hashAddr<<32) ^ (( GetAdjustedTime() +hashAddr)/(24*60*60));
                    hashRand = Hash(BEGIN(hashRand), END(hashRand));
                    multimap<uint256, CNode*> mapMix;
                    for (auto const& pnode : vNodes)
                    {
                        if (pnode->nVersion < CADDR_TIME_VERSION)
                            continue;
                        unsigned int nPointer;
                        memcpy(&nPointer, &pnode, sizeof(nPointer));
                        uint256 hashKey = hashRand ^ nPointer;
                        hashKey = Hash(BEGIN(hashKey), END(hashKey));
                        mapMix.insert(make_pair(hashKey, pnode));
                    }
                    int nRelayNodes = fReachable ? 2 : 1; // limited relaying of addresses outside our network(s)
                    for (multimap<uint256, CNode*>::iterator mi = mapMix.begin(); mi != mapMix.end() && nRelayNodes-- > 0; ++mi)
                        ((*mi).second)->PushAddress(addr);
                }
            }
            // Do not store addresses outside our network
            if (fReachable)
                vAddrOk.push_back(addr);
        }
        addrman.Add(vAddrOk, pfrom->addr, 2 * 60 * 60);
        if (vAddr.size() < 1000)
            pfrom->fGetAddr = false;
        if (pfrom->fOneShot)
            pfrom->fDisconnect = true;
    }

    else if (strCommand == "inv")
    {
        vector<CInv> vInv;
        vRecv >> vInv;
        if (vInv.size() > MAX_INV_SZ)
        {
            pfrom->Misbehaving(50);
            return error("message inv size() = %" PRIszu "", vInv.size());
        }

        // find last block in inv vector
        unsigned int nLastBlock = (unsigned int)(-1);
        for (unsigned int nInv = 0; nInv < vInv.size(); nInv++) {
            if (vInv[vInv.size() - 1 - nInv].type == MSG_BLOCK) {
                nLastBlock = vInv.size() - 1 - nInv;
                break;
            }
        }

        LOCK(cs_main);
        CTxDB txdb("r");
        for (unsigned int nInv = 0; nInv < vInv.size(); nInv++)
        {
            const CInv &inv = vInv[nInv];

            if (fShutdown)
                return true;
            pfrom->AddInventoryKnown(inv);

            bool fAlreadyHave = AlreadyHave(txdb, inv);
            if (fDebug10)
                LogPrintf("  got inventory: %s  %s", inv.ToString(), fAlreadyHave ? "have" : "new");

            if (!fAlreadyHave)
                pfrom->AskFor(inv);
            else if (inv.type == MSG_BLOCK && mapOrphanBlocks.count(inv.hash)) {
                pfrom->PushGetBlocks(pindexBest, GetOrphanRoot(mapOrphanBlocks[inv.hash]), true);
            } else if (nInv == nLastBlock) {
                // In case we are on a very long side-chain, it is possible that we already have
                // the last block in an inv bundle sent in response to getblocks. Try to detect
                // this situation and push another getblocks to continue.
                pfrom->PushGetBlocks(mapBlockIndex[inv.hash], uint256(0), true);
                if (fDebug10)
                    LogPrintf("force getblock request: %s", inv.ToString());
            }

            // Track requests for our stuff
            Inventory(inv.hash);
        }
    }


    else if (strCommand == "getdata")
    {
        vector<CInv> vInv;
        vRecv >> vInv;
        if (vInv.size() > MAX_INV_SZ)
        {
            pfrom->Misbehaving(10);
            return error("message getdata size() = %" PRIszu "", vInv.size());
        }

        if (fDebugNet || (vInv.size() != 1))
        {
            if (fDebug10)  LogPrintf("received getdata (%" PRIszu " invsz)", vInv.size());
        }

        LOCK(cs_main);
        for (auto const& inv : vInv)
        {
            if (fShutdown)
                return true;
            if (fDebugNet || (vInv.size() == 1))
            {
              if (fDebug10)   LogPrintf("received getdata for: %s", inv.ToString());
            }

            if (inv.type == MSG_BLOCK)
            {
                // Send block from disk
                BlockMap::iterator mi = mapBlockIndex.find(inv.hash);
                if (mi != mapBlockIndex.end())
                {
                    CBlock block;
                    block.ReadFromDisk((*mi).second);
                    //HALFORD 12-26-2014
                    std::string acid = GetCommandNonce("encrypt");
                    pfrom->PushMessage("encrypt", block, acid);

                    // Trigger them to send a getblocks request for the next batch of inventory
                    if (inv.hash == pfrom->hashContinue)
                    {
                        // Bypass PushInventory, this must send even if redundant,
                        // and we want it right after the last block so they don't
                        // wait for other stuff first.
                        vector<CInv> vInv;
                        vInv.push_back(CInv(MSG_BLOCK, hashBestChain));
                        pfrom->PushMessage("inv", vInv);
                        pfrom->hashContinue = 0;
                    }
                }
            }
             else if (inv.IsKnownType())
            {
                // Send stream from relay memory
                bool pushed = false;
                {
                    LOCK(cs_mapRelay);
                    map<CInv, CDataStream>::iterator mi = mapRelay.find(inv);
                    if (mi != mapRelay.end()) {
                        pfrom->PushMessage(inv.GetCommand(), (*mi).second);
                        pushed = true;
                    }
                }
                if (!pushed && inv.type == MSG_TX) {
                    CTransaction tx;
                    if (mempool.lookup(inv.hash, tx)) {
                        CDataStream ss(SER_NETWORK, PROTOCOL_VERSION);
                        ss.reserve(1000);
                        ss << tx;
                        pfrom->PushMessage("tx", ss);
                    }
                }
            }

            // Track requests for our stuff
            Inventory(inv.hash);
        }
    }

    else if (strCommand == "getblocks")
    {
        CBlockLocator locator;
        uint256 hashStop;
        vRecv >> locator >> hashStop;

        LOCK(cs_main);

        // Find the last block the caller has in the main chain
        CBlockIndex* pindex = locator.GetBlockIndex();

        // Send the rest of the chain
        if (pindex)
            pindex = pindex->pnext;
        int nLimit = 500;

        if (fDebug3) LogPrintf("getblocks %d to %s limit %d", (pindex ? pindex->nHeight : -1), hashStop.ToString().substr(0,20), nLimit);
        for (; pindex; pindex = pindex->pnext)
        {
            if (pindex->GetBlockHash() == hashStop)
            {
                if (fDebug3) LogPrintf("getblocks stopping at %d %s", pindex->nHeight, pindex->GetBlockHash().ToString().substr(0,20));
                // ppcoin: tell downloading node about the latest block if it's
                // without risk being rejected due to stake connection check
                if (hashStop != hashBestChain && pindex->GetBlockTime() + nStakeMinAge > pindexBest->GetBlockTime())
                    pfrom->PushInventory(CInv(MSG_BLOCK, hashBestChain));
                break;
            }
            pfrom->PushInventory(CInv(MSG_BLOCK, pindex->GetBlockHash()));
            if (--nLimit <= 0)
            {
                // When this block is requested, we'll send an inv that'll make them
                // getblocks the next batch of inventory.
                if (fDebug3) LogPrintf("getblocks stopping at limit %d %s", pindex->nHeight, pindex->GetBlockHash().ToString().substr(0,20));
                pfrom->hashContinue = pindex->GetBlockHash();
                break;
            }
        }
    }
    else if (strCommand == "getheaders")
    {
        CBlockLocator locator;
        uint256 hashStop;
        vRecv >> locator >> hashStop;

        LOCK(cs_main);

        CBlockIndex* pindex = NULL;
        if (locator.IsNull())
        {
            // If locator is null, return the hashStop block
            BlockMap::iterator mi = mapBlockIndex.find(hashStop);
            if (mi == mapBlockIndex.end())
                return true;
            pindex = (*mi).second;
        }
        else
        {
            // Find the last block the caller has in the main chain
            pindex = locator.GetBlockIndex();
            if (pindex)
                pindex = pindex->pnext;
        }

        vector<CBlock> vHeaders;
        int nLimit = 1000;
        LogPrintf("getheaders %d to %s", (pindex ? pindex->nHeight : -1), hashStop.ToString().substr(0,20));
        for (; pindex; pindex = pindex->pnext)
        {
            vHeaders.push_back(pindex->GetBlockHeader());
            if (--nLimit <= 0 || pindex->GetBlockHash() == hashStop)
                break;
        }
        pfrom->PushMessage("headers", vHeaders);
    }
    else if (strCommand == "tx")
    {
        vector<uint256> vWorkQueue;
        vector<uint256> vEraseQueue;
        CTransaction tx;
        vRecv >> tx;

        CInv inv(MSG_TX, tx.GetHash());
        pfrom->AddInventoryKnown(inv);

        LOCK(cs_main);

        bool fMissingInputs = false;
        if (AcceptToMemoryPool(mempool, tx, &fMissingInputs))
        {
            RelayTransaction(tx, inv.hash);
            mapAlreadyAskedFor.erase(inv);
            vWorkQueue.push_back(inv.hash);
            vEraseQueue.push_back(inv.hash);

            // Recursively process any orphan transactions that depended on this one
            for (unsigned int i = 0; i < vWorkQueue.size(); i++)
            {
                uint256 hashPrev = vWorkQueue[i];
                for (set<uint256>::iterator mi = mapOrphanTransactionsByPrev[hashPrev].begin();
                     mi != mapOrphanTransactionsByPrev[hashPrev].end();
                     ++mi)
                {
                    const uint256& orphanTxHash = *mi;
                    CTransaction& orphanTx = mapOrphanTransactions[orphanTxHash];
                    bool fMissingInputs2 = false;

                    if (AcceptToMemoryPool(mempool, orphanTx, &fMissingInputs2))
                    {
                        LogPrintf("   accepted orphan tx %s", orphanTxHash.ToString().substr(0,10));
                        RelayTransaction(orphanTx, orphanTxHash);
                        mapAlreadyAskedFor.erase(CInv(MSG_TX, orphanTxHash));
                        vWorkQueue.push_back(orphanTxHash);
                        vEraseQueue.push_back(orphanTxHash);
                        pfrom->nTrust++;
                    }
                    else if (!fMissingInputs2)
                    {
                        // invalid orphan
                        vEraseQueue.push_back(orphanTxHash);
                        LogPrintf("   removed invalid orphan tx %s", orphanTxHash.ToString().substr(0,10));
                    }
                }
            }

            for (auto const& hash : vEraseQueue)
                EraseOrphanTx(hash);
        }
        else if (fMissingInputs)
        {
            AddOrphanTx(tx);

            // DoS prevention: do not allow mapOrphanTransactions to grow unbounded
            unsigned int nEvicted = LimitOrphanTxSize(MAX_ORPHAN_TRANSACTIONS);
            if (nEvicted > 0)
                LogPrintf("mapOrphan overflow, removed %u tx", nEvicted);
        }
        if (tx.nDoS) pfrom->Misbehaving(tx.nDoS);
    }


    else if (strCommand == "encrypt")
    {
        //Response from getblocks, message = block

        CBlock block;
        std::string acid = "";
        vRecv >> block >> acid;
        uint256 hashBlock = block.GetHash();

        LogPrintf(" Received block %s; ", hashBlock.ToString());
        if (fDebug10) block.print();

        CInv inv(MSG_BLOCK, hashBlock);
        pfrom->AddInventoryKnown(inv);

        LOCK(cs_main);

        if (ProcessBlock(pfrom, &block, false))
        {
            mapAlreadyAskedFor.erase(inv);
            pfrom->nTrust++;
        }
        if (block.nDoS)
        {
                pfrom->Misbehaving(block.nDoS);
                pfrom->nTrust--;
        }

    }


    else if (strCommand == "getaddr")
    {
        // Don't return addresses older than nCutOff timestamp
        int64_t nCutOff =  GetAdjustedTime() - (nNodeLifespan * 24 * 60 * 60);
        pfrom->vAddrToSend.clear();
        vector<CAddress> vAddr = addrman.GetAddr();
        for (auto const&addr : vAddr)
            if(addr.nTime > nCutOff)
                pfrom->PushAddress(addr);
    }


    else if (strCommand == "mempool")
    {
        LOCK(cs_main);

        std::vector<uint256> vtxid;
        mempool.queryHashes(vtxid);
        vector<CInv> vInv;
        for (unsigned int i = 0; i < vtxid.size(); i++) {
            CInv inv(MSG_TX, vtxid[i]);
            vInv.push_back(inv);
            if (i == (MAX_INV_SZ - 1))
                    break;
        }
        if (vInv.size() > 0)
            pfrom->PushMessage("inv", vInv);
    }

    else if (strCommand == "reply")
    {
        uint256 hashReply;
        vRecv >> hashReply;

        CRequestTracker tracker;
        {
            LOCK(pfrom->cs_mapRequests);
            map<uint256, CRequestTracker>::iterator mi = pfrom->mapRequests.find(hashReply);
            if (mi != pfrom->mapRequests.end())
            {
                tracker = (*mi).second;
                pfrom->mapRequests.erase(mi);
            }
        }
        if (!tracker.IsNull())
            tracker.fn(tracker.param1, vRecv);
    }
    else if (strCommand == "neural")
    {
            std::string neural_request = "";
            std::string neural_request_id = "";
            vRecv >> neural_request >> neural_request_id;  // foreign node issued neural request with request ID:
            std::string neural_response = "generic_response";

            if (neural_request=="neural_data")
            {
                pfrom->PushMessage("ndata_nresp", NN::GetNeuralContract());
            }
            else if (neural_request=="neural_hash")
            {
            if(0==neural_request_id.compare(0,13,"supercfwd.rqa"))
            {
                std::string r_hash;  vRecv >> r_hash;
                supercfwd::SendResponse(pfrom,r_hash);
            }
            else
            pfrom->PushMessage("hash_nresp", NN::GetNeuralHash());
            }
            else if (neural_request=="explainmag")
            {
            neural_response = NN::ExecuteDotNetStringFunction("ExplainMag",neural_request_id);
                pfrom->PushMessage("expmag_nresp", neural_response);
                }
            else if (neural_request=="quorum")
            {
            // 7-12-2015 Resolve discrepencies in w nodes to speak to each other
            pfrom->PushMessage("quorum_nresp", NN::GetNeuralContract());
            }
            else if (neural_request=="supercfwdr")
            {
                // this command could be done by reusing quorum_nresp, but I do not want to confuse the NN
                supercfwd::QuorumResponseHook(pfrom,neural_request_id);
            }
    }
    else if (strCommand == "ping")
    {
        std::string acid = "";
        if (pfrom->nVersion > BIP0031_VERSION)
        {
            uint64_t nonce = 0;
            vRecv >> nonce >> acid;

            // Echo the message back with the nonce. This allows for two useful features:
            //
            // 1) A remote node can quickly check if the connection is operational
            // 2) Remote nodes can measure the latency of the network thread. If this node
            //    is overloaded it won't respond to pings quickly and the remote node can
            //    avoid sending us more work, like chain download requests.
            //
            // The nonce stops the remote getting confused between different pings: without
            // it, if the remote node sends a ping once per second and this node takes 5
            // seconds to respond to each, the 5th ping the remote sends would appear to
            // return very quickly.
            pfrom->PushMessage("pong", nonce);
        }
    }
    else if (strCommand == "pong")
    {
        int64_t pingUsecEnd = GetTimeMicros();
        uint64_t nonce = 0;
        size_t nAvail = vRecv.in_avail();
        bool bPingFinished = false;
        std::string sProblem;

        if (nAvail >= sizeof(nonce)) {
            vRecv >> nonce;

            // Only process pong message if there is an outstanding ping (old ping without nonce should never pong)
            if (pfrom->nPingNonceSent != 0)
            {
                if (nonce == pfrom->nPingNonceSent)
                {
                    // Matching pong received, this ping is no longer outstanding
                    bPingFinished = true;
                    int64_t pingUsecTime = pingUsecEnd - pfrom->nPingUsecStart;
                    if (pingUsecTime > 0) {
                        // Successful ping time measurement, replace previous
                        pfrom->nPingUsecTime = pingUsecTime;
                    } else {
                        // This should never happen
                        sProblem = "Timing mishap";
                    }
                } else {
                    // Nonce mismatches are normal when pings are overlapping
                    sProblem = "Nonce mismatch";
                    if (nonce == 0) {
                        // This is most likely a bug in another implementation somewhere, cancel this ping
                        bPingFinished = true;
                        sProblem = "Nonce zero";
                    }
                }
            } else {
                sProblem = "Unsolicited pong without ping";
            }
        } else {
            // This is most likely a bug in another implementation somewhere, cancel this ping
            bPingFinished = true;
            sProblem = "Short payload";
        }

        if (!(sProblem.empty())) {
            LogPrintf("pong %s %s: %s, %" PRIx64 " expected, %" PRIx64 " received, %" PRIu64 " bytes"
                , pfrom->addr.ToString()
                , pfrom->strSubVer
                , sProblem, pfrom->nPingNonceSent, nonce, nAvail);
        }
        if (bPingFinished) {
            pfrom->nPingNonceSent = 0;
        }
    }
    else if (strCommand == "hash_nresp")
    {
            std::string neural_response = "";
            vRecv >> neural_response;
            // if (pfrom->nNeuralRequestSent != 0)
            // nNeuralNonce must match request ID
            pfrom->NeuralHash = neural_response;
            if (fDebug10) LogPrintf("hash_Neural Response %s ",neural_response);

            // Hook into miner for delegated sb staking
            supercfwd::HashResponseHook(pfrom, neural_response);
    }
    else if (strCommand == "expmag_nresp")
    {
            std::string neural_response = "";
            vRecv >> neural_response;
            if (neural_response.length() > 10)
            {
                msNeuralResponse=neural_response;
                //If invalid, try again 10-20-2015
                VerifyExplainMagnitudeResponse();
            }
            if (fDebug10) LogPrintf("expmag_Neural Response %s ",neural_response);
    }
    else if (strCommand == "quorum_nresp")
    {
            std::string neural_contract = "";
            vRecv >> neural_contract;
            if (fDebug && neural_contract.length() > 100) LogPrintf("Quorum contract received %s",neural_contract.substr(0,80));
            if (neural_contract.length() > 10)
            {
                 std::string results = "";
                 //Resolve discrepancies
                results = NN::ExecuteDotNetStringFunction("ResolveDiscrepancies",neural_contract);
                 if (fDebug && !results.empty()) LogPrintf("Quorum Resolution: %s ",results);
            }

            // Hook into miner for delegated sb staking
            supercfwd::QuorumResponseHook(pfrom,neural_contract);
    }
    else if (strCommand == "ndata_nresp")
    {
            std::string neural_contract = "";
            vRecv >> neural_contract;
            if (fDebug3 && neural_contract.length() > 100) LogPrintf("Quorum contract received %s",neural_contract.substr(0,80));
            if (neural_contract.length() > 10)
            {
                 std::string results = "";
                 //Resolve discrepancies
                LogPrintf("Sync neural network data from supermajority");
                results = NN::ExecuteDotNetStringFunction("ResolveCurrentDiscrepancies",neural_contract);
                if (fDebug && !results.empty()) LogPrintf("Quorum Resolution: %s ",results);
                 // Resume the full DPOR sync at this point now that we have the supermajority data
                 if (results=="SUCCESS")  FullSyncWithDPORNodes();
            }
    }
    else if (strCommand == "alert")
    {
        CAlert alert;
        vRecv >> alert;

        uint256 alertHash = alert.GetHash();
        if (pfrom->setKnown.count(alertHash) == 0)
        {
            if (alert.ProcessAlert())
            {
                // Relay
                pfrom->setKnown.insert(alertHash);
                {
                    LOCK(cs_vNodes);
                    for (auto const& pnode : vNodes)
                        alert.RelayTo(pnode);
                }
            }
            else {
                // Small DoS penalty so peers that send us lots of
                // duplicate/expired/invalid-signature/whatever alerts
                // eventually get banned.
                // This isn't a Misbehaving(100) (immediate ban) because the
                // peer might be an older or different implementation with
                // a different signature key, etc.
                pfrom->Misbehaving(10);
            }
        }
    }


    else
    {
        // Ignore unknown commands for extensibility
        // Let the peer know that we didn't find what it asked for, so it doesn't
        // have to wait around forever. Currently only SPV clients actually care
        // about this message: it's needed when they are recursively walking the
        // dependencies of relevant unconfirmed transactions. SPV clients want to
        // do that because they want to know about (and store and rebroadcast and
        // risk analyze) the dependencies of transactions relevant to them, without
        // having to download the entire memory pool.


    }

    // Update the last seen time for this node's address
    if (pfrom->fNetworkNode)
        if (strCommand == "aries" || strCommand == "gridaddr" || strCommand == "inv" || strCommand == "getdata" || strCommand == "ping")
            AddressCurrentlyConnected(pfrom->addr);

    return true;
}

// requires LOCK(cs_vRecvMsg)
bool ProcessMessages(CNode* pfrom)
{
    //
    // Message format
    //  (4) message start
    //  (12) command
    //  (4) size
    //  (4) checksum
    //  (x) data
    //
    bool fOk = true;

    std::deque<CNetMessage>::iterator it = pfrom->vRecvMsg.begin();
    while (!pfrom->fDisconnect && it != pfrom->vRecvMsg.end()) {
        // Don't bother if send buffer is too full to respond anyway
        if (pfrom->nSendSize >= SendBufferSize())
            break;

        // get next message
        CNetMessage& msg = *it;

        //if (fDebug10)
        //    LogPrintf("ProcessMessages(message %u msgsz, %zu bytes, complete:%s)",
        //            msg.hdr.nMessageSize, msg.vRecv.size(),
        //            msg.complete() ? "Y" : "N");

        // end, if an incomplete message is found
        if (!msg.complete())
            break;

        // at this point, any failure means we can delete the current message
        it++;

        // Scan for message start
        if (memcmp(msg.hdr.pchMessageStart, pchMessageStart, sizeof(pchMessageStart)) != 0) {
            if (fDebug10) LogPrintf("PROCESSMESSAGE: INVALID MESSAGESTART");
            fOk = false;
            break;
        }

        // Read header
        CMessageHeader& hdr = msg.hdr;
        if (!hdr.IsValid())
        {
            LogPrintf("PROCESSMESSAGE: ERRORS IN HEADER %s", hdr.GetCommand());
            continue;
        }
        string strCommand = hdr.GetCommand();


        // Message size
        unsigned int nMessageSize = hdr.nMessageSize;

        // Checksum
        CDataStream& vRecv = msg.vRecv;
        uint256 hash = Hash(vRecv.begin(), vRecv.begin() + nMessageSize);
        unsigned int nChecksum = 0;
        memcpy(&nChecksum, &hash, sizeof(nChecksum));
        if (nChecksum != hdr.nChecksum)
        {
            LogPrintf("ProcessMessages(%s, %u bytes) : CHECKSUM ERROR nChecksum=%08x hdr.nChecksum=%08x",
               strCommand, nMessageSize, nChecksum, hdr.nChecksum);
            continue;
        }

        // Process message
        bool fRet = false;
        try
        {
            fRet = ProcessMessage(pfrom, strCommand, vRecv, msg.nTime);
            if (fShutdown)
                break;
        }
        catch (std::ios_base::failure& e)
        {
            if (strstr(e.what(), "end of data"))
            {
                // Allow exceptions from under-length message on vRecv
                LogPrintf("ProcessMessages(%s, %u bytes) : Exception '%s' caught, normally caused by a message being shorter than its stated length", strCommand, nMessageSize, e.what());
            }
            else if (strstr(e.what(), "size too large"))
            {
                // Allow exceptions from over-long size
                LogPrintf("ProcessMessages(%s, %u bytes) : Exception '%s' caught", strCommand, nMessageSize, e.what());
            }
            else
            {
                PrintExceptionContinue(&e, "ProcessMessages()");
            }
        }
        catch (std::exception& e) {
            PrintExceptionContinue(&e, "ProcessMessages()");
        } catch (...) {
            PrintExceptionContinue(NULL, "ProcessMessages()");
        }

        if (!fRet)
        {
           if (fDebug10) LogPrintf("ProcessMessage(%s, %u bytes) FAILED", strCommand, nMessageSize);
        }
    }

    // In case the connection got shut down, its receive buffer was wiped
    if (!pfrom->fDisconnect)
        pfrom->vRecvMsg.erase(pfrom->vRecvMsg.begin(), it);

    return fOk;
}

double LederstrumpfMagnitude2(double Magnitude, int64_t locktime)
{
    //2-1-2015 - Halford - The MagCap is 2000
    double MagCap = 2000;
    double out_mag = Magnitude;
    if (Magnitude >= MagCap*.90 && Magnitude <= MagCap*1.0) out_mag = MagCap*.90;
    if (Magnitude >= MagCap*1.0 && Magnitude <= MagCap*1.1) out_mag = MagCap*.91;
    if (Magnitude >= MagCap*1.1 && Magnitude <= MagCap*1.2) out_mag = MagCap*.92;
    if (Magnitude >= MagCap*1.2 && Magnitude <= MagCap*1.3) out_mag = MagCap*.93;
    if (Magnitude >= MagCap*1.3 && Magnitude <= MagCap*1.4) out_mag = MagCap*.94;
    if (Magnitude >= MagCap*1.4 && Magnitude <= MagCap*1.5) out_mag = MagCap*.95;
    if (Magnitude >= MagCap*1.5 && Magnitude <= MagCap*1.6) out_mag = MagCap*.96;
    if (Magnitude >= MagCap*1.6 && Magnitude <= MagCap*1.7) out_mag = MagCap*.97;
    if (Magnitude >= MagCap*1.7 && Magnitude <= MagCap*1.8) out_mag = MagCap*.98;
    if (Magnitude >= MagCap*1.8 && Magnitude <= MagCap*1.9) out_mag = MagCap*.99;
    if (Magnitude >= MagCap*1.9)                            out_mag = MagCap*1.0;
    return out_mag;
}

std::string GetLastPORBlockHash(std::string cpid)
{
    StructCPID stCPID = GetInitializedStructCPID2(cpid,mvResearchAge);
    return stCPID.BlockHash;
}

std::string SerializeBoincBlock(MiningCPID mcpid, int BlockVersion)
{
    std::string delim = "<|>";
    std::string version = FormatFullVersion();
    int subsidy_places= BlockVersion<8 ? 2 : 8;
    if (!IsResearchAgeEnabled(pindexBest->nHeight))
    {
        mcpid.Organization = GetArg("-org", "windows");
        mcpid.OrganizationKey = "12345678"; //Only reveal 8 characters
    }
    else
    {
        mcpid.projectname = "";
        mcpid.rac = 0;
        mcpid.NetworkRAC = 0;
    }


    mcpid.LastPORBlockHash = GetLastPORBlockHash(mcpid.cpid);

    if (mcpid.lastblockhash.empty()) mcpid.lastblockhash = "0";
    if (mcpid.LastPORBlockHash.empty()) mcpid.LastPORBlockHash="0";

    if (IsResearcher(mcpid.cpid) && mcpid.lastblockhash != "0")
    {
        mcpid.BoincPublicKey = GetBeaconPublicKey(mcpid.cpid, false);
    }

    std::string bb = mcpid.cpid + delim + mcpid.projectname + delim + mcpid.aesskein + delim + RoundToString(mcpid.rac,0)
                    + delim + RoundToString(mcpid.pobdifficulty,5) + delim + RoundToString((double)mcpid.diffbytes,0)
                    + delim + mcpid.enccpid
                    + delim + mcpid.encaes + delim + RoundToString(mcpid.nonce,0) + delim + RoundToString(mcpid.NetworkRAC,0)
                    + delim + version
                    + delim + RoundToString(mcpid.ResearchSubsidy,subsidy_places)
                    + delim + RoundToString(mcpid.LastPaymentTime,0)
                    + delim + RoundToString(mcpid.RSAWeight,0)
                    + delim + mcpid.cpidv2
                    + delim + RoundToString(mcpid.Magnitude,0)
                    + delim + mcpid.GRCAddress + delim + mcpid.lastblockhash
                    + delim + RoundToString(mcpid.InterestSubsidy,subsidy_places) + delim + mcpid.Organization
                    + delim + mcpid.OrganizationKey + delim + mcpid.NeuralHash + delim + mcpid.superblock
                    + delim + RoundToString(mcpid.ResearchSubsidy2,2) + delim + RoundToString(mcpid.ResearchAge,6)
                    + delim + RoundToString(mcpid.ResearchMagnitudeUnit,6) + delim + RoundToString(mcpid.ResearchAverageMagnitude,2)
                    + delim + mcpid.LastPORBlockHash + delim + mcpid.CurrentNeuralHash + delim + mcpid.BoincPublicKey + delim + mcpid.BoincSignature;
    return bb;
}



MiningCPID DeserializeBoincBlock(std::string block, int BlockVersion)
{
    MiningCPID surrogate = GetMiningCPID();
    int subsidy_places= BlockVersion<8 ? 2 : 8;
    try
    {

    std::vector<std::string> s = split(block,"<|>");
    if (s.size() > 7)
    {
        surrogate.cpid = s[0];
        surrogate.projectname = s[1];
        boost::to_lower(surrogate.projectname);
        surrogate.aesskein = s[2];
        surrogate.rac = RoundFromString(s[3],0);
        surrogate.pobdifficulty = RoundFromString(s[4],6);
        surrogate.diffbytes = (unsigned int)RoundFromString(s[5],0);
        surrogate.enccpid = s[6];
        surrogate.encboincpublickey = s[6];
        surrogate.encaes = s[7];
        surrogate.nonce = RoundFromString(s[8],0);
        if (s.size() > 9)
        {
            surrogate.NetworkRAC = RoundFromString(s[9],0);
        }
        if (s.size() > 10)
        {
            surrogate.clientversion = s[10];
        }
        if (s.size() > 11)
        {
            surrogate.ResearchSubsidy = RoundFromString(s[11],2);
        }
        if (s.size() > 12)
        {
            surrogate.LastPaymentTime = RoundFromString(s[12],0);
        }
        if (s.size() > 13)
        {
            surrogate.RSAWeight = RoundFromString(s[13],0);
        }
        if (s.size() > 14)
        {
            surrogate.cpidv2 = s[14];
        }
        if (s.size() > 15)
        {
            surrogate.Magnitude = RoundFromString(s[15],0);
        }
        if (s.size() > 16)
        {
            surrogate.GRCAddress = s[16];
        }
        if (s.size() > 17)
        {
            surrogate.lastblockhash = s[17];
        }
        if (s.size() > 18)
        {
            surrogate.InterestSubsidy = RoundFromString(s[18],subsidy_places);
        }
        if (s.size() > 19)
        {
            surrogate.Organization = s[19];
        }
        if (s.size() > 20)
        {
            surrogate.OrganizationKey = s[20];
        }
        if (s.size() > 21)
        {
            surrogate.NeuralHash = s[21];
        }
        if (s.size() > 22)
        {
            surrogate.superblock = s[22];
        }
        if (s.size() > 23)
        {
            surrogate.ResearchSubsidy2 = RoundFromString(s[23],subsidy_places);
        }
        if (s.size() > 24)
        {
            surrogate.ResearchAge = RoundFromString(s[24],6);
        }
        if (s.size() > 25)
        {
            surrogate.ResearchMagnitudeUnit = RoundFromString(s[25],6);
        }
        if (s.size() > 26)
        {
            surrogate.ResearchAverageMagnitude = RoundFromString(s[26],2);
        }
        if (s.size() > 27)
        {
            surrogate.LastPORBlockHash = s[27];
        }
        if (s.size() > 28)
        {
            surrogate.CurrentNeuralHash = s[28];
        }
        if (s.size() > 29)
        {
            surrogate.BoincPublicKey = s[29];
        }
        if (s.size() > 30)
        {
            surrogate.BoincSignature = s[30];
        }

    }
    }
    catch (...)
    {
            LogPrintf("Deserialize ended with an error (06182014) ");
    }
    return surrogate;
}


void InitializeProjectStruct(StructCPID& project)
{
    std::string email = GetArgument("email", "NA");
    boost::to_lower(email);

    project.email = email;
    std::string cpid_non = project.cpidhash+email;
    project.boincruntimepublickey = project.cpidhash;
    project.cpid = CPID(cpid_non).hexdigest();
    std::string ENCbpk = AdvancedCrypt(cpid_non);
    project.boincpublickey = ENCbpk;
    project.cpidv2 = ComputeCPIDv2(email, project.cpidhash, 0);
    // (Old netsoft link) project.link = "http://boinc.netsoft-online.com/get_user.php?cpid=" + project.cpid;
    project.link = "http://boinc.netsoft-online.com/e107_plugins/boinc/get_user.php?cpid=" + project.cpid;
    //Local CPID with struct
    //Must contain cpidv2, cpid, boincpublickey
    project.Iscpidvalid = IsLocalCPIDValid(project);
    if (fDebug10) LogPrintf("Memorizing local project %s, CPID Valid: %s;    ",project.projectname, YesNo(project.Iscpidvalid));
}

bool ProjectIsValid(std::string sProject)
{
    if (sProject.empty())
        return false;

    boost::to_lower(sProject);

    for (const auto& item : ReadCacheSection("project"))
    {
        const AppCacheEntry& entry = item.second;
        std::string sProjectName = ToOfficialName(entry.value);

        if (sProjectName == sProject)
            return true;
    }

    return false;
}

std::string strReplace(std::string& str, const std::string& oldStr, const std::string& newStr)
{
    assert(oldStr.empty() == false && "Cannot replace an empty string");

  size_t pos = 0;
    while((pos = str.find(oldStr, pos)) != std::string::npos)
    {
     str.replace(pos, oldStr.length(), newStr);
     pos += newStr.length();
  }
  return str;
}

std::string LowerUnderscore(std::string data)
{
    boost::to_lower(data);
    data = strReplace(data,"_"," ");
    return data;
}

std::string ToOfficialName(std::string proj)
{
        proj = LowerUnderscore(proj);
        //Convert local XML project name [On the Left] to official [Netsoft] projectname:
    for(const auto& item : ReadCacheSection("projectmapping"))
        {
        const std::string& key = item.first;
        const AppCacheEntry& entry = item.second;

        std::string project_boinc   = key;
        std::string project_netsoft = entry.value;
                                proj=LowerUnderscore(proj);
                                project_boinc=LowerUnderscore(project_boinc);
                                project_netsoft=LowerUnderscore(project_netsoft);
                                if (proj==project_boinc) proj=project_netsoft;
                            }

        return proj;
}

void HarvestCPIDs(bool cleardata)
{

    if (fDebug10) LogPrintf("loading BOINC cpids ...");

    //Remote Boinc Feature - R Halford
    std::string sBoincKey = GetArgument("boinckey","");

    if (!sBoincKey.empty())
    {
        //Deserialize key into Global CPU Mining CPID 2-6-2015
        LogPrintf("Using key %s ",sBoincKey);

        std::string sDec=DecodeBase64(sBoincKey);
        LogPrintf("Using key %s ",sDec);

        if (sDec.empty()) LogPrintf("Error while deserializing boinc key!  Please use execute genboinckey to generate a boinc key from the host with boinc installed.");
        //Version not needed for keys for now
        GlobalCPUMiningCPID = DeserializeBoincBlock(sDec,7);

        GlobalCPUMiningCPID.initialized = true;

        if (GlobalCPUMiningCPID.cpid.empty())
        {
                 LogPrintf("Error while deserializing boinc key!  Please use execute genboinckey to generate a boinc key from the host with boinc installed.");
        }
        else
        {
            LogPrintf("CPUMiningCPID Initialized.");
        }

            GlobalCPUMiningCPID.email = GlobalCPUMiningCPID.aesskein;
            LogPrintf("Using Serialized Boinc CPID %s with orig email of %s and bpk of %s with cpidhash of %s ",GlobalCPUMiningCPID.cpid, GlobalCPUMiningCPID.email, GlobalCPUMiningCPID.boincruntimepublickey, GlobalCPUMiningCPID.cpidhash);
            GlobalCPUMiningCPID.cpidhash = GlobalCPUMiningCPID.boincruntimepublickey;
            LogPrintf("Using Serialized Boinc CPID %s with orig email of %s and bpk of %s with cpidhash of %s ",GlobalCPUMiningCPID.cpid, GlobalCPUMiningCPID.email, GlobalCPUMiningCPID.boincruntimepublickey, GlobalCPUMiningCPID.cpidhash);
            StructCPID structcpid = GetStructCPID();
            structcpid.initialized = true;
            structcpid.cpidhash = GlobalCPUMiningCPID.cpidhash;
            structcpid.projectname = GlobalCPUMiningCPID.projectname;
            structcpid.team = "gridcoin"; //Will be verified later during Netsoft Call
            structcpid.verifiedteam = "gridcoin";
            structcpid.rac = GlobalCPUMiningCPID.rac;
            structcpid.cpid = GlobalCPUMiningCPID.cpid;
            structcpid.boincpublickey = GlobalCPUMiningCPID.encboincpublickey;
            structcpid.boincruntimepublickey = structcpid.cpidhash;
            structcpid.NetworkRAC = GlobalCPUMiningCPID.NetworkRAC;
            structcpid.email = GlobalCPUMiningCPID.email;
            // 2-6-2015 R Halford - Ensure CPIDv2 Is populated After deserializing GenBoincKey
            LogPrintf("GenBoincKey using email %s and cpidhash %s key %s ", structcpid.email, structcpid.cpidhash, sDec);
            structcpid.cpidv2 = ComputeCPIDv2(structcpid.email, structcpid.cpidhash, 0);
            // Old link: structcpid.link = "http://boinc.netsoft-online.com/get_user.php?cpid=" + structcpid.cpid;
            structcpid.link = "http://boinc.netsoft-online.com/e107_plugins/boinc/get_user.php?cpid=" + structcpid.cpid;
            structcpid.Iscpidvalid = true;
            mvCPIDs.insert(map<string,StructCPID>::value_type(structcpid.projectname,structcpid));
            // CreditCheck(structcpid.cpid,false);
            GetNextProject(false);
            if (fDebug10) LogPrintf("GCMCPI %s",GlobalCPUMiningCPID.cpid);
            if (fDebug10)           LogPrintf("Finished getting first remote boinc project");
        return;
  }

 try
 {
    std::string sourcefile = GetBoincDataDir() + "client_state.xml";
    std::string sout = "";
    sout = getfilecontents(sourcefile);
    if (sout == "-1")
    {
        LogPrintf("Unable to obtain Boinc CPIDs ");

        if (mapArgs.count("-boincdatadir") && mapArgs["-boincdatadir"].length() > 0)
        {
            LogPrintf("Boinc data directory set in gridcoinresearch.conf has been incorrectly specified ");
        }

        else LogPrintf("Boinc data directory is not in the operating system's default location \nPlease move it there or specify its current location in gridcoinresearch.conf");

        return;
    }

    if (cleardata)
    {
        mvCPIDs.clear();
    }
    std::string email = GetArgument("email","");
    boost::to_lower(email);

    int iRow = 0;
    std::vector<std::string> vCPID = split(sout.c_str(),"<project>");
    std::string investor = GetArgument("investor","false");

    if (investor=="true")
    {
            msPrimaryCPID="INVESTOR";
    }
    else
    {

            if (vCPID.size() > 0)
            {
                for (unsigned int i = 0; i < vCPID.size(); i++)
                {
                    std::string email_hash = ExtractXML(vCPID[i],"<email_hash>","</email_hash>");
                    std::string cpidhash = ExtractXML(vCPID[i],"<cross_project_id>","</cross_project_id>");
                    std::string externalcpid = ExtractXML(vCPID[i],"<external_cpid>","</external_cpid>");
                    std::string utc=ExtractXML(vCPID[i],"<user_total_credit>","</user_total_credit>");
                    std::string rac=ExtractXML(vCPID[i],"<user_expavg_credit>","</user_expavg_credit>");
                    std::string proj=ExtractXML(vCPID[i],"<project_name>","</project_name>");
                    std::string team=ExtractXML(vCPID[i],"<team_name>","</team_name>");
                    std::string rectime = ExtractXML(vCPID[i],"<rec_time>","</rec_time>");

                    boost::to_lower(proj);
                    proj = ToOfficialName(proj);
                    ProjectIsValid(proj);
                    int64_t nStart = GetTimeMillis();
                    if (cpidhash.length() > 5 && proj.length() > 3)
                    {
                        std::string cpid_non = cpidhash+email;
                        to_lower(cpid_non);
                        StructCPID structcpid = GetInitializedStructCPID2(proj,mvCPIDs);
                        iRow++;
                        structcpid.cpidhash = cpidhash;
                        structcpid.projectname = proj;
                        boost::to_lower(team);
                        structcpid.team = team;
                        InitializeProjectStruct(structcpid);
                        int64_t elapsed = GetTimeMillis()-nStart;
                        if (fDebug3)
                            LogPrintf("Enumerating boinc local project %s cpid %s valid %s, elapsed %" PRId64, structcpid.projectname, structcpid.cpid, YesNo(structcpid.Iscpidvalid), elapsed);

                        structcpid.rac = RoundFromString(rac,0);
                        structcpid.verifiedrac = RoundFromString(rac,0);
                        std::string sLocalClientEmailHash = RetrieveMd5(email);

                        if (email_hash != sLocalClientEmailHash)
                        {
                            structcpid.errors = "Gridcoin Email setting does not match project Email.  Check Gridcoin e-mail address setting or boinc project e-mail setting.";
                            structcpid.Iscpidvalid=false;
                        }


                        if (!structcpid.Iscpidvalid)
                        {
                            structcpid.errors = "CPID calculation invalid.  Check e-mail address and try resetting the boinc project.";
                        }

                        structcpid.utc = RoundFromString(utc,0);
                        structcpid.rectime = RoundFromString(rectime,0);
                        double currenttime =  GetAdjustedTime();
                        double nActualTimespan = currenttime - structcpid.rectime;
                        structcpid.age = nActualTimespan;
                        std::string sKey = structcpid.cpid + ":" + proj;
                        mvCPIDs[proj] = structcpid;

                        if (!structcpid.Iscpidvalid)
                        {
                            structcpid.errors = "CPID invalid.  Check E-mail address.";
                        }

                        if (structcpid.team != "gridcoin")
                        {
                            structcpid.Iscpidvalid = false;
                            structcpid.errors = "Team invalid";
                        }
                        bool bTestExternal = true;
                        bool bTestInternal = true;

                        if (!externalcpid.empty())
                        {
                            LogPrintf("External CPID not empty %s", externalcpid);

                            bTestExternal = CPIDAcidTest2(cpidhash,externalcpid);
                            bTestInternal = CPIDAcidTest2(cpidhash,structcpid.cpid);
                            if (bTestExternal)
                            {
                                structcpid.cpid = externalcpid;
                                LogPrintf(" Setting CPID to %s ",structcpid.cpid);
                            }
                            else
                            {
                                LogPrintf("External test failed.");
                            }


                            if (!bTestExternal && !bTestInternal)
                            {
                                structcpid.Iscpidvalid = false;
                                structcpid.errors = "CPID corrupted Internal: %s, External: %s" + structcpid.cpid + "," + externalcpid.c_str();
                                LogPrintf("CPID corrupted Internal: %s, External: %s", structcpid.cpid, externalcpid);
                            }
                            mvCPIDs[proj] = structcpid;
                        }

                        if (structcpid.Iscpidvalid)
                        {
                                // Verify the CPID is a valid researcher:
                                if (IsResearcher(structcpid.cpid))
                                {
                                    GlobalCPUMiningCPID.cpidhash = cpidhash;
                                    GlobalCPUMiningCPID.email = email;
                                    GlobalCPUMiningCPID.boincruntimepublickey = cpidhash;
                                    LogPrintf("Setting bpk to %s", cpidhash);

                                    if (structcpid.team=="gridcoin")
                                    {
                                        msPrimaryCPID = structcpid.cpid;
                                            //Let the Neural Network know what your CPID is so it can be charted:
                                            std::string sXML = "<KEY>PrimaryCPID</KEY><VALUE>" + msPrimaryCPID + "</VALUE>";
                                        std::string sData = NN::ExecuteDotNetStringFunction("WriteKey",sXML);
                                        //Try to get a neural RAC report
                                        AsyncNeuralRequest("explainmag",msPrimaryCPID,5);
                                    }
                                }
                        }

                        mvCPIDs[proj] = structcpid;
                        if (fDebug10) LogPrintf("Adding Local Project %s ", structcpid.cpid);

                    }

                }

            }
            // If no valid boinc projects were found:
            if (msPrimaryCPID.empty()) msPrimaryCPID="INVESTOR";

        }
    }
    catch (std::exception &e)
    {
             LogPrintf("Error while harvesting CPIDs.");
    }
    catch(...)
    {
             LogPrintf("Error while harvesting CPIDs 2.");
    }
}

void LoadCPIDs()
{
    LogPrintf("Load CPID; ");
    HarvestCPIDs(true);
    LogPrintf(" Getting first project;");
    GetNextProject(false);
    LogPrintf(" Finished getting first project");
}

StructCPID GetStructCPID()
{
    StructCPID c;
    c.initialized=false;
    c.rac = 0;
    c.utc=0;
    c.rectime=0;
    c.age = 0;
    c.verifiedutc=0;
    c.verifiedrectime=0;
    c.verifiedage=0;
    c.entries=0;
    c.AverageRAC=0;
    c.NetworkProjects=0;
    c.Iscpidvalid=false;
    c.NetworkRAC=0;
    c.TotalRAC=0;
    c.Magnitude=0;
    c.PaymentMagnitude=0;
    c.owed=0;
    c.payments=0;
    c.verifiedTotalRAC=0;
    c.verifiedMagnitude=0;
    c.TotalMagnitude=0;
    c.LowLockTime=0;
    c.HighLockTime=0;
    c.Accuracy=0;
    c.totalowed=0;
    c.LastPaymentTime=0;
    c.EarliestPaymentTime=0;
    c.PaymentTimespan=0;
    c.ResearchSubsidy = 0;
    c.InterestSubsidy = 0;
    c.ResearchAverageMagnitude = 0;
    c.interestPayments = 0;
    c.payments = 0;
    c.LastBlock = 0;
    c.NetworkMagnitude=0;
    c.NetworkAvgMagnitude=0;

    return c;

}

MiningCPID GetMiningCPID()
{
    MiningCPID mc;
    mc.rac = 0;
    mc.pobdifficulty = 0;
    mc.diffbytes = 0;
    mc.initialized = false;
    mc.nonce = 0;
    mc.NetworkRAC=0;
    mc.lastblockhash = "0";
    mc.Magnitude = 0;
    mc.RSAWeight = 0;
    mc.LastPaymentTime=0;
    mc.ResearchSubsidy = 0;
    mc.InterestSubsidy = 0;
    mc.ResearchSubsidy2 = 0;
    mc.ResearchAge = 0;
    mc.ResearchMagnitudeUnit = 0;
    mc.ResearchAverageMagnitude = 0;
    return mc;
}

bool SendMessages(CNode* pto, bool fSendTrickle)
{
    // Treat lock failures as send successes in case the caller disconnects
    // the node based on the return value.
    TRY_LOCK(cs_main, lockMain);
    if(!lockMain)
        return true;

    // Don't send anything until we get their version message
    if (pto->nVersion == 0)
        return true;

    //
    // Message: ping
    //
    bool pingSend = false;
    if (pto->fPingQueued)
    {
        // RPC ping request by user
        pingSend = true;
    }
    if (pto->nPingNonceSent == 0 && pto->nPingUsecStart + PING_INTERVAL * 1000000 < GetTimeMicros())
    {
        // Ping automatically sent as a latency probe & keepalive.
        pingSend = true;
    }
    if (pingSend)
    {
        uint64_t nonce = 0;
        while (nonce == 0) {
            RAND_bytes((unsigned char*)&nonce, sizeof(nonce));
        }
        pto->fPingQueued = false;
        pto->nPingUsecStart = GetTimeMicros();
        if (pto->nVersion > BIP0031_VERSION)
        {
            pto->nPingNonceSent = nonce;
            std::string acid = GetCommandNonce("ping");
            pto->PushMessage("ping", nonce, acid);
        } else
        {
            // Peer is too old to support ping command with nonce, pong will never arrive.
            pto->nPingNonceSent = 0;
            pto->PushMessage("ping");
        }
    }

    // Resend wallet transactions that haven't gotten in a block yet
    ResendWalletTransactions();

    // Address refresh broadcast
    static int64_t nLastRebroadcast;
    if (!IsInitialBlockDownload() && ( GetAdjustedTime() - nLastRebroadcast > 24 * 60 * 60))
    {
        {
            LOCK(cs_vNodes);
            for (auto const& pnode : vNodes)
            {
                // Periodically clear setAddrKnown to allow refresh broadcasts
                if (nLastRebroadcast)
                    pnode->setAddrKnown.clear();

                // Rebroadcast our address
                if (!fNoListen)
                {
                    CAddress addr = GetLocalAddress(&pnode->addr);
                    if (addr.IsRoutable())
                        pnode->PushAddress(addr);
                }
            }
        }
        nLastRebroadcast =  GetAdjustedTime();
    }

    //
    // Message: addr
    //
    if (fSendTrickle)
    {
        vector<CAddress> vAddr;
        vAddr.reserve(pto->vAddrToSend.size());
        for (auto const& addr : pto->vAddrToSend)
        {
            // returns true if wasn't already contained in the set
            if (pto->setAddrKnown.insert(addr).second)
            {
                vAddr.push_back(addr);
                // receiver rejects addr messages larger than 1000
                if (vAddr.size() >= 1000)
                {
                    pto->PushMessage("gridaddr", vAddr);
                    vAddr.clear();
                }
            }
        }
        pto->vAddrToSend.clear();
        if (!vAddr.empty())
            pto->PushMessage("gridaddr", vAddr);
    }


    //
    // Message: inventory
    //
    vector<CInv> vInv;
    vector<CInv> vInvWait;
    {
        LOCK(pto->cs_inventory);
        vInv.reserve(pto->vInventoryToSend.size());
        vInvWait.reserve(pto->vInventoryToSend.size());
        for (auto const& inv : pto->vInventoryToSend)
        {
            if (pto->setInventoryKnown.count(inv))
                continue;

            // trickle out tx inv to protect privacy
            if (inv.type == MSG_TX && !fSendTrickle)
            {
                // 1/4 of tx invs blast to all immediately
                static uint256 hashSalt;
                if (hashSalt == 0)
                    hashSalt = GetRandHash();
                uint256 hashRand = inv.hash ^ hashSalt;
                hashRand = Hash(BEGIN(hashRand), END(hashRand));
                bool fTrickleWait = ((hashRand & 3) != 0);

                // always trickle our own transactions
                if (!fTrickleWait)
                {
                    CWalletTx wtx;
                    if (GetTransaction(inv.hash, wtx))
                        if (wtx.fFromMe)
                            fTrickleWait = true;
                }

                if (fTrickleWait)
                {
                    vInvWait.push_back(inv);
                    continue;
                }
            }

            // returns true if wasn't already contained in the set
            if (pto->setInventoryKnown.insert(inv).second)
            {
                vInv.push_back(inv);
                if (vInv.size() >= 1000)
                {
                    pto->PushMessage("inv", vInv);
                    vInv.clear();
                }
            }
        }
        pto->vInventoryToSend = vInvWait;
    }
    if (!vInv.empty())
        pto->PushMessage("inv", vInv);


    //
    // Message: getdata
    //
    vector<CInv> vGetData;
    int64_t nNow =  GetAdjustedTime() * 1000000;
    CTxDB txdb("r");
    while (!pto->mapAskFor.empty() && (*pto->mapAskFor.begin()).first <= nNow)
    {
        const CInv& inv = (*pto->mapAskFor.begin()).second;
        if (!AlreadyHave(txdb, inv))
        {
            if (fDebugNet)        LogPrintf("sending getdata: %s", inv.ToString());
            vGetData.push_back(inv);
            if (vGetData.size() >= 1000)
            {
                pto->PushMessage("getdata", vGetData);
                vGetData.clear();
            }
            mapAlreadyAskedFor[inv] = nNow;
        }
        pto->mapAskFor.erase(pto->mapAskFor.begin());
    }
    if (!vGetData.empty())
        pto->PushMessage("getdata", vGetData);

    return true;
}

void IncrementCurrentNeuralNetworkSupermajority(std::string NeuralHash, std::string GRCAddress, double distance)
{
    if (NeuralHash.length() < 5) return;
    double temp_hashcount = 0;
    if (mvCurrentNeuralNetworkHash.size() > 0)
    {
            temp_hashcount = mvCurrentNeuralNetworkHash[NeuralHash];
    }
    // 6-13-2015 ONLY Count Each Neural Hash Once per GRC address / CPID (1 VOTE PER RESEARCHER)
    std::string Security = ReadCache("currentneuralsecurity",GRCAddress).value;
    if (Security == NeuralHash)
    {
        //This node has already voted, throw away the vote
        return;
    }
    WriteCache("currentneuralsecurity",GRCAddress,NeuralHash,GetAdjustedTime());
    if (temp_hashcount == 0)
    {
        mvCurrentNeuralNetworkHash.insert(map<std::string,double>::value_type(NeuralHash,0));
    }
    double multiplier = 200;
    if (distance < 40) multiplier = 400;
    double votes = (1/distance)*multiplier;
    temp_hashcount += votes;
    mvCurrentNeuralNetworkHash[NeuralHash] = temp_hashcount;
}



void IncrementNeuralNetworkSupermajority(const std::string& NeuralHash, const std::string& GRCAddress, double distance, const CBlockIndex* pblockindex)
{
    if (NeuralHash.length() < 5) return;
    if (pblockindex->nVersion >= 8)
    {
        try
        {
            CBitcoinAddress address(GRCAddress);
            bool validaddresstovote = address.IsValid();
            if (!validaddresstovote)
            {
                LogPrintf("INNS : Vote found in block with invalid GRC address. HASH: %s GRC: %s", NeuralHash, GRCAddress);
                return;
            }
            if (!IsNeuralNodeParticipant(GRCAddress, pblockindex->nTime))
            {
                LogPrintf("INNS : Vote found in block from ineligible neural node participant. HASH: %s GRC: %s", NeuralHash, GRCAddress);
                return;
            }
        }
        catch (const bignum_error& innse)
        {
            LogPrintf("INNS : Exception: %s", innse.what());
            return;
        }
    }
    double temp_hashcount = 0;
    if (mvNeuralNetworkHash.size() > 0)
    {
            temp_hashcount = mvNeuralNetworkHash[NeuralHash];
    }
    // 6-13-2015 ONLY Count Each Neural Hash Once per GRC address / CPID (1 VOTE PER RESEARCHER)
    std::string Security = ReadCache("neuralsecurity",GRCAddress).value;
    if (Security == NeuralHash)
    {
        //This node has already voted, throw away the vote
        return;
    }
    WriteCache("neuralsecurity",GRCAddress,NeuralHash,GetAdjustedTime());
    if (temp_hashcount == 0)
    {
        mvNeuralNetworkHash.insert(map<std::string,double>::value_type(NeuralHash,0));
    }
    double multiplier = 200;
    if (distance < 40) multiplier = 400;
    double votes = (1/distance)*multiplier;
    temp_hashcount += votes;
    mvNeuralNetworkHash[NeuralHash] = temp_hashcount;
}


void IncrementVersionCount(const std::string& Version)
{
    if(!Version.empty())
        mvNeuralVersion[Version]++;
}



std::string GetNeuralNetworkSupermajorityHash(double& out_popularity)
{
    double highest_popularity = -1;
    std::string neural_hash;

    for(const auto& network_hash : mvNeuralNetworkHash)
    {
        const std::string& hash = network_hash.first;
        double popularity       = network_hash.second;

        // d41d8 is the hash of an empty magnitude contract - don't count it
        if (popularity > 0 &&
            popularity > highest_popularity &&
            hash != "d41d8cd98f00b204e9800998ecf8427e" &&
            hash != "TOTAL_VOTES")
        {
            highest_popularity = popularity;
            neural_hash = hash;
        }
    }

    out_popularity = highest_popularity;
    return neural_hash;
}


std::string GetCurrentNeuralNetworkSupermajorityHash(double& out_popularity)
{
    double highest_popularity = -1;
    std::string neural_hash = "";
    for(map<std::string,double>::iterator ii=mvCurrentNeuralNetworkHash.begin(); ii!=mvCurrentNeuralNetworkHash.end(); ++ii)
    {
                double popularity = mvCurrentNeuralNetworkHash[(*ii).first];
                // d41d8 is the hash of an empty magnitude contract - don't count it
                if ( ((*ii).first != "d41d8cd98f00b204e9800998ecf8427e") && popularity > 0 && popularity > highest_popularity && (*ii).first != "TOTAL_VOTES")
                {
                    highest_popularity = popularity;
                    neural_hash = (*ii).first;
                }
    }
    out_popularity = highest_popularity;
    return neural_hash;
}






std::string GetNeuralNetworkReport()
{
    //Returns a report of the networks neural hashes in order of popularity
    std::string neural_hash = "";
    std::string report = "Neural_hash, Popularity\n";
    std::string row = "";
    for(map<std::string,double>::iterator ii=mvNeuralNetworkHash.begin(); ii!=mvNeuralNetworkHash.end(); ++ii)
    {
                double popularity = mvNeuralNetworkHash[(*ii).first];
                neural_hash = (*ii).first;
                row = neural_hash+ "," + RoundToString(popularity,0);
                report += row + "\n";
    }

    return report;
}

std::string GetOrgSymbolFromFeedKey(std::string feedkey)
{
    std::string Symbol = ExtractValue(feedkey,"-",0);
    return Symbol;

}



bool MemorizeMessage(const CTransaction &tx, double dAmount, std::string sRecipient)
{
    const std::string &msg = tx.hashBoinc;
    const int64_t &nTime = tx.nTime;
          if (msg.empty()) return false;
          bool fMessageLoaded = false;

          if (Contains(msg,"<MT>"))
          {
              std::string sMessageType      = ExtractXML(msg,"<MT>","</MT>");
              std::string sMessageKey       = ExtractXML(msg,"<MK>","</MK>");
              std::string sMessageValue     = ExtractXML(msg,"<MV>","</MV>");
              std::string sMessageAction    = ExtractXML(msg,"<MA>","</MA>");
              std::string sSignature        = ExtractXML(msg,"<MS>","</MS>");
              std::string sMessagePublicKey = ExtractXML(msg,"<MPK>","</MPK>");
              if (sMessageType=="beacon" && Contains(sMessageValue,"INVESTOR"))
              {
                    sMessageValue="";
              }

              if (sMessageType=="superblock")
              {
                  // Deny access to superblock processing runtime data
                  sMessageValue="";
              }

              if (!sMessageType.empty() && !sMessageKey.empty() && !sMessageValue.empty() && !sMessageAction.empty() && !sSignature.empty())
              {
                  //Verify sig first
                  bool Verified = CheckMessageSignature(sMessageAction,sMessageType,sMessageType+sMessageKey+sMessageValue,
                      sSignature,sMessagePublicKey);

                  if (Verified)
                  {
                        if (sMessageAction=="A")
                        {
                                /* With this we allow verifying blocks with stupid beacon */
                                if("beacon"==sMessageType)
                                {
                                    std::string out_cpid = "";
                                    std::string out_address = "";
                                    std::string out_publickey = "";
                                    GetBeaconElements(sMessageValue, out_cpid, out_address, out_publickey);
                                    WriteCache("beaconalt",sMessageKey+"."+ToString(nTime),out_publickey,nTime);
                                }

                                WriteCache(sMessageType,sMessageKey,sMessageValue,nTime);
                                if(fDebug10 && sMessageType=="beacon" ){
                                    LogPrintf("BEACON add %s %s %s", sMessageKey, DecodeBase64(sMessageValue), TimestampToHRDate(nTime));
                                }
                                fMessageLoaded = true;
                                if (sMessageType=="poll")
                                {
                                    msPoll = msg;
                                        }
                                        }
                        else if(sMessageAction=="D")
                        {
                                if (fDebug10) LogPrintf("Deleting key type %s Key %s Value %s", sMessageType, sMessageKey, sMessageValue);
                                if(fDebug10 && sMessageType=="beacon" ){
                                    LogPrintf("BEACON DEL %s - %s", sMessageKey, TimestampToHRDate(nTime));
                                }
                                DeleteCache(sMessageType,sMessageKey);
                                fMessageLoaded = true;
                        }
                        // If this is a boinc project, load the projects into the coin:
                        if (sMessageType=="project" || sMessageType=="projectmapping")
                        {
                            //Reserved
                            fMessageLoaded = true;
                        }

                        if(fDebug)
                            WriteCache("TrxID;"+sMessageType,sMessageKey,tx.GetHash().GetHex(),nTime);
                  }
                }
    }

   return fMessageLoaded;
}

double GRCMagnitudeUnit(int64_t locktime)
{
    //7-12-2015 - Calculate GRCMagnitudeUnit (Amount paid per magnitude per day)
    StructCPID network = GetInitializedStructCPID2("NETWORK",mvNetwork);
    double TotalNetworkMagnitude = network.NetworkMagnitude;
    if (TotalNetworkMagnitude < 1000) TotalNetworkMagnitude=1000;
    double MaximumEmission = BLOCKS_PER_DAY*GetMaximumBoincSubsidy(locktime);
    double Kitty = MaximumEmission - (network.payments/14);
    if (Kitty < 1) Kitty = 1;
    double MagnitudeUnit = 0;
    if (AreBinarySuperblocksEnabled(nBestHeight))
    {
        MagnitudeUnit = (Kitty/TotalNetworkMagnitude)*1.25;
    }
    else
    {
        MagnitudeUnit = Kitty/TotalNetworkMagnitude;
    }
    if (MagnitudeUnit > 5) MagnitudeUnit = 5; //Just in case we lose a superblock or something strange happens.
    MagnitudeUnit = SnapToGrid(MagnitudeUnit); //Snaps the value into .025 increments
    return MagnitudeUnit;
}


int64_t ComputeResearchAccrual(int64_t nTime, std::string cpid, std::string operation, CBlockIndex* pindexLast, bool bVerifyingBlock, int iVerificationPhase, double& dAccrualAge, double& dMagnitudeUnit, double& AvgMagnitude)
{
    // If not a researcher save cpu cycles and return 0
    if (!IsResearcher(cpid))
        return 0;

    double dCurrentMagnitude = CalculatedMagnitude2(cpid, nTime, false);
    if(pindexLast->nVersion>=9)
    {
        // Bugfix for newbie rewards always being around 1 GRC
        dMagnitudeUnit = GRCMagnitudeUnit(nTime);
    }
    CBlockIndex* pHistorical = GetHistoricalMagnitude(cpid);
    bool bIsNewbie = (pHistorical->nHeight <= nNewIndex || pHistorical->nTime==0);
    if(pindexLast->nVersion<9)
    {
        // Bugfix for zero mag stakes being mistaken for newbie stake
        bIsNewbie |= pHistorical->nMagnitude==0;
    }
    if (bIsNewbie)
    {
        //No prior block exists... Newbies get .01 age to bootstrap the CPID (otherwise they will not have any prior block to refer to, thus cannot get started):
        if(fDebug && !bVerifyingBlock) LogPrintf("CRE: No prior block exists...");
        if (!AreBinarySuperblocksEnabled(pindexLast->nHeight))
        {
                if(fDebug) LogPrintf("ComputeResearchAccrual: %s Newbie stake, Binary SB not enabled, dCurrentMagnitude= %.1f",
                    cpid, dCurrentMagnitude);
            return dCurrentMagnitude > 0 ? ((dCurrentMagnitude/100)*COIN) : 0;
        }
        else
        {
            // New rules - 12-4-2015 - Pay newbie from the moment beacon was sent as long as it is within 6 months old and NN mag > 0 and newbie is in the superblock and their lifetime paid is zero
            // Note: If Magnitude is zero, or researcher is not in superblock, or lifetimepaid > 0, this function returns zero
            int64_t iBeaconTimestamp = BeaconTimeStamp(cpid, true);
            if (IsLockTimeWithinMinutes(iBeaconTimestamp, pindexBest->GetBlockTime(), 60*24*30*6))
            {
                double dNewbieAccrualAge = ((double)nTime - (double)iBeaconTimestamp) / 86400;
                int64_t iAccrual = (int64_t)((dNewbieAccrualAge*dCurrentMagnitude*dMagnitudeUnit*COIN) + (1*COIN));
                if ((dNewbieAccrualAge*dCurrentMagnitude*dMagnitudeUnit) > 500)
                {
                    LogPrintf("ComputeResearchAccrual: %s Newbie special stake too high, reward=500GRC", cpid);
                    return (500*COIN);
                }
                if(fDebug) LogPrintf("ComputeResearchAccrual: %s Newbie stake, unit=%f, age=%f, magnitude= %.1f -> %f",
                    cpid, dMagnitudeUnit, dNewbieAccrualAge, dCurrentMagnitude, iAccrual/(double)COIN);
                return iAccrual;
            }
            else
            {
                LogPrintf("ComputeResearchAccrual: %s Invalid Beacon, Using 0.01 age bootstrap", cpid);
                return dCurrentMagnitude > 0 ? (((dCurrentMagnitude/100)*COIN) + (1*COIN)): 0;
            }
        }
    }
    // To prevent reorgs and checkblock errors, ensure the research age is > 10 blocks wide:
    int iRABlockSpan = pindexLast->nHeight - pHistorical->nHeight;
    StructCPID stCPID = GetInitializedStructCPID2(cpid,mvResearchAge);
    double dAvgMag = stCPID.ResearchAverageMagnitude;
    // ResearchAge: If the accrual age is > 20 days, add in the midpoint lifetime average magnitude to ensure the overall avg magnitude accurate:
    if (iRABlockSpan > (int)(BLOCKS_PER_DAY*20))
    {
            AvgMagnitude = (pHistorical->nMagnitude + dAvgMag + dCurrentMagnitude) / 3;
    }
    else
    {
            AvgMagnitude = (pHistorical->nMagnitude + dCurrentMagnitude) / 2;
    }
    if (AvgMagnitude > 20000) AvgMagnitude = 20000;

    dAccrualAge = ((double)nTime - (double)pHistorical->nTime) / 86400;
    if (dAccrualAge < 0) dAccrualAge=0;
    dMagnitudeUnit = GRCMagnitudeUnit(nTime);

    int64_t Accrual = (int64_t)(dAccrualAge*AvgMagnitude*dMagnitudeUnit*COIN);
    // Double check researcher lifetime paid
    double days = (nTime - stCPID.LowLockTime) / 86400.0;
    double PPD = stCPID.ResearchSubsidy/(days+.01);
    double ReferencePPD = dMagnitudeUnit*dAvgMag;

    if ((PPD > ReferencePPD*5))
    {
        if(fDebug) LogPrintf("ComputeResearchAccrual: %s RA-PPD, PPD=%f, unit=%f, RAAvgMag=%f, RASubsidy=%f, RALowLockTime=%d -> Accrual 0 (would be %f)",
                cpid, PPD, dMagnitudeUnit, stCPID.ResearchAverageMagnitude,stCPID.ResearchSubsidy,stCPID.LowLockTime, Accrual/(double)COIN);

        return 0; //Since this condition can occur when a user ramps up computing power, lets return 0 so as to not shortchange the researcher, but instead, owed will continue to accrue and will be paid later when PPD falls below 5
    }

    // Note that if the RA Block Span < 10, we want to return 0 for the Accrual Amount so the CPID can still receive an accurate accrual in the future
    if((pindexLast->nVersion >= 10 && iRABlockSpan < 10) ||
       (pindexLast->nVersion < 10 && iRABlockSpan < 10 && iVerificationPhase != 2))
    {
        if(fDebug) LogPrintf("ComputeResearchAccrual: %s Block Span less than 10 (%d) -> Accrual 0 (would be %f)", cpid, iRABlockSpan, Accrual/(double)COIN);
        if(fDebug2) LogPrintf(" pHistorical w %s", pHistorical->GetBlockHash().GetHex());

        // Note that if the RA Block Span < 10, we want to return 0 for the Accrual Amount so the CPID can still receive an accurate accrual in the future
        return 0;
    }

    if(fDebug) LogPrintf("ComputeResearchAccrual: %s Normal, unit=%f, Age=%f, AvgMagnitude=%f, Span=%d, CurMag=%.1f, OldMag=%.1f, RAAvgMag=%f, RASubsidy=%f, RALowLockTime=%d -> %d",
        cpid, dMagnitudeUnit,dAccrualAge,AvgMagnitude,iRABlockSpan,dCurrentMagnitude,pHistorical->nMagnitude,
        stCPID.ResearchAverageMagnitude,stCPID.ResearchSubsidy,stCPID.LowLockTime, Accrual/(double)COIN);
    return Accrual;
}



CBlockIndex* GetHistoricalMagnitude(std::string cpid)
{
    if (!IsResearcher(cpid)) return pindexGenesisBlock;

    // Starting at the block prior to StartHeight, find the last instance of the CPID in the chain:
    // Limit lookback to 6 months
    int nMinIndex = pindexBest->nHeight-(6*30*BLOCKS_PER_DAY);
    if (nMinIndex < 2) nMinIndex=2;
    // Last block Hash paid to researcher
    StructCPID stCPID = GetInitializedStructCPID2(cpid,mvResearchAge);
    if (!stCPID.BlockHash.empty())
    {
        uint256 hash(stCPID.BlockHash);

        auto mapItem = mapBlockIndex.find(hash);
        if (mapItem == mapBlockIndex.end())
            return pindexGenesisBlock;

        CBlockIndex* pblockindex = mapItem->second;
        if(!pblockindex->pnext && pblockindex!=pindexBest)
            LogPrintf("WARNING GetHistoricalMagnitude: index {%s %d} for cpid %s, "
            "is not in the main chain",pblockindex->GetBlockHash().GetHex().c_str(),
            pblockindex->nHeight,cpid.c_str());
        if (pblockindex->nHeight < nMinIndex)
        {
            // In this case, the last staked block was Found, but it is over 6 months old....
            LogPrintf("GetHistoricalMagnitude: Last staked block found at height %d, but cannot verify magnitude older than 6 months (min %d)!",pblockindex->nHeight,nMinIndex);
            return pindexGenesisBlock;
        }

        return pblockindex;
    }
    else
    {
        return pindexGenesisBlock;
    }
}

void ZeroOutResearcherTotals(std::string cpid)
{
    if (!cpid.empty())
    {
                StructCPID stCPID = GetInitializedStructCPID2(cpid,mvResearchAge);
                stCPID.LastBlock = 0;
                stCPID.BlockHash = "";
                stCPID.InterestSubsidy = 0;
                stCPID.ResearchSubsidy = 0;
                stCPID.Accuracy = 0;
                stCPID.LowLockTime = std::numeric_limits<unsigned int>::max();
                stCPID.HighLockTime = 0;
                stCPID.TotalMagnitude = 0;
                stCPID.ResearchAverageMagnitude = 0;

                mvResearchAge[cpid]=stCPID;
    }
}


bool LoadAdminMessages(bool bFullTableScan, std::string& out_errors)
{
    int nMaxDepth = nBestHeight;
    int nMinDepth = fTestNet ? 1 : 164618;
    nMinDepth = pindexBest->nHeight - (BLOCKS_PER_DAY*30*12);
    if (nMinDepth < 2) nMinDepth=2;
    if (!bFullTableScan) nMinDepth = nMaxDepth-6;
    if (nMaxDepth < nMinDepth) return false;
    CBlockIndex* pindex = blockFinder.FindByHeight(nMinDepth);
    // These are memorized consecutively in order from oldest to newest

    while (pindex->nHeight < nMaxDepth)
    {
        if (!pindex || !pindex->pnext) return false;
        pindex = pindex->pnext;
        if (pindex==NULL) continue;
        if (!pindex || !pindex->IsInMainChain()) continue;
        if (IsContract(pindex))
        {
            CBlock block;
            if (!block.ReadFromDisk(pindex)) continue;
            int iPos = 0;
            for (auto const &tx : block.vtx)
            {
                  if (iPos > 0)
                  {
                      // Retrieve the Burn Amount for Contracts
                      double dAmount = 0;
                      std::string sRecipient = "";
                      for (unsigned int i = 1; i < tx.vout.size(); i++)
                      {
                            sRecipient = PubKeyToAddress(tx.vout[i].scriptPubKey);
                            dAmount += CoinToDouble(tx.vout[i].nValue);
                      }
                      MemorizeMessage(tx,dAmount,sRecipient);
                  }
                  iPos++;
            }
        }
    }

    return true;
}




MiningCPID GetBoincBlockByIndex(CBlockIndex* pblockindex)
{
    CBlock block;
    MiningCPID bb;
    bb.initialized=false;
    if (!pblockindex || !pblockindex->IsInMainChain()) return bb;
    if (block.ReadFromDisk(pblockindex))
    {
        std::string hashboinc = "";
        if (block.vtx.size() > 0) hashboinc = block.vtx[0].hashBoinc;
        bb = DeserializeBoincBlock(hashboinc,block.nVersion);
        bb.initialized=true;
        return bb;
    }
    return bb;
}

std::string CPIDHash(double dMagIn, std::string sCPID)
{
    std::string sMag = RoundToString(dMagIn,0);
    double dMagLength = (double)sMag.length();
    double dExponent = pow(dMagLength,5);
    std::string sMagComponent1 = RoundToString(dMagIn/(dExponent+.01),0);
    std::string sSuffix = RoundToString(dMagLength * dExponent, 0);
    std::string sHash = sCPID + sMagComponent1 + sSuffix;
    return sHash;
}

std::string GetQuorumHash(const std::string& data)
{
    //Data includes the Magnitudes, and the Projects:
    std::string sMags = ExtractXML(data,"<MAGNITUDES>","</MAGNITUDES>");
    std::vector<std::string> vMags = split(sMags.c_str(),";");
    std::string sHashIn = "";
    for (unsigned int x = 0; x < vMags.size(); x++)
    {
        std::vector<std::string> vRow = split(vMags[x].c_str(),",");

        // Each row should consist of two fields, CPID and magnitude.
        if(vRow.size() < 2)
            continue;

        // First row (CPID) must be exactly 32 bytes.
        const std::string& sCPID = vRow[0];
        if(sCPID.size() != 32)
            continue;

        double dMag = RoundFromString(vRow[1],0);
        sHashIn += CPIDHash(dMag, sCPID) + "<COL>";
    }

    return RetrieveMd5(sHashIn);
}


std::string getHardwareID()
{
    std::string ele1 = "?";
    /*#ifdef QT_GUI
        ele1 = getMacAddress();
    #endif*/
    ele1 += ":" + getCpuHash();
    ele1 += ":" + getHardDriveSerial();

    std::string hwid = RetrieveMd5(ele1);
    return hwid;
}

#ifdef WIN32
static void getCpuid( unsigned int* p, unsigned int ax )
 {
    __asm __volatile
    (   "movl %%ebx, %%esi\n\t"
        "cpuid\n\t"
        "xchgl %%ebx, %%esi"
        : "=a" (p[0]), "=S" (p[1]),
          "=c" (p[2]), "=d" (p[3])
        : "0" (ax)
    );
 }
#endif

 std::string getCpuHash()
 {
    std::string n = boost::asio::ip::host_name();
    #ifdef WIN32
        unsigned int cpuinfo[4] = { 0, 0, 0, 0 };
        getCpuid( cpuinfo, 0 );
        unsigned short hash = 0;
        unsigned int* ptr = (&cpuinfo[0]);
        for ( unsigned int i = 0; i < 4; i++ )
            hash += (ptr[i] & 0xFFFF) + ( ptr[i] >> 16 );
        double dHash = (double)hash;
        return n + ";" + RoundToString(dHash,0);
    #else
        return n;
    #endif
 }



std::string SystemCommand(const char* cmd)
{
    FILE* pipe = popen(cmd, "r");
    if (!pipe) return "ERROR";
    char buffer[128];
    std::string result = "";
    while(!feof(pipe))
    {
        if(fgets(buffer, 128, pipe) != NULL)
            result += buffer;
    }
    pclose(pipe);
    return result;
}


std::string getHardDriveSerial()
{
    if (!msHDDSerial.empty()) return msHDDSerial;
    std::string cmd1 = "";
    #ifdef WIN32
        cmd1 = "wmic path win32_physicalmedia get SerialNumber";
    #else
        cmd1 = "ls /dev/disk/by-uuid";
    #endif
    std::string result = SystemCommand(cmd1.c_str());
    msHDDSerial = result;
    return result;
}

bool IsContract(CBlockIndex* pIndex)
{
    return pIndex->nIsContract==1 ? true : false;
}

bool IsSuperBlock(CBlockIndex* pIndex)
{
    return pIndex->nIsSuperBlock==1 ? true : false;
}


double SnapToGrid(double d)
{
    double dDither = .04;
    double dOut = RoundFromString(RoundToString(d*dDither,3),3) / dDither;
    return dOut;
}

bool IsNeuralNodeParticipant(const std::string& addr, int64_t locktime)
{
    //Calculate the neural network nodes abililty to particiapte by GRC_Address_Day
    int address_day = GetDayOfYear(locktime);
    std::string address_tohash = addr + "_" + ToString(address_day);
    std::string address_day_hash = RetrieveMd5(address_tohash);

    // For now, let's call for a 25% participation rate (approx. 125 nodes):
    // When RA is enabled, 25% of the neural network nodes will work on a quorum at any given time to alleviate stress on the project sites:
    uint256 uRef;
    if (IsResearchAgeEnabled(pindexBest->nHeight))
    {
        uRef = fTestNet
               ? uint256("0x00000000000000000000000000000000ed182f81388f317df738fd9994e7020b")
               : uint256("0x000000000000000000000000000000004d182f81388f317df738fd9994e7020b"); //This hash is approx 25% of the md5 range (90% for testnet)
    }
    else
    {
        uRef = fTestNet
               ? uint256("0x00000000000000000000000000000000ed182f81388f317df738fd9994e7020b")
               : uint256("0x00000000000000000000000000000000fd182f81388f317df738fd9994e7020b"); //This hash is approx 25% of the md5 range (90% for testnet)
    }

    uint256 uADH = uint256("0x" + address_day_hash);
    return (uADH < uRef);
}


bool StrLessThanReferenceHash(std::string rh)
{
    int address_day = GetDayOfYear(GetAdjustedTime());
    std::string address_tohash = rh + "_" + ToString(address_day);
    std::string address_day_hash = RetrieveMd5(address_tohash);
    uint256 uRef = fTestNet ? uint256("0x000000000000000000000000000000004d182f81388f317df738fd9994e7020b") : uint256("0x000000000000000000000000000000004d182f81388f317df738fd9994e7020b"); //This hash is approx 25% of the md5 range (90% for testnet)
    uint256 uADH = uint256("0x" + address_day_hash);
    return (uADH < uRef);
}

bool IsResearcher(const std::string& cpid)
{
    return cpid.length() == 32;
}
<|MERGE_RESOLUTION|>--- conflicted
+++ resolved
@@ -5337,61 +5337,6 @@
     return nFilesize;
 }
 
-<<<<<<< HEAD
-=======
-bool WriteKey(std::string sKey, std::string sValue)
-{
-    // Allows Gridcoin to store the key value in the config file.
-    boost::filesystem::path pathConfigFile(GetArg("-conf", "gridcoinresearch.conf"));
-    if (!pathConfigFile.is_complete()) pathConfigFile = GetDataDir(false) / pathConfigFile;
-    if (!filesystem::exists(pathConfigFile))  return false;
-    boost::to_lower(sKey);
-    std::string sLine = "";
-    ifstream streamConfigFile;
-    streamConfigFile.open(pathConfigFile.string().c_str());
-    std::string sConfig = "";
-    bool fWritten = false;
-    if(streamConfigFile)
-    {
-       while(getline(streamConfigFile, sLine))
-       {
-            std::vector<std::string> vEntry = split(sLine,"=");
-            if (vEntry.size() == 2)
-            {
-                std::string sSourceKey = vEntry[0];
-                std::string sSourceValue = vEntry[1];
-                boost::to_lower(sSourceKey);
-
-                if (sSourceKey==sKey)
-                {
-                    sSourceValue = sValue;
-                    sLine = sSourceKey + "=" + sSourceValue;
-                    fWritten=true;
-                }
-            }
-            sLine = strReplace(sLine,"\r","");
-            sLine = strReplace(sLine,"\n","");
-            sLine += "\n";
-            sConfig += sLine;
-       }
-    }
-    if (!fWritten)
-    {
-        sLine = sKey + "=" + sValue + "\n";
-        sConfig += sLine;
-    }
-
-    streamConfigFile.close();
-
-    FILE *outFile = fopen(pathConfigFile.string().c_str(),"w");
-    fputs(sConfig.c_str(), outFile);
-    fclose(outFile);
-
-    ReadConfigFile(mapArgs, mapMultiArgs);
-    return true;
-}
-
->>>>>>> 7a9b8922
 
 
 
