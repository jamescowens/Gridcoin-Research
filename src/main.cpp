// Copyright (c) 2009-2010 Satoshi Nakamoto
// Copyright (c) 2009-2012 The Bitcoin developers
// Distributed under the MIT/X11 software license, see the accompanying
// file COPYING or http://www.opensource.org/licenses/mit-license.php.

#include "alert.h"
#include "checkpoints.h"
#include "db.h"
#include "txdb.h"
#include "net.h"
#include "init.h"
#include "ui_interface.h"
#include "kernel.h"
#include "block.h"
#include "scrypt.h"
#include "global_objects_noui.hpp"
#include "util.h"
#include "cpid.h"
#include "bitcoinrpc.h"
#include "json/json_spirit_value.h"
#include "boinc.h"
#include "beacon.h"

#include <boost/lexical_cast.hpp>
#include <boost/filesystem.hpp>
#include <boost/filesystem/fstream.hpp>
#include <boost/algorithm/string/replace.hpp>
#include <boost/algorithm/string/case_conv.hpp> // for to_lower()
#include <boost/algorithm/string/predicate.hpp> // for startswith() and endswith()
#include <boost/algorithm/string/join.hpp>
#include <boost/thread.hpp>
#include <boost/asio.hpp>

#include <openssl/md5.h>
#include <ctime>
#include <math.h>

int GetDayOfYear();
<<<<<<< HEAD
=======
void GetBeaconElements(std::string sBeacon,std::string& out_cpid, std::string& out_address, std::string& out_publickey);
>>>>>>> c86367e8
extern std::string NodeAddress(CNode* pfrom);
extern std::string ConvertBinToHex(std::string a);
extern std::string ConvertHexToBin(std::string a);
extern bool WalletOutOfSync();
extern bool WriteKey(std::string sKey, std::string sValue);
<<<<<<< HEAD
std::string GetBeaconPublicKey(const std::string& cpid);
=======
std::string GetBeaconPublicKey(const std::string& cpid, bool bAdvertisingBeacon);
>>>>>>> c86367e8
bool AdvertiseBeacon(bool bFromService, std::string &sOutPrivKey, std::string &sOutPubKey, std::string &sError, std::string &sMessage);
std::string SignBlockWithCPID(std::string sCPID, std::string sBlockHash);
extern void CleanInboundConnections(bool bClearAll);
extern bool PushGridcoinDiagnostics();
double qtPushGridcoinDiagnosticData(std::string data);
int RestartClient();
bool RequestSupermajorityNeuralData();
extern bool AskForOutstandingBlocks(uint256 hashStart);
extern bool CleanChain();
extern void ResetTimerMain(std::string timer_name);
extern std::string UnpackBinarySuperblock(std::string sBlock);
extern std::string PackBinarySuperblock(std::string sBlock);
extern bool TallyResearchAverages(bool Forcefully);
extern void IncrementCurrentNeuralNetworkSupermajority(std::string NeuralHash, std::string GRCAddress, double distance);
bool VerifyCPIDSignature(std::string sCPID, std::string sBlockHash, std::string sSignature);
int DownloadBlocks();
int DetermineCPIDType(std::string cpid);
extern MiningCPID GetInitializedMiningCPID(std::string name, std::map<std::string, MiningCPID>& vRef);
extern std::string getHardDriveSerial();
extern bool IsSuperBlock(CBlockIndex* pIndex);
extern bool VerifySuperblock(std::string superblock, int nHeight);
extern double ExtractMagnitudeFromExplainMagnitude();
extern void AddPeek(std::string data);
extern void GridcoinServices();
int64_t BeaconTimeStamp(std::string cpid, bool bZeroOutAfterPOR);
extern bool NeedASuperblock();
extern double SnapToGrid(double d);
extern bool NeuralNodeParticipates();
extern bool StrLessThanReferenceHash(std::string rh);
void BusyWaitForTally();
extern bool TallyNetworkAverages(bool Forcefully);
extern void SetUpExtendedBlockIndexFieldsOnce();
extern bool IsContract(CBlockIndex* pIndex);
std::string ExtractValue(std::string data, std::string delimiter, int pos);
extern MiningCPID GetBoincBlockByIndex(CBlockIndex* pblockindex);
json_spirit::Array MagnitudeReport(std::string cpid);
extern void AddCPIDBlockHash(const std::string& cpid, const uint256& blockhash);
extern void ZeroOutResearcherTotals(std::string cpid);
extern StructCPID GetLifetimeCPID(const std::string& cpid, const std::string& sFrom);
extern std::string getCpuHash();
std::string getMacAddress();
std::string TimestampToHRDate(double dtm);
bool CPIDAcidTest2(std::string bpk, std::string externalcpid);
<<<<<<< HEAD

=======
extern std::string VectorToString(std::vector<unsigned char> v);
>>>>>>> c86367e8
bool HasActiveBeacon(const std::string& cpid);
extern bool BlockNeedsChecked(int64_t BlockTime);
extern void FixInvalidResearchTotals(std::vector<CBlockIndex*> vDisconnect, std::vector<CBlockIndex*> vConnect);
int64_t GetEarliestWalletTransaction();
extern void IncrementVersionCount(const std::string& Version);
double GetSuperblockAvgMag(std::string data,double& out_beacon_count,double& out_participant_count,double& out_avg,bool bIgnoreBeacons);
extern bool LoadAdminMessages(bool bFullTableScan,std::string& out_errors);
extern bool UnusualActivityReport();

extern std::string GetCurrentNeuralNetworkSupermajorityHash(double& out_popularity);
extern std::string GetNeuralNetworkSupermajorityHash(double& out_popularity);
       
extern double CalculatedMagnitude2(std::string cpid, int64_t locktime,bool bUseLederstrumpf);
extern int64_t ComputeResearchAccrual(int64_t nTime, std::string cpid, std::string operation, CBlockIndex* pindexLast, bool bVerifyingBlock, int VerificationPhase, double& dAccrualAge, double& dMagnitudeUnit, double& AvgMagnitude);



extern bool UpdateNeuralNetworkQuorumData();
bool AsyncNeuralRequest(std::string command_name,std::string cpid,int NodeLimit);
double qtExecuteGenericFunction(std::string function,std::string data);
extern std::string GetQuorumHash(std::string data);
extern bool FullSyncWithDPORNodes();

std::string qtExecuteDotNetStringFunction(std::string function, std::string data);


bool CheckMessageSignature(std::string sMessageAction, std::string sMessageType, std::string sMsg, std::string sSig,std::string opt_pubkey);
extern std::string ReadCache(std::string section, std::string key);
extern std::string strReplace(std::string& str, const std::string& oldStr, const std::string& newStr);
extern bool GetEarliestStakeTime(std::string grcaddress, std::string cpid);
extern double GetTotalBalance();
extern std::string PubKeyToAddress(const CScript& scriptPubKey);
extern void IncrementNeuralNetworkSupermajority(std::string NeuralHash, std::string GRCAddress,double distance);
extern bool LoadSuperblock(std::string data, int64_t nTime, double height);


extern CBlockIndex* GetHistoricalMagnitude(std::string cpid);

extern double GetOutstandingAmountOwed(StructCPID &mag, std::string cpid, int64_t locktime, double& total_owed, double block_magnitude);
<<<<<<< HEAD
extern StructCPID GetInitializedStructCPID2(std::string name,std::map<std::string, StructCPID>& vRef);
=======
>>>>>>> c86367e8


extern double GetOwedAmount(std::string cpid);
extern double Round(double d, int place);
extern bool ComputeNeuralNetworkSupermajorityHashes();

extern void DeleteCache(std::string section, std::string keyname);
extern void ClearCache(std::string section);
bool TallyMagnitudesInSuperblock();
extern void WriteCache(std::string section, std::string key, std::string value, int64_t locktime);

std::string qtGetNeuralContract(std::string data);

<<<<<<< HEAD
extern  std::string GetNetsoftProjects(std::string cpid);
=======
>>>>>>> c86367e8
extern std::string GetNeuralNetworkReport();
void qtSyncWithDPORNodes(std::string data);
std::string qtGetNeuralHash(std::string data);
std::string GetListOf(std::string datatype);

std::string GetCommandNonce(std::string command);
std::string DefaultBlockKey(int key_length);

extern std::string ToOfficialNameNew(std::string proj);

extern double GRCMagnitudeUnit(int64_t locktime);
unsigned int nNodeLifespan;

using namespace std;
using namespace boost;
<<<<<<< HEAD
std::string DefaultBoincHashArgs();
=======
>>>>>>> c86367e8

//
// Global state
//

CCriticalSection cs_setpwalletRegistered;
set<CWallet*> setpwalletRegistered;

CCriticalSection cs_main;

extern std::string NodeAddress(CNode* pfrom);
extern std::string ExtractHTML(std::string HTMLdata, std::string tagstartprefix,  std::string tagstart_suffix, std::string tag_end);

CTxMemPool mempool;
unsigned int nTransactionsUpdated = 0;
unsigned int REORGANIZE_FAILED = 0;

unsigned int WHITELISTED_PROJECTS = 0;
unsigned int CHECKPOINT_VIOLATIONS = 0;
int64_t nLastTallied = 0;
int64_t nLastPing = 0;
int64_t nLastPeek = 0;
int64_t nLastAskedForBlocks = 0;
int64_t nBootup = 0;
int64_t nLastCalculatedMedianTimePast = 0;
double nLastBlockAge = 0;
int64_t nLastCalculatedMedianPeerCount = 0;
int nLastMedianPeerCount = 0;
int64_t nLastTallyBusyWait = 0;

int64_t nLastTalliedNeural = 0;
int64_t nLastLoadAdminMessages = 0;
int64_t nCPIDsLoaded = 0;
int64_t nLastGRCtallied = 0;
int64_t nLastCleaned = 0;


extern bool IsCPIDValidv3(std::string cpidv2, bool allow_investor);

std::string DefaultOrg();
std::string DefaultOrgKey(int key_length);

double MintLimiter(double PORDiff,int64_t RSA_WEIGHT,std::string cpid,int64_t locktime);
extern double GetBlockDifficulty(unsigned int nBits);
double GetLastPaymentTimeByCPID(std::string cpid);
extern bool Contains(std::string data, std::string instring);

extern double CoinToDouble(double surrogate);
extern double PreviousBlockAge();
void CheckForUpgrade();
int64_t GetRSAWeightByCPID(std::string cpid);
extern MiningCPID GetMiningCPID();
extern StructCPID GetStructCPID();
extern std::string GetArgument(std::string arg, std::string defaultvalue);

extern void SetAdvisory();
extern bool InAdvisory();
json_spirit::Array MagnitudeReportCSV(bool detail);

bool bNewUserWizardNotified = false;
int64_t nLastBlockSolved = 0;  //Future timestamp
int64_t nLastBlockSubmitted = 0;

uint256 muGlobalCheckpointHash = 0;
uint256 muGlobalCheckpointHashRelayed = 0;
///////////////////////MINOR VERSION////////////////////////////////
std::string msMasterProjectPublicKey  = "049ac003b3318d9fe28b2830f6a95a2624ce2a69fb0c0c7ac0b513efcc1e93a6a6e8eba84481155dd82f2f1104e0ff62c69d662b0094639b7106abc5d84f948c0a";
// The Private Key is revealed by design, for public messages only:
std::string msMasterMessagePrivateKey = "308201130201010420fbd45ffb02ff05a3322c0d77e1e7aea264866c24e81e5ab6a8e150666b4dc6d8a081a53081a2020101302c06072a8648ce3d0101022100fffffffffffffffffffffffffffffffffffffffffffffffffffffffefffffc2f300604010004010704410479be667ef9dcbbac55a06295ce870b07029bfcdb2dce28d959f2815b16f81798483ada7726a3c4655da4fbfc0e1108a8fd17b448a68554199c47d08ffb10d4b8022100fffffffffffffffffffffffffffffffebaaedce6af48a03bbfd25e8cd0364141020101a144034200044b2938fbc38071f24bede21e838a0758a52a0085f2e034e7f971df445436a252467f692ec9c5ba7e5eaa898ab99cbd9949496f7e3cafbf56304b1cc2e5bdf06e";
std::string msMasterMessagePublicKey  = "044b2938fbc38071f24bede21e838a0758a52a0085f2e034e7f971df445436a252467f692ec9c5ba7e5eaa898ab99cbd9949496f7e3cafbf56304b1cc2e5bdf06e";

std::string BackupGridcoinWallet();
extern double GetPoSKernelPS2();

extern uint256 GridcoinMultipleAlgoHash(std::string t1);
extern bool OutOfSyncByAgeWithChanceOfMining();

int RebootClient();

std::string YesNo(bool bin);

int64_t GetMaximumBoincSubsidy(int64_t nTime);
extern double CalculatedMagnitude(int64_t locktime,bool bUseLederstrumpf);
extern int64_t GetCoinYearReward(int64_t nTime);


map<uint256, CBlockIndex*> mapBlockIndex;
set<pair<COutPoint, unsigned int> > setStakeSeen;

CBigNum bnProofOfWorkLimit(~uint256(0) >> 20); // "standard" scrypt target limit for proof of work, results with 0,000244140625 proof-of-work difficulty
CBigNum bnProofOfStakeLimit(~uint256(0) >> 20);
CBigNum bnProofOfStakeLimitV2(~uint256(0) >> 20);
CBigNum bnProofOfWorkLimitTestNet(~uint256(0) >> 16);

//Gridcoin Minimum Stake Age (16 Hours)
unsigned int nStakeMinAge = 16 * 60 * 60; // 16 hours
unsigned int nStakeMaxAge = -1; // unlimited
unsigned int nModifierInterval = 10 * 60; // time to elapse before new modifier is computed
bool bOPReturnEnabled = true;

// Gridcoin:
int nCoinbaseMaturity = 100;
CBlockIndex* pindexGenesisBlock = NULL;
int nBestHeight = -1;

uint256 nBestChainTrust = 0;
uint256 nBestInvalidTrust = 0;
uint256 hashBestChain = 0;
CBlockIndex* pindexBest = NULL;
int64_t nTimeBestReceived = 0;
CMedianFilter<int> cPeerBlockCounts(5, 0); // Amount of blocks that other nodes claim to have




map<uint256, CBlock*> mapOrphanBlocks;
multimap<uint256, CBlock*> mapOrphanBlocksByPrev;
set<pair<COutPoint, unsigned int> > setStakeSeenOrphan;

map<uint256, CTransaction> mapOrphanTransactions;
map<uint256, set<uint256> > mapOrphanTransactionsByPrev;

// Constant stuff for coinbase transactions we create:
CScript COINBASE_FLAGS;
const string strMessageMagic = "Gridcoin Signed Message:\n";

// Settings
int64_t nTransactionFee = MIN_TX_FEE;
int64_t nReserveBalance = 0;
int64_t nMinimumInputValue = 0;

std::map<std::string, std::string> mvApplicationCache;
std::map<std::string, int64_t> mvApplicationCacheTimestamp;
std::map<std::string, double> mvNeuralNetworkHash;
std::map<std::string, double> mvCurrentNeuralNetworkHash;

std::map<std::string, double> mvNeuralVersion;

std::map<std::string, StructCPID> mvDPOR;
std::map<std::string, StructCPID> mvDPORCopy;

std::map<std::string, StructCPID> mvResearchAge;
std::map<std::string, HashSet> mvCPIDBlockHashes;

enum Checkpoints::CPMode CheckpointsMode;
BlockFinder blockFinder;

// Gridcoin - Rob Halford

<<<<<<< HEAD
extern std::string GetHttpPageFromCreditServerRetired(std::string cpid, bool usedns, bool clearcache);
=======
>>>>>>> c86367e8
extern std::string RetrieveMd5(std::string s1);
extern std::string aes_complex_hash(uint256 scrypt_hash);

volatile bool bNetAveragesLoaded = false;
volatile bool bTallyStarted      = false;
volatile bool bForceUpdate = false;
volatile bool bExecuteCode = false;
<<<<<<< HEAD
volatile bool bAddressUser = false;
=======
>>>>>>> c86367e8
volatile bool bCheckedForUpgrade = false;
volatile bool bCheckedForUpgradeLive = false;
volatile bool bGlobalcomInitialized = false;
volatile bool bStakeMinerOutOfSyncWithNetwork = false;
volatile bool bDoTally = false;
volatile bool bExecuteGridcoinServices = false;
volatile bool bTallyFinished = false;
volatile bool bGridcoinGUILoaded = false;

extern double LederstrumpfMagnitude2(double Magnitude, int64_t locktime);
extern double cdbl(std::string s, int place);

extern double GetBlockValueByHash(uint256 hash);
extern void WriteAppCache(std::string key, std::string value);
extern std::string AppCache(std::string key);
extern void LoadCPIDsInBackground();

extern void ThreadCPIDs();
extern void GetGlobalStatus();

extern bool OutOfSyncByAge();
extern std::vector<std::string> split(std::string s, std::string delim);
extern bool ProjectIsValid(std::string project);
extern std::string SerializeBoincBlock(MiningCPID mcpid);
extern MiningCPID DeserializeBoincBlock(std::string block);

double GetNetworkAvgByProject(std::string projectname);
extern bool IsCPIDValid_Retired(std::string cpid, std::string ENCboincpubkey);
extern bool IsCPIDValidv2(MiningCPID& mc, int height);
extern std::string getfilecontents(std::string filename);
extern std::string ToOfficialName(std::string proj);
extern bool LessVerbose(int iMax1000);
extern std::string ExtractXML(std::string XMLdata, std::string key, std::string key_end);
extern bool OutOfSync();
extern MiningCPID GetNextProject(bool bForce);
extern void HarvestCPIDs(bool cleardata);

static boost::thread_group* cpidThreads = NULL;

///////////////////////////////
// Standard Boinc Projects ////
///////////////////////////////

//Global variables to display current mined project in various places:
std::string     msMiningProject = "";
std::string     msMiningCPID = "";
std::string    msPrimaryCPID = "";
std::string    msENCboincpublickey = "";
double          mdMiningRAC =0;
double         mdMiningNetworkRAC = 0;
double          mdPORNonce = 0;
double         mdPORNonceSolved = 0;
double         mdLastPorNonce = 0;
double         mdMachineTimer = 0;
double         mdMachineTimerLast = 0;
bool           mbBlocksDownloaded = false;
// Mining status variables
std::string    msHashBoinc    = "";
std::string    msHashBoincTxId= "";
std::string    msMiningErrors = "";
std::string    msPoll = "";
std::string    msMiningErrors5 = "";
std::string    msMiningErrors6 = "";
std::string    msMiningErrors7 = "";
std::string    msMiningErrors8 = "";
std::string    msPeek = "";
std::string    msLastCommand = "";

std::string    msAttachmentGuid = "";

std::string    msMiningErrorsIncluded = "";
std::string    msMiningErrorsExcluded = "";
std::string    msContracts = "";

std::string    msRSAOverview = "";
std::string    Organization = "";
std::string    OrganizationKey = "";
std::string    msNeuralResponse = "";
std::string    msHDDSerial = "";
//When syncing, we grandfather block rejection rules up to this block, as rules became stricter over time and fields changed

int nGrandfather = 860000;
int nNewIndex = 271625;
int nNewIndex2 = 364500;

int64_t nGenesisSupply = 340569880;

// Stats for Main Screen:
std::string    msLastPaymentTime = "";
globalStatusType GlobalStatusStruct = {"","","","","","","","","","",""};

bool fColdBoot = true;
bool fEnforceCanonical = true;
bool fUseFastIndex = false;

// Gridcoin status    *************
MiningCPID GlobalCPUMiningCPID = GetMiningCPID();
int nBoincUtilization = 0;
double nMinerPaymentCount = 0;
std::string sRegVer = "";
std::string sDefaultWalletAddress = "";


std::map<std::string, StructCPID> mvCPIDs;        //Contains the project stats at the user level
std::map<std::string, StructCPID> mvCreditNode;   //Contains the verified stats at the user level
std::map<std::string, StructCPID> mvNetwork;      //Contains the project stats at the network level
std::map<std::string, StructCPID> mvNetworkCopy;      //Contains the project stats at the network level
std::map<std::string, StructCPID> mvCreditNodeCPID;        // Contains verified CPID Magnitudes;
std::map<std::string, StructCPIDCache> mvCPIDCache; //Contains cached blocknumbers for CPID+Projects;
std::map<std::string, StructCPIDCache> mvAppCache; //Contains cached blocknumbers for CPID+Projects;
std::map<std::string, StructCPID> mvBoincProjects; // Contains all of the allowed boinc projects;
std::map<std::string, StructCPID> mvMagnitudes; // Contains Magnitudes by CPID & Outstanding Payments Owed per CPID
std::map<std::string, StructCPID> mvMagnitudesCopy; // Contains Magnitudes by CPID & Outstanding Payments Owed per CPID

std::map<std::string, int> mvTimers; // Contains event timers that reset after max ms duration iterator is exceeded

// End of Gridcoin Global vars

bool bDebugMode = false;
<<<<<<< HEAD
bool bPoolMiningMode = false;
bool bBoincSubsidyEligible = false;
bool bCPUMiningMode = false;



=======
bool bBoincSubsidyEligible = false;
>>>>>>> c86367e8

//////////////////////////////////////////////////////////////////////////////
//
// dispatching functions
//
void ResetTimerMain(std::string timer_name)
{
    mvTimers[timer_name] = 0;
}


bool TimerMain(std::string timer_name, int max_ms)
{
    mvTimers[timer_name] = mvTimers[timer_name] + 1;
    if (mvTimers[timer_name] > max_ms)
    {
        mvTimers[timer_name]=0;
        return true;
    }
    return false;
}

bool UpdateNeuralNetworkQuorumData()
{
            #if defined(WIN32) && defined(QT_GUI)
                if (!bGlobalcomInitialized) return false;
                std::string errors1 = "";
                int64_t superblock_age = GetAdjustedTime() - mvApplicationCacheTimestamp["superblock;magnitudes"];
                std::string myNeuralHash = "";
                double popularity = 0;
                std::string consensus_hash = GetNeuralNetworkSupermajorityHash(popularity);
                std::string sAge = RoundToString((double)superblock_age,0);
                std::string sBlock = mvApplicationCache["superblock;block_number"];
                std::string sTimestamp = TimestampToHRDate(mvApplicationCacheTimestamp["superblock;magnitudes"]);
                std::string data = "<QUORUMDATA><AGE>" + sAge + "</AGE><HASH>" + consensus_hash + "</HASH><BLOCKNUMBER>" + sBlock + "</BLOCKNUMBER><TIMESTAMP>"
                    + sTimestamp + "</TIMESTAMP><PRIMARYCPID>" + msPrimaryCPID + "</PRIMARYCPID></QUORUMDATA>";
                std::string testnet_flag = fTestNet ? "TESTNET" : "MAINNET";
                qtExecuteGenericFunction("SetTestNetFlag",testnet_flag);
                qtExecuteDotNetStringFunction("SetQuorumData",data);
                return true;
            #endif
            return false;
}

bool PushGridcoinDiagnostics()
{
        #if defined(WIN32) && defined(QT_GUI)
                if (!bGlobalcomInitialized) return false;
                std::string errors1 = "";
                LoadAdminMessages(false,errors1);
                std::string cpiddata = GetListOf("beacon");
                std::string sWhitelist = GetListOf("project");
                int64_t superblock_age = GetAdjustedTime() - mvApplicationCacheTimestamp["superblock;magnitudes"];
                double popularity = 0;
                std::string consensus_hash = GetNeuralNetworkSupermajorityHash(popularity);
                std::string sAge = RoundToString((double)superblock_age,0);
                std::string sBlock = mvApplicationCache["superblock;block_number"];
                std::string sTimestamp = TimestampToHRDate(mvApplicationCacheTimestamp["superblock;magnitudes"]);
                printf("Pushing diagnostic data...");
                double lastblockage = PreviousBlockAge();
                double PORDiff = GetDifficulty(GetLastBlockIndex(pindexBest, true));
                std::string data = "<WHITELIST>" + sWhitelist + "</WHITELIST><CPIDDATA>"
                    + cpiddata + "</CPIDDATA><QUORUMDATA><AGE>" + sAge + "</AGE><HASH>" + consensus_hash + "</HASH><BLOCKNUMBER>" + sBlock + "</BLOCKNUMBER><TIMESTAMP>"
                    + sTimestamp + "</TIMESTAMP><PRIMARYCPID>" + msPrimaryCPID + "</PRIMARYCPID><LASTBLOCKAGE>" + RoundToString(lastblockage,0) + "</LASTBLOCKAGE><DIFFICULTY>" + RoundToString(PORDiff,2) + "</DIFFICULTY></QUORUMDATA>";
                std::string testnet_flag = fTestNet ? "TESTNET" : "MAINNET";
                qtExecuteGenericFunction("SetTestNetFlag",testnet_flag);
                double dResponse = qtPushGridcoinDiagnosticData(data);
                return true;
        #endif
        return false;
}

<<<<<<< HEAD
=======

vector<unsigned char> StringToVector(std::string sData)
{
        vector<unsigned char> v(sData.begin(), sData.end());
		return v;
}

std::string VectorToString(vector<unsigned char> v)
{
        std::string s(v.begin(), v.end());
        return s;
}

>>>>>>> c86367e8
bool FullSyncWithDPORNodes()
{
            #if defined(WIN32) && defined(QT_GUI)

                std::string sDisabled = GetArgument("disableneuralnetwork", "false");
                if (sDisabled=="true") return false;
                // 3-30-2016 : First try to get the master database from another neural network node if these conditions occur:
                // The foreign node is fully synced.  The foreign nodes quorum hash matches the supermajority hash.  My hash != supermajority hash.
                double dCurrentPopularity = 0;
                std::string sCurrentNeuralSupermajorityHash = GetCurrentNeuralNetworkSupermajorityHash(dCurrentPopularity);
                std::string sMyNeuralHash = "";
                #if defined(WIN32) && defined(QT_GUI)
                           sMyNeuralHash = qtGetNeuralHash("");
                #endif
                if (!sMyNeuralHash.empty() && !sCurrentNeuralSupermajorityHash.empty() && sMyNeuralHash != sCurrentNeuralSupermajorityHash)
                {
                    bool bNodeOnline = RequestSupermajorityNeuralData();
                    if (bNodeOnline) return false;  // Async call to another node will continue after the node responds.
                }
            
                std::string errors1 = "";
                LoadAdminMessages(false,errors1);
                std::string cpiddata = GetListOf("beacon");
                std::string sWhitelist = GetListOf("project");
                int64_t superblock_age = GetAdjustedTime() - mvApplicationCacheTimestamp["superblock;magnitudes"];
                double popularity = 0;
                std::string consensus_hash = GetNeuralNetworkSupermajorityHash(popularity);
                std::string sAge = RoundToString((double)superblock_age,0);
                std::string sBlock = mvApplicationCache["superblock;block_number"];
                std::string sTimestamp = TimestampToHRDate(mvApplicationCacheTimestamp["superblock;magnitudes"]);
                std::string data = "<WHITELIST>" + sWhitelist + "</WHITELIST><CPIDDATA>"
                    + cpiddata + "</CPIDDATA><QUORUMDATA><AGE>" + sAge + "</AGE><HASH>" + consensus_hash + "</HASH><BLOCKNUMBER>" + sBlock + "</BLOCKNUMBER><TIMESTAMP>"
                    + sTimestamp + "</TIMESTAMP><PRIMARYCPID>" + msPrimaryCPID + "</PRIMARYCPID></QUORUMDATA>";
                //if (fDebug3) printf("Syncing neural network %s \r\n",data.c_str());
                std::string testnet_flag = fTestNet ? "TESTNET" : "MAINNET";
                qtExecuteGenericFunction("SetTestNetFlag",testnet_flag);
                qtSyncWithDPORNodes(data);
            #endif
            return true;
}



double GetPoSKernelPS2()
{
    int nPoSInterval = 72;
    double dStakeKernelsTriedAvg = 0;
    int nStakesHandled = 0, nStakesTime = 0;

    CBlockIndex* pindex = pindexBest;;
    CBlockIndex* pindexPrevStake = NULL;

    while (pindex && nStakesHandled < nPoSInterval)
    {
        if (pindex->IsProofOfStake())
        {
            dStakeKernelsTriedAvg += GetDifficulty(pindex) * 4294967296.0;
            nStakesTime += pindexPrevStake ? (pindexPrevStake->nTime - pindex->nTime) : 0;
            pindexPrevStake = pindex;
            nStakesHandled++;
        }

        pindex = pindex->pprev;
    }

    double result = 0;

    if (nStakesTime)
        result = dStakeKernelsTriedAvg / nStakesTime;

    if (IsProtocolV2(nBestHeight))
        result *= STAKE_TIMESTAMP_MASK + 1;

    return result/100;
}


void GetGlobalStatus()
{
    //Populate overview

    try
    {
        std::string status = "";
        double boincmagnitude = CalculatedMagnitude(GetAdjustedTime(),false);
        uint64_t nWeight = 0;
        pwalletMain->GetStakeWeight(nWeight);
        nBoincUtilization = boincmagnitude; //Legacy Support for the about screen
        double weight = nWeight/COIN+boincmagnitude;
        double PORDiff = GetDifficulty(GetLastBlockIndex(pindexBest, true));
        std::string sWeight = RoundToString((double)weight,0);
<<<<<<< HEAD
        std::string sOverviewCPID = bPoolMiningMode ? "POOL" : GlobalCPUMiningCPID.cpid;
=======
>>>>>>> c86367e8

        //9-6-2015 Add RSA fields to overview
        if ((double)weight > 100000000000000)
        {
            sWeight = sWeight.substr(0,13) + "E" + RoundToString((double)sWeight.length()-13,0);
        }

        GlobalStatusStruct.blocks = RoundToString((double)nBestHeight,0);
        GlobalStatusStruct.difficulty = RoundToString(PORDiff,3);
        GlobalStatusStruct.netWeight = RoundToString(GetPoSKernelPS2(),2);
        GlobalStatusStruct.dporWeight = sWeight;
        GlobalStatusStruct.magnitude = RoundToString(boincmagnitude,2);
        GlobalStatusStruct.project = msMiningProject;
<<<<<<< HEAD
        GlobalStatusStruct.cpid = sOverviewCPID;
=======
        GlobalStatusStruct.cpid = GlobalCPUMiningCPID.cpid;
>>>>>>> c86367e8
        GlobalStatusStruct.status = msMiningErrors;
        GlobalStatusStruct.poll = msPoll;
        GlobalStatusStruct.errors =  msMiningErrors5 + " " + msMiningErrors6 + " " + msMiningErrors7 + " " + msMiningErrors8;
        GlobalStatusStruct.rsaOverview =  msRSAOverview; // not displayed on overview page anymore.

        return;
    }
    catch (std::exception& e)
    {
        msMiningErrors = _("Error obtaining status.");

        printf("Error obtaining status\r\n");
        return;
    }
    catch(...)
    {
        msMiningErrors = _("Error obtaining status (08-18-2014).");
        return;
    }
}



std::string AppCache(std::string key)
{

    StructCPIDCache setting = mvAppCache["cache"+key];
    if (!setting.initialized)
    {
        setting.initialized=true;
        setting.xml = "";
        mvAppCache.insert(map<string,StructCPIDCache>::value_type("cache"+key,setting));
        mvAppCache["cache"+key]=setting;
    }
    return setting.xml;
}



bool Timer_Main(std::string timer_name, int max_ms)
{
    mvTimers[timer_name] = mvTimers[timer_name] + 1;
    if (mvTimers[timer_name] > max_ms)
    {
        mvTimers[timer_name]=0;
        return true;
    }
    return false;
}



void WriteAppCache(std::string key, std::string value)
{
    StructCPIDCache setting = mvAppCache["cache"+key];
    if (!setting.initialized)
    {
        setting.initialized=true;
        setting.xml = "";
        mvAppCache.insert(map<string,StructCPIDCache>::value_type("cache"+key,setting));
        mvAppCache["cache"+key]=setting;
    }
    setting.xml = value;
    mvAppCache["cache"+key]=setting;
}



void RegisterWallet(CWallet* pwalletIn)
{
    {
        LOCK(cs_setpwalletRegistered);
        setpwalletRegistered.insert(pwalletIn);
    }
}

void UnregisterWallet(CWallet* pwalletIn)
{
    {
        LOCK(cs_setpwalletRegistered);
        setpwalletRegistered.erase(pwalletIn);
    }
}


MiningCPID GetInitializedGlobalCPUMiningCPID(std::string cpid)
{

    MiningCPID mc = GetMiningCPID();
    mc.initialized = true;
    mc.cpid=cpid;
    mc.projectname = cpid;
    mc.cpidv2=cpid;
    mc.cpidhash = "";
    mc.email = cpid;
    mc.boincruntimepublickey = cpid;
    mc.rac=0;
    mc.encboincpublickey = "";
    mc.enccpid = "";
    mc.NetworkRAC = 0;
    mc.Magnitude = 0;
    mc.clientversion = "";
    mc.RSAWeight = GetRSAWeightByCPID(cpid);
    mc.LastPaymentTime = nLastBlockSolved;
    mc.diffbytes = 0;
    mc.lastblockhash = "0";
    return mc;
}


MiningCPID GetNextProject(bool bForce)
{



    if (GlobalCPUMiningCPID.projectname.length() > 3   &&  GlobalCPUMiningCPID.projectname != "INVESTOR"  && GlobalCPUMiningCPID.Magnitude > 1)
    {
                if (!Timer_Main("globalcpuminingcpid",10))
                {
                    //Prevent Thrashing
                    return GlobalCPUMiningCPID;
                }
    }


    std::string sBoincKey = GetArgument("boinckey","");
    if (!sBoincKey.empty())
    {
        if (fDebug3 && LessVerbose(50)) printf("Using cached boinckey for project %s\r\n",GlobalCPUMiningCPID.projectname.c_str());
                    msMiningProject = GlobalCPUMiningCPID.projectname;
                    msMiningCPID = GlobalCPUMiningCPID.cpid;
                    if (LessVerbose(5)) printf("BoincKey - Mining project %s     RAC(%f)  enc %s\r\n",  GlobalCPUMiningCPID.projectname.c_str(), GlobalCPUMiningCPID.rac, msENCboincpublickey.c_str());
                    double ProjectRAC = GetNetworkAvgByProject(GlobalCPUMiningCPID.projectname);
                    GlobalCPUMiningCPID.NetworkRAC = ProjectRAC;
                    mdMiningNetworkRAC = GlobalCPUMiningCPID.NetworkRAC;
                    GlobalCPUMiningCPID.Magnitude = CalculatedMagnitude(GetAdjustedTime(),false);
                    if (fDebug3) printf("(boinckey) For CPID %s Verified Magnitude = %f",GlobalCPUMiningCPID.cpid.c_str(),GlobalCPUMiningCPID.Magnitude);
                    msMiningErrors = (msMiningCPID == "INVESTOR" || msPrimaryCPID=="INVESTOR" || msMiningCPID.empty()) ? _("Staking Interest") : _("Mining");
                    GlobalCPUMiningCPID.RSAWeight = GetRSAWeightByCPID(GlobalCPUMiningCPID.cpid);
                    GlobalCPUMiningCPID.LastPaymentTime = GetLastPaymentTimeByCPID(GlobalCPUMiningCPID.cpid);
                    return GlobalCPUMiningCPID;
    }

    
    msMiningProject = "";
    msMiningCPID = "";
    mdMiningRAC = 0;
    msENCboincpublickey = "";
    GlobalCPUMiningCPID = GetInitializedGlobalCPUMiningCPID("");

    std::string email = GetArgument("email", "NA");
    boost::to_lower(email);



    if ( (IsInitialBlockDownload() || !bCPIDsLoaded) && !bForce)
    {
            if (LessVerbose(100))           printf("CPUMiner: Gridcoin is downloading blocks Or CPIDs are not yet loaded...");
            MilliSleep(1);
            return GlobalCPUMiningCPID;
    }


    try
    {

        if (mvCPIDs.size() < 1)
        {
            if (fDebug && LessVerbose(10)) printf("Gridcoin has no CPIDs...");
            //Let control reach the investor area
        }

        int iValidProjects=0;
        //Count valid projects:
        for(map<string,StructCPID>::iterator ii=mvCPIDs.begin(); ii!=mvCPIDs.end(); ++ii)
        {
                StructCPID structcpid = mvCPIDs[(*ii).first];
                if (        msPrimaryCPID == structcpid.cpid &&
                    structcpid.initialized && structcpid.Iscpidvalid)           iValidProjects++;
        }

        // Find next available CPU project:
        int iDistributedProject = 0;
        int iRow = 0;

        if (email=="" || email=="NA") iValidProjects = 0;  //Let control reach investor area


        if (iValidProjects > 0)
        {
        for (int i = 0; i <= 4;i++)
        {
            iRow=0;
            iDistributedProject = (rand() % iValidProjects)+1;

            for(map<string,StructCPID>::iterator ii=mvCPIDs.begin(); ii!=mvCPIDs.end(); ++ii)
            {
                StructCPID structcpid = mvCPIDs[(*ii).first];

                if (structcpid.initialized)
                {
                    if (msPrimaryCPID == structcpid.cpid &&
                        structcpid.Iscpidvalid && structcpid.projectname.length() > 1)
                    {
                            iRow++;
                            if (i==4 || iDistributedProject == iRow)
                            {
                                if (true)
                                {
                                    GlobalCPUMiningCPID.enccpid = structcpid.boincpublickey;
                                    bool checkcpid = IsCPIDValid_Retired(structcpid.cpid,GlobalCPUMiningCPID.enccpid);
                                    if (!checkcpid)
                                    {
                                        printf("CPID invalid %s  1.  ",structcpid.cpid.c_str());
                                        continue;
                                    }

                                    if (checkcpid)
                                    {

                                        GlobalCPUMiningCPID.email = email;

                                        if (LessVerbose(1) || fDebug || fDebug3) printf("Ready to CPU Mine project %s with CPID %s, RAC(%f) \r\n",
                                            structcpid.projectname.c_str(),structcpid.cpid.c_str(),
                                            structcpid.rac);
                                        //Required for project to be mined in a block:
                                        GlobalCPUMiningCPID.cpid=structcpid.cpid;
                                        GlobalCPUMiningCPID.projectname = structcpid.projectname;
                                        GlobalCPUMiningCPID.rac=structcpid.rac;
                                        GlobalCPUMiningCPID.encboincpublickey = structcpid.boincpublickey;
                                        GlobalCPUMiningCPID.encaes = structcpid.boincpublickey;


                                        GlobalCPUMiningCPID.boincruntimepublickey = structcpid.cpidhash;
<<<<<<< HEAD
                                        if(fDebug) printf("\r\n GNP: Setting bpk to %s\r\n",structcpid.cpidhash.c_str());
=======
                                        printf("\r\n GNP: Setting bpk to %s\r\n",structcpid.cpidhash.c_str());
>>>>>>> c86367e8

                                        uint256 pbh = 1;
                                        GlobalCPUMiningCPID.cpidv2 = ComputeCPIDv2(GlobalCPUMiningCPID.email,GlobalCPUMiningCPID.boincruntimepublickey, pbh);
                                        GlobalCPUMiningCPID.lastblockhash = "0";
                                        // Sign the block
<<<<<<< HEAD
                                        GlobalCPUMiningCPID.BoincPublicKey = GetBeaconPublicKey(structcpid.cpid);
=======
>>>>>>> c86367e8
                                        GlobalCPUMiningCPID.BoincSignature = SignBlockWithCPID(GlobalCPUMiningCPID.cpid,GlobalCPUMiningCPID.lastblockhash);
                                
                                        if (!IsCPIDValidv2(GlobalCPUMiningCPID,1))
                                        {
                                            printf("CPID INVALID (GetNextProject) %s, %s  ",GlobalCPUMiningCPID.cpid.c_str(),GlobalCPUMiningCPID.cpidv2.c_str());
                                            continue;
                                        }


                                        //Only used for global status:
                                        msMiningProject = structcpid.projectname;
                                        msMiningCPID = structcpid.cpid;
                                        mdMiningRAC = structcpid.rac;

                                        double ProjectRAC = GetNetworkAvgByProject(GlobalCPUMiningCPID.projectname);
                                        GlobalCPUMiningCPID.NetworkRAC = ProjectRAC;
                                        mdMiningNetworkRAC = GlobalCPUMiningCPID.NetworkRAC;
                                        GlobalCPUMiningCPID.Magnitude = CalculatedMagnitude(GetAdjustedTime(),false);
                                        if (fDebug && LessVerbose(2)) printf("For CPID %s Verified Magnitude = %f",GlobalCPUMiningCPID.cpid.c_str(),GlobalCPUMiningCPID.Magnitude);
                                        //Reserved for GRC Speech Synthesis
                                        msMiningErrors = (msMiningCPID == "INVESTOR" || msPrimaryCPID=="INVESTOR" || msMiningCPID.empty() || msPrimaryCPID.empty()) ? _("Staking Interest") : _("Boinc Mining");
                                        GlobalCPUMiningCPID.RSAWeight = GetRSAWeightByCPID(GlobalCPUMiningCPID.cpid);
                                        GlobalCPUMiningCPID.LastPaymentTime = GetLastPaymentTimeByCPID(GlobalCPUMiningCPID.cpid);
                                        return GlobalCPUMiningCPID;
                                    }
                                }
                            }

                    }

                }
            }

        }
        }

        msMiningErrors = (msPrimaryCPID == "INVESTOR") ? "" : _("All BOINC projects exhausted.");
        msMiningProject = "INVESTOR";
        msMiningCPID = "INVESTOR";
        mdMiningRAC = 0;
        msENCboincpublickey = "";
        GlobalCPUMiningCPID = GetInitializedGlobalCPUMiningCPID("INVESTOR");
        mdMiningNetworkRAC = 0;
        if (fDebug10) printf("-Investor mode-");

        }
        catch (std::exception& e)
        {
            msMiningErrors = _("Error obtaining next project.  Error 16172014.");

            printf("Error obtaining next project\r\n");
        }
        catch(...)
        {
            msMiningErrors = _("Error obtaining next project.  Error 06172014.");
            printf("Error obtaining next project 2.\r\n");
        }
        return GlobalCPUMiningCPID;

}



// check whether the passed transaction is from us
bool static IsFromMe(CTransaction& tx)
{
    BOOST_FOREACH(CWallet* pwallet, setpwalletRegistered)
        if (pwallet->IsFromMe(tx))
            return true;
    return false;
}

// get the wallet transaction with the given hash (if it exists)
bool static GetTransaction(const uint256& hashTx, CWalletTx& wtx)
{
    BOOST_FOREACH(CWallet* pwallet, setpwalletRegistered)
        if (pwallet->GetTransaction(hashTx,wtx))
            return true;
    return false;
}

// erases transaction with the given hash from all wallets
void static EraseFromWallets(uint256 hash)
{
    BOOST_FOREACH(CWallet* pwallet, setpwalletRegistered)
        pwallet->EraseFromWallet(hash);
}

// make sure all wallets know about the given transaction, in the given block
void SyncWithWallets(const CTransaction& tx, const CBlock* pblock, bool fUpdate, bool fConnect)
{
    if (!fConnect)
    {
        // ppcoin: wallets need to refund inputs when disconnecting coinstake
        if (tx.IsCoinStake())
        {
            BOOST_FOREACH(CWallet* pwallet, setpwalletRegistered)
                if (pwallet->IsFromMe(tx))
                    pwallet->DisableTransaction(tx);
        }
        return;
    }

    BOOST_FOREACH(CWallet* pwallet, setpwalletRegistered)
        pwallet->AddToWalletIfInvolvingMe(tx, pblock, fUpdate);
}

// notify wallets about a new best chain
void static SetBestChain(const CBlockLocator& loc)
{
    BOOST_FOREACH(CWallet* pwallet, setpwalletRegistered)
        pwallet->SetBestChain(loc);
}

// notify wallets about an updated transaction
void static UpdatedTransaction(const uint256& hashTx)
{
    BOOST_FOREACH(CWallet* pwallet, setpwalletRegistered)
        pwallet->UpdatedTransaction(hashTx);
}

// dump all wallets
void static PrintWallets(const CBlock& block)
{
    BOOST_FOREACH(CWallet* pwallet, setpwalletRegistered)
        pwallet->PrintWallet(block);
}

// notify wallets about an incoming inventory (for request counts)
void static Inventory(const uint256& hash)
{
    BOOST_FOREACH(CWallet* pwallet, setpwalletRegistered)
        pwallet->Inventory(hash);
}

// ask wallets to resend their transactions
void ResendWalletTransactions(bool fForce)
{
    BOOST_FOREACH(CWallet* pwallet, setpwalletRegistered)
        pwallet->ResendWalletTransactions(fForce);
}


double CoinToDouble(double surrogate)
{
    //Converts satoshis to a human double amount
    double coin = (double)surrogate/(double)COIN;
    return coin;
}

double GetTotalBalance()
{
    double total = 0;
    BOOST_FOREACH(CWallet* pwallet, setpwalletRegistered)
    {
        total = total + pwallet->GetBalance();
        total = total + pwallet->GetStake();
    }
    return total/COIN;
}
//////////////////////////////////////////////////////////////////////////////
//
// mapOrphanTransactions
//

bool AddOrphanTx(const CTransaction& tx)
{
    uint256 hash = tx.GetHash();
    if (mapOrphanTransactions.count(hash))
        return false;

    // Ignore big transactions, to avoid a
    // send-big-orphans memory exhaustion attack. If a peer has a legitimate
    // large transaction with a missing parent then we assume
    // it will rebroadcast it later, after the parent transaction(s)
    // have been mined or received.
    // 10,000 orphans, each of which is at most 5,000 bytes big is
    // at most 500 megabytes of orphans:

    size_t nSize = tx.GetSerializeSize(SER_NETWORK, CTransaction::CURRENT_VERSION);

    if (nSize > 5000)
    {
        printf("ignoring large orphan tx (size: %" PRIszu ", hash: %s)\n", nSize, hash.ToString().substr(0,10).c_str());
        return false;
    }

    mapOrphanTransactions[hash] = tx;
    BOOST_FOREACH(const CTxIn& txin, tx.vin)
        mapOrphanTransactionsByPrev[txin.prevout.hash].insert(hash);

    printf("stored orphan tx %s (mapsz %" PRIszu ")\n", hash.ToString().substr(0,10).c_str(),   mapOrphanTransactions.size());
    return true;
}

void static EraseOrphanTx(uint256 hash)
{
    if (!mapOrphanTransactions.count(hash))
        return;
    const CTransaction& tx = mapOrphanTransactions[hash];
    BOOST_FOREACH(const CTxIn& txin, tx.vin)
    {
        mapOrphanTransactionsByPrev[txin.prevout.hash].erase(hash);
        if (mapOrphanTransactionsByPrev[txin.prevout.hash].empty())
            mapOrphanTransactionsByPrev.erase(txin.prevout.hash);
    }
    mapOrphanTransactions.erase(hash);
}

unsigned int LimitOrphanTxSize(unsigned int nMaxOrphans)
{
    unsigned int nEvicted = 0;
    while (mapOrphanTransactions.size() > nMaxOrphans)
    {
        // Evict a random orphan:
        uint256 randomhash = GetRandHash();
        map<uint256, CTransaction>::iterator it = mapOrphanTransactions.lower_bound(randomhash);
        if (it == mapOrphanTransactions.end())
            it = mapOrphanTransactions.begin();
        EraseOrphanTx(it->first);
        ++nEvicted;
    }
    return nEvicted;
}



std::string DefaultWalletAddress()
{
    try
    {
        //Gridcoin - Find the default public GRC address (since a user may have many receiving addresses):
        if (!sDefaultWalletAddress.empty())
            return sDefaultWalletAddress;
        string strAccount;
        BOOST_FOREACH(const PAIRTYPE(CTxDestination, string)& item, pwalletMain->mapAddressBook)
        {
             const CBitcoinAddress& address = item.first;
             const std::string& strName = item.second;
             bool fMine = IsMine(*pwalletMain, address.Get());
             if (fMine && strName == "Default") 
             {
                 sDefaultWalletAddress=CBitcoinAddress(address).ToString();
                 return sDefaultWalletAddress;
             }
        }


        //Cant Find

        BOOST_FOREACH(const PAIRTYPE(CTxDestination, string)& item, pwalletMain->mapAddressBook)
        {
             const CBitcoinAddress& address = item.first;
             //const std::string& strName = item.second;
             bool fMine = IsMine(*pwalletMain, address.Get());
             if (fMine)
             {
                 sDefaultWalletAddress=CBitcoinAddress(address).ToString();
                 return sDefaultWalletAddress;
             }
        }
    }
    catch (std::exception& e)
    {
        return "ERROR";
    }
    return "NA";
}






//////////////////////////////////////////////////////////////////////////////
//
// CTransaction and CTxIndex
//

bool CTransaction::ReadFromDisk(CTxDB& txdb, COutPoint prevout, CTxIndex& txindexRet)
{
    SetNull();
    if (!txdb.ReadTxIndex(prevout.hash, txindexRet))
        return false;
    if (!ReadFromDisk(txindexRet.pos))
        return false;
    if (prevout.n >= vout.size())
    {
        SetNull();
        return false;
    }
    return true;
}

bool CTransaction::ReadFromDisk(CTxDB& txdb, COutPoint prevout)
{
    CTxIndex txindex;
    return ReadFromDisk(txdb, prevout, txindex);
}

bool CTransaction::ReadFromDisk(COutPoint prevout)
{
    CTxDB txdb("r");
    CTxIndex txindex;
    return ReadFromDisk(txdb, prevout, txindex);
}





bool IsStandardTx(const CTransaction& tx)
{
    std::string reason = "";
    if (tx.nVersion > CTransaction::CURRENT_VERSION)
        return false;

    // Treat non-final transactions as non-standard to prevent a specific type
    // of double-spend attack, as well as DoS attacks. (if the transaction
    // can't be mined, the attacker isn't expending resources broadcasting it)
    // Basically we don't want to propagate transactions that can't included in
    // the next block.
    //
    // However, IsFinalTx() is confusing... Without arguments, it uses
    // chainActive.Height() to evaluate nLockTime; when a block is accepted, chainActive.Height()
    // is set to the value of nHeight in the block. However, when IsFinalTx()
    // is called within CBlock::AcceptBlock(), the height of the block *being*
    // evaluated is what is used. Thus if we want to know if a transaction can
    // be part of the *next* block, we need to call IsFinalTx() with one more
    // than chainActive.Height().
    //
    // Timestamps on the other hand don't get any special treatment, because we
    // can't know what timestamp the next block will have, and there aren't
    // timestamp applications where it matters.
    if (!IsFinalTx(tx, nBestHeight + 1)) {
        return false;
    }
    // nTime has different purpose from nLockTime but can be used in similar attacks
    if (tx.nTime > FutureDrift(GetAdjustedTime(), nBestHeight + 1)) {
        return false;
    }

    // Extremely large transactions with lots of inputs can cost the network
    // almost as much to process as they cost the sender in fees, because
    // computing signature hashes is O(ninputs*txsize). Limiting transactions
    // to MAX_STANDARD_TX_SIZE mitigates CPU exhaustion attacks.
    unsigned int sz = tx.GetSerializeSize(SER_NETWORK, CTransaction::CURRENT_VERSION);
    if (sz >= MAX_STANDARD_TX_SIZE)
        return false;

    BOOST_FOREACH(const CTxIn& txin, tx.vin)
    {

        // Biggest 'standard' txin is a 15-of-15 P2SH multisig with compressed
        // keys. (remember the 520 byte limit on redeemScript size) That works
        // out to a (15*(33+1))+3=513 byte redeemScript, 513+1+15*(73+1)=1624
        // bytes of scriptSig, which we round off to 1650 bytes for some minor
        // future-proofing. That's also enough to spend a 20-of-20
        // CHECKMULTISIG scriptPubKey, though such a scriptPubKey is not
        // considered standard)

        if (txin.scriptSig.size() > 1650)
            return false;
        if (!txin.scriptSig.IsPushOnly())
            return false;
        if (fEnforceCanonical && !txin.scriptSig.HasCanonicalPushes()) {
            return false;
        }
    }

    unsigned int nDataOut = 0;
    txnouttype whichType;
    BOOST_FOREACH(const CTxOut& txout, tx.vout) {
        if (!::IsStandard(txout.scriptPubKey, whichType))
            return false;
        if (whichType == TX_NULL_DATA)
            nDataOut++;
        if (txout.nValue == 0)
            return false;
        if (fEnforceCanonical && !txout.scriptPubKey.HasCanonicalPushes()) {
            return false;
        }
    }


    // not more than one data txout per non-data txout is permitted
    // only one data txout is permitted too
    if (nDataOut > 1 && nDataOut > tx.vout.size()/2)
    {
        reason = "multi-op-return";
        return false;
    }


    return true;
}

bool IsFinalTx(const CTransaction &tx, int nBlockHeight, int64_t nBlockTime)
{
    AssertLockHeld(cs_main);
    // Time based nLockTime implemented in 0.1.6
    if (tx.nLockTime == 0)
        return true;
    if (nBlockHeight == 0)
        nBlockHeight = nBestHeight;
    if (nBlockTime == 0)
        nBlockTime = GetAdjustedTime();
    if ((int64_t)tx.nLockTime < ((int64_t)tx.nLockTime < LOCKTIME_THRESHOLD ? (int64_t)nBlockHeight : nBlockTime))
        return true;
    BOOST_FOREACH(const CTxIn& txin, tx.vin)
        if (!txin.IsFinal())
            return false;
    return true;
}

//
// Check transaction inputs, and make sure any
// pay-to-script-hash transactions are evaluating IsStandard scripts
//
// Why bother? To avoid denial-of-service attacks; an attacker
// can submit a standard HASH... OP_EQUAL transaction,
// which will get accepted into blocks. The redemption
// script can be anything; an attacker could use a very
// expensive-to-check-upon-redemption script like:
//   DUP CHECKSIG DROP ... repeated 100 times... OP_1
//
bool CTransaction::AreInputsStandard(const MapPrevTx& mapInputs) const
{
    if (IsCoinBase())
        return true; // Coinbases don't use vin normally

    for (unsigned int i = 0; i < vin.size(); i++)
    {
        const CTxOut& prev = GetOutputFor(vin[i], mapInputs);

        vector<vector<unsigned char> > vSolutions;
        txnouttype whichType;
        // get the scriptPubKey corresponding to this input:
        const CScript& prevScript = prev.scriptPubKey;
        if (!Solver(prevScript, whichType, vSolutions))
            return false;
        int nArgsExpected = ScriptSigArgsExpected(whichType, vSolutions);
        if (nArgsExpected < 0)
            return false;

        // Transactions with extra stuff in their scriptSigs are
        // non-standard. Note that this EvalScript() call will
        // be quick, because if there are any operations
        // beside "push data" in the scriptSig the
        // IsStandard() call returns false
        vector<vector<unsigned char> > stack;
        if (!EvalScript(stack, vin[i].scriptSig, *this, i, 0))            return false;

        if (whichType == TX_SCRIPTHASH)
        {
            if (stack.empty())
                return false;
            CScript subscript(stack.back().begin(), stack.back().end());
            vector<vector<unsigned char> > vSolutions2;
            txnouttype whichType2;
            if (!Solver(subscript, whichType2, vSolutions2))
                return false;
            if (whichType2 == TX_SCRIPTHASH)
                return false;

            int tmpExpected;
            tmpExpected = ScriptSigArgsExpected(whichType2, vSolutions2);
            if (tmpExpected < 0)
                return false;
            nArgsExpected += tmpExpected;
        }

        if (stack.size() != (unsigned int)nArgsExpected)
            return false;
    }

    return true;
}

unsigned int CTransaction::GetLegacySigOpCount() const
{
    unsigned int nSigOps = 0;
    BOOST_FOREACH(const CTxIn& txin, vin)
    {
        nSigOps += txin.scriptSig.GetSigOpCount(false);
    }
    BOOST_FOREACH(const CTxOut& txout, vout)
    {
        nSigOps += txout.scriptPubKey.GetSigOpCount(false);
    }
    return nSigOps;
}


int CMerkleTx::SetMerkleBranch(const CBlock* pblock)
{
    AssertLockHeld(cs_main);

    CBlock blockTmp;
    if (pblock == NULL)
    {
        // Load the block this tx is in
        CTxIndex txindex;
        if (!CTxDB("r").ReadTxIndex(GetHash(), txindex))
            return 0;
        if (!blockTmp.ReadFromDisk(txindex.pos.nFile, txindex.pos.nBlockPos))
            return 0;
        pblock = &blockTmp;
    }

    // Update the tx's hashBlock
    hashBlock = pblock->GetHash();

    // Locate the transaction
    for (nIndex = 0; nIndex < (int)pblock->vtx.size(); nIndex++)
        if (pblock->vtx[nIndex] == *(CTransaction*)this)
            break;
    if (nIndex == (int)pblock->vtx.size())
    {
        vMerkleBranch.clear();
        nIndex = -1;
        printf("ERROR: SetMerkleBranch() : couldn't find tx in block\n");
        return 0;
    }

    // Fill in merkle branch
    vMerkleBranch = pblock->GetMerkleBranch(nIndex);

    // Is the tx in a block that's in the main chain
    map<uint256, CBlockIndex*>::iterator mi = mapBlockIndex.find(hashBlock);
    if (mi == mapBlockIndex.end())
        return 0;
    CBlockIndex* pindex = (*mi).second;
    if (!pindex || !pindex->IsInMainChain())
        return 0;

    return pindexBest->nHeight - pindex->nHeight + 1;
}




bool CTransaction::CheckTransaction() const
{
    // Basic checks that don't depend on any context
    if (vin.empty())
        return DoS(10, error("CTransaction::CheckTransaction() : vin empty"));
    if (vout.empty())
        return DoS(10, error("CTransaction::CheckTransaction() : vout empty"));
    // Size limits
    if (::GetSerializeSize(*this, SER_NETWORK, PROTOCOL_VERSION) > MAX_BLOCK_SIZE)
        return DoS(100, error("CTransaction::CheckTransaction() : size limits failed"));

    // Check for negative or overflow output values
    int64_t nValueOut = 0;
    for (unsigned int i = 0; i < vout.size(); i++)
    {
        const CTxOut& txout = vout[i];
        if (txout.IsEmpty() && !IsCoinBase() && !IsCoinStake())
            return DoS(100, error("CTransaction::CheckTransaction() : txout empty for user transaction"));
        if (txout.nValue < 0)
            return DoS(100, error("CTransaction::CheckTransaction() : txout.nValue negative"));
        if (txout.nValue > MAX_MONEY)
            return DoS(100, error("CTransaction::CheckTransaction() : txout.nValue too high"));
        nValueOut += txout.nValue;
        if (!MoneyRange(nValueOut))
            return DoS(100, error("CTransaction::CheckTransaction() : txout total out of range"));
    }

    // Check for duplicate inputs
    set<COutPoint> vInOutPoints;
    BOOST_FOREACH(const CTxIn& txin, vin)
    {
        if (vInOutPoints.count(txin.prevout))
            return false;
        vInOutPoints.insert(txin.prevout);
    }

    if (IsCoinBase())
    {
        if (vin[0].scriptSig.size() < 2 || vin[0].scriptSig.size() > 100)
            return DoS(100, error("CTransaction::CheckTransaction() : coinbase script size is invalid"));
    }
    else
    {
        BOOST_FOREACH(const CTxIn& txin, vin)
            if (txin.prevout.IsNull())
                return DoS(10, error("CTransaction::CheckTransaction() : prevout is null"));
    }

    return true;
}

int64_t CTransaction::GetMinFee(unsigned int nBlockSize, enum GetMinFee_mode mode, unsigned int nBytes) const
{
    // Base fee is either MIN_TX_FEE or MIN_RELAY_TX_FEE
    int64_t nBaseFee = (mode == GMF_RELAY) ? MIN_RELAY_TX_FEE : MIN_TX_FEE;

    unsigned int nNewBlockSize = nBlockSize + nBytes;
    int64_t nMinFee = (1 + (int64_t)nBytes / 1000) * nBaseFee;

    // To limit dust spam, require MIN_TX_FEE/MIN_RELAY_TX_FEE if any output is less than 0.01
    if (nMinFee < nBaseFee)
    {
        BOOST_FOREACH(const CTxOut& txout, vout)
            if (txout.nValue < CENT)
                nMinFee = nBaseFee;
    }

    // Raise the price as the block approaches full
    if (nBlockSize != 1 && nNewBlockSize >= MAX_BLOCK_SIZE_GEN/2)
    {
        if (nNewBlockSize >= MAX_BLOCK_SIZE_GEN)
            return MAX_MONEY;
        nMinFee *= MAX_BLOCK_SIZE_GEN / (MAX_BLOCK_SIZE_GEN - nNewBlockSize);
    }

    if (!MoneyRange(nMinFee))
        nMinFee = MAX_MONEY;
    return nMinFee;
}


bool AcceptToMemoryPool(CTxMemPool& pool, CTransaction &tx, bool* pfMissingInputs)
{
    AssertLockHeld(cs_main);
    if (pfMissingInputs)
        *pfMissingInputs = false;

    if (!tx.CheckTransaction())
        return error("AcceptToMemoryPool : CheckTransaction failed");

    // Coinbase is only valid in a block, not as a loose transaction
    if (tx.IsCoinBase())
        return tx.DoS(100, error("AcceptToMemoryPool : coinbase as individual tx"));

    // ppcoin: coinstake is also only valid in a block, not as a loose transaction
    if (tx.IsCoinStake())
        return tx.DoS(100, error("AcceptToMemoryPool : coinstake as individual tx"));

    // Rather not work on nonstandard transactions (unless -testnet)
    if (!fTestNet && !IsStandardTx(tx))
        return error("AcceptToMemoryPool : nonstandard transaction type");

    // is it already in the memory pool?
    uint256 hash = tx.GetHash();
    if (pool.exists(hash))
        return false;

    // Check for conflicts with in-memory transactions
    CTransaction* ptxOld = NULL;
    {
        LOCK(pool.cs); // protect pool.mapNextTx
        for (unsigned int i = 0; i < tx.vin.size(); i++)
        {
            COutPoint outpoint = tx.vin[i].prevout;
            if (pool.mapNextTx.count(outpoint))
            {
                // Disable replacement feature for now
                return false;

                // Allow replacing with a newer version of the same transaction
                if (i != 0)
                    return false;
                ptxOld = pool.mapNextTx[outpoint].ptx;
                if (IsFinalTx(*ptxOld))
                    return false;
                if (!tx.IsNewerThan(*ptxOld))
                    return false;
                for (unsigned int i = 0; i < tx.vin.size(); i++)
                {
                    COutPoint outpoint = tx.vin[i].prevout;
                    if (!pool.mapNextTx.count(outpoint) || pool.mapNextTx[outpoint].ptx != ptxOld)
                        return false;
                }
                break;
            }
        }
    }

    {
        CTxDB txdb("r");

        // do we already have it?
        if (txdb.ContainsTx(hash))
            return false;

        MapPrevTx mapInputs;
        map<uint256, CTxIndex> mapUnused;
        bool fInvalid = false;
        if (!tx.FetchInputs(txdb, mapUnused, false, false, mapInputs, fInvalid))
        {
            if (fInvalid)
                return error("AcceptToMemoryPool : FetchInputs found invalid tx %s", hash.ToString().substr(0,10).c_str());
            if (pfMissingInputs)
                *pfMissingInputs = true;
            return false;
        }

        // Check for non-standard pay-to-script-hash in inputs
        if (!tx.AreInputsStandard(mapInputs) && !fTestNet)
            return error("AcceptToMemoryPool : nonstandard transaction input");

        // Note: if you modify this code to accept non-standard transactions, then
        // you should add code here to check that the transaction does a
        // reasonable number of ECDSA signature verifications.

        int64_t nFees = tx.GetValueIn(mapInputs)-tx.GetValueOut();
        unsigned int nSize = ::GetSerializeSize(tx, SER_NETWORK, PROTOCOL_VERSION);

        // Don't accept it if it can't get into a block
        int64_t txMinFee = tx.GetMinFee(1000, GMF_RELAY, nSize);
        if (nFees < txMinFee)
            return error("AcceptToMemoryPool : not enough fees %s, %" PRId64 " < %" PRId64,
                         hash.ToString().c_str(),
                         nFees, txMinFee);

        // Continuously rate-limit free transactions
        // This mitigates 'penny-flooding' -- sending thousands of free transactions just to
        // be annoying or make others' transactions take longer to confirm.
        if (nFees < MIN_RELAY_TX_FEE)
        {
            static CCriticalSection cs;
            static double dFreeCount;
            static int64_t nLastTime;
            int64_t nNow =  GetAdjustedTime();

            {
                LOCK(pool.cs);
                // Use an exponentially decaying ~10-minute window:
                dFreeCount *= pow(1.0 - 1.0/600.0, (double)(nNow - nLastTime));
                nLastTime = nNow;
                // -limitfreerelay unit is thousand-bytes-per-minute
                // At default rate it would take over a month to fill 1GB
                if (dFreeCount > GetArg("-limitfreerelay", 15)*10*1000 && !IsFromMe(tx))
                    return error("AcceptToMemoryPool : free transaction rejected by rate limiter");
                if (fDebug)
                    printf("Rate limit dFreeCount: %g => %g\n", dFreeCount, dFreeCount+nSize);
                dFreeCount += nSize;
            }
        }

        // Check against previous transactions
        // This is done last to help prevent CPU exhaustion denial-of-service attacks.
        if (!tx.ConnectInputs(txdb, mapInputs, mapUnused, CDiskTxPos(1,1,1), pindexBest, false, false))
        {
            // If this happens repeatedly, purge peers
            if (TimerMain("AcceptToMemoryPool", 20))
            {
                printf("\r\nAcceptToMemoryPool::CleaningInboundConnections\r\n");
                CleanInboundConnections(true);
            }   
            if (fDebug || true)
            {
                return error("AcceptToMemoryPool : Unable to Connect Inputs %s", hash.ToString().c_str());
            }
            else
            {
                return false;
            }
        }
    }

    // Store transaction in memory
    {
        LOCK(pool.cs);
        if (ptxOld)
        {
            printf("AcceptToMemoryPool : replacing tx %s with new version\n", ptxOld->GetHash().ToString().c_str());
            pool.remove(*ptxOld);
        }
        pool.addUnchecked(hash, tx);
    }

    ///// are we sure this is ok when loading transactions or restoring block txes
    // If updated, erase old tx from wallet
    if (ptxOld)
        EraseFromWallets(ptxOld->GetHash());
    if (fDebug)     printf("AcceptToMemoryPool : accepted %s (poolsz %" PRIszu ")\n",           hash.ToString().c_str(),           pool.mapTx.size());
    return true;
}

bool CTxMemPool::addUnchecked(const uint256& hash, CTransaction &tx)
{
    // Add to memory pool without checking anything.  Don't call this directly,
    // call AcceptToMemoryPool to properly check the transaction first.
    {
        mapTx[hash] = tx;
        for (unsigned int i = 0; i < tx.vin.size(); i++)
            mapNextTx[tx.vin[i].prevout] = CInPoint(&mapTx[hash], i);
        nTransactionsUpdated++;
    }
    return true;
}


bool CTxMemPool::remove(const CTransaction &tx, bool fRecursive)
{
    // Remove transaction from memory pool
    {
        LOCK(cs);
        uint256 hash = tx.GetHash();
        if (mapTx.count(hash))
        {
            if (fRecursive) {
                for (unsigned int i = 0; i < tx.vout.size(); i++) {
                    std::map<COutPoint, CInPoint>::iterator it = mapNextTx.find(COutPoint(hash, i));
                    if (it != mapNextTx.end())
                        remove(*it->second.ptx, true);
                }
            }
            BOOST_FOREACH(const CTxIn& txin, tx.vin)
                mapNextTx.erase(txin.prevout);
            mapTx.erase(hash);
            nTransactionsUpdated++;
        }
    }
    return true;
}

bool CTxMemPool::removeConflicts(const CTransaction &tx)
{
    // Remove transactions which depend on inputs of tx, recursively
    LOCK(cs);
    BOOST_FOREACH(const CTxIn &txin, tx.vin) {
        std::map<COutPoint, CInPoint>::iterator it = mapNextTx.find(txin.prevout);
        if (it != mapNextTx.end()) {
            const CTransaction &txConflict = *it->second.ptx;
            if (txConflict != tx)
                remove(txConflict, true);
        }
    }
    return true;
}

void CTxMemPool::clear()
{
    LOCK(cs);
    mapTx.clear();
    mapNextTx.clear();
    ++nTransactionsUpdated;
}

void CTxMemPool::queryHashes(std::vector<uint256>& vtxid)
{
    vtxid.clear();

    LOCK(cs);
    vtxid.reserve(mapTx.size());
    for (map<uint256, CTransaction>::iterator mi = mapTx.begin(); mi != mapTx.end(); ++mi)
        vtxid.push_back((*mi).first);
}




int CMerkleTx::GetDepthInMainChainINTERNAL(CBlockIndex* &pindexRet) const
{
    if (hashBlock == 0 || nIndex == -1)
        return 0;
    AssertLockHeld(cs_main);

    // Find the block it claims to be in
    map<uint256, CBlockIndex*>::iterator mi = mapBlockIndex.find(hashBlock);
    if (mi == mapBlockIndex.end())
        return 0;
    CBlockIndex* pindex = (*mi).second;
    if (!pindex || !pindex->IsInMainChain())
        return 0;

    // Make sure the merkle branch connects to this block
    if (!fMerkleVerified)
    {
        if (CBlock::CheckMerkleBranch(GetHash(), vMerkleBranch, nIndex) != pindex->hashMerkleRoot)
            return 0;
        fMerkleVerified = true;
    }

    pindexRet = pindex;
    return pindexBest->nHeight - pindex->nHeight + 1;
}

int CMerkleTx::GetDepthInMainChain(CBlockIndex* &pindexRet) const
{
    AssertLockHeld(cs_main);
    int nResult = GetDepthInMainChainINTERNAL(pindexRet);
    if (nResult == 0 && !mempool.exists(GetHash()))
        return -1; // Not in chain, not in mempool

    return nResult;
}

int CMerkleTx::GetBlocksToMaturity() const
{
    if (!(IsCoinBase() || IsCoinStake()))
        return 0;
    return max(0, (nCoinbaseMaturity+10) - GetDepthInMainChain());
}


bool CMerkleTx::AcceptToMemoryPool()
{
    return ::AcceptToMemoryPool(mempool, *this, NULL);
}



bool CWalletTx::AcceptWalletTransaction(CTxDB& txdb)
{

    {
        // Add previous supporting transactions first
        BOOST_FOREACH(CMerkleTx& tx, vtxPrev)
        {
            if (!(tx.IsCoinBase() || tx.IsCoinStake()))
            {
                uint256 hash = tx.GetHash();
                if (!mempool.exists(hash) && !txdb.ContainsTx(hash))
                    tx.AcceptToMemoryPool();
            }
        }
        return AcceptToMemoryPool();
    }
    return false;
}

bool CWalletTx::AcceptWalletTransaction()
{
    CTxDB txdb("r");
    return AcceptWalletTransaction(txdb);
}

int CTxIndex::GetDepthInMainChain() const
{
    // Read block header
    CBlock block;
    if (!block.ReadFromDisk(pos.nFile, pos.nBlockPos, false))
        return 0;
    // Find the block in the index
    map<uint256, CBlockIndex*>::iterator mi = mapBlockIndex.find(block.GetHash());
    if (mi == mapBlockIndex.end())
        return 0;
    CBlockIndex* pindex = (*mi).second;
    if (!pindex || !pindex->IsInMainChain())
        return 0;
    return 1 + nBestHeight - pindex->nHeight;
}

// Return transaction in tx, and if it was found inside a block, its hash is placed in hashBlock
bool GetTransaction(const uint256 &hash, CTransaction &tx, uint256 &hashBlock)
{
    {
        LOCK(cs_main);
        {
            if (mempool.lookup(hash, tx))
            {
                return true;
            }
        }
        CTxDB txdb("r");
        CTxIndex txindex;
        if (tx.ReadFromDisk(txdb, COutPoint(hash, 0), txindex))
        {
            CBlock block;
            if (block.ReadFromDisk(txindex.pos.nFile, txindex.pos.nBlockPos, false))
                hashBlock = block.GetHash();
            return true;
        }
    }
    return false;
}






//////////////////////////////////////////////////////////////////////////////
//
// CBlock and CBlockIndex
//
bool CBlock::ReadFromDisk(const CBlockIndex* pindex, bool fReadTransactions)
{
    if (!fReadTransactions)
    {
        *this = pindex->GetBlockHeader();
        return true;
    }
    if (!ReadFromDisk(pindex->nFile, pindex->nBlockPos, fReadTransactions))
        return false;
    if (GetHash() != pindex->GetBlockHash())
        return error("CBlock::ReadFromDisk() : GetHash() doesn't match index");
    return true;
}

uint256 static GetOrphanRoot(const CBlock* pblock)
{
    // Work back to the first block in the orphan chain
    while (mapOrphanBlocks.count(pblock->hashPrevBlock))
        pblock = mapOrphanBlocks[pblock->hashPrevBlock];
    return pblock->GetHash();
}

// ppcoin: find block wanted by given orphan block
uint256 WantedByOrphan(const CBlock* pblockOrphan)
{
    // Work back to the first block in the orphan chain
    while (mapOrphanBlocks.count(pblockOrphan->hashPrevBlock))
        pblockOrphan = mapOrphanBlocks[pblockOrphan->hashPrevBlock];
    return pblockOrphan->hashPrevBlock;
}


static CBigNum GetProofOfStakeLimit(int nHeight)
{
    if (IsProtocolV2(nHeight))
        return bnProofOfStakeLimitV2;
    else
        return bnProofOfStakeLimit;
}


double CalculatedMagnitude(int64_t locktime,bool bUseLederstrumpf)
{
    // Get neural network magnitude:
    std::string cpid = "";
    if (GlobalCPUMiningCPID.initialized && !GlobalCPUMiningCPID.cpid.empty()) cpid = GlobalCPUMiningCPID.cpid;
    StructCPID stDPOR = GetInitializedStructCPID2(cpid,mvDPOR);
    return bUseLederstrumpf ? LederstrumpfMagnitude2(stDPOR.Magnitude,locktime) : stDPOR.Magnitude;
}

double CalculatedMagnitude2(std::string cpid, int64_t locktime,bool bUseLederstrumpf)
{
    // Get neural network magnitude:
    StructCPID stDPOR = GetInitializedStructCPID2(cpid,mvDPOR);
    return bUseLederstrumpf ? LederstrumpfMagnitude2(stDPOR.Magnitude,locktime) : stDPOR.Magnitude;
}



// miner's coin base reward
int64_t GetProofOfWorkReward(int64_t nFees, int64_t locktime, int64_t height)
{
    //NOTE: THIS REWARD IS ONLY USED IN THE POW PHASE (Block < 8000):
    int64_t nSubsidy = CalculatedMagnitude(locktime,true) * COIN;
    if (fDebug && GetBoolArg("-printcreation"))
        printf("GetProofOfWorkReward() : create=%s nSubsidy=%" PRId64 "\n", FormatMoney(nSubsidy).c_str(), nSubsidy);
    if (nSubsidy < (30*COIN)) nSubsidy=30*COIN;
    //Gridcoin Foundation Block:
    if (height==10)
    {
        nSubsidy = nGenesisSupply * COIN;
    }
    if (fTestNet) nSubsidy += 1000*COIN;

    return nSubsidy + nFees;
}


int64_t GetProofOfWorkMaxReward(int64_t nFees, int64_t locktime, int64_t height)
{
    int64_t nSubsidy = (GetMaximumBoincSubsidy(locktime)+1) * COIN;
    if (height==10)
    {
        //R.Halford: 10-11-2014: Gridcoin Foundation Block:
        //Note: Gridcoin Classic emitted these coins.  So we had to add them to block 10.  The coins were burned then given back to the owners that mined them in classic (as research coins).
        nSubsidy = nGenesisSupply * COIN;
    }

    if (fTestNet) nSubsidy += 1000*COIN;
    return nSubsidy + nFees;
}

//Survey Results: Start inflation rate: 9%, end=1%, 30 day steps, 9 steps, mag multiplier start: 2, mag end .3, 9 steps
int64_t GetMaximumBoincSubsidy(int64_t nTime)
{
    // Gridcoin Global Daily Maximum Researcher Subsidy Schedule
    int MaxSubsidy = 500;
    if (nTime >= 1410393600 && nTime <= 1417305600) MaxSubsidy =    500; // between inception  and 11-30-2014
    if (nTime >= 1417305600 && nTime <= 1419897600) MaxSubsidy =    400; // between 11-30-2014 and 12-30-2014
    if (nTime >= 1419897600 && nTime <= 1422576000) MaxSubsidy =    400; // between 12-30-2014 and 01-30-2015
    if (nTime >= 1422576000 && nTime <= 1425254400) MaxSubsidy =    300; // between 01-30-2015 and 02-28-2015
    if (nTime >= 1425254400 && nTime <= 1427673600) MaxSubsidy =    250; // between 02-28-2015 and 03-30-2015
    if (nTime >= 1427673600 && nTime <= 1430352000) MaxSubsidy =    200; // between 03-30-2015 and 04-30-2015
    if (nTime >= 1430352000 && nTime <= 1438310876) MaxSubsidy =    150; // between 05-01-2015 and 07-31-2015
    if (nTime >= 1438310876 && nTime <= 1445309276) MaxSubsidy =    100; // between 08-01-2015 and 10-20-2015
    if (nTime >= 1445309276 && nTime <= 1447977700) MaxSubsidy =     75; // between 10-20-2015 and 11-20-2015
    if (nTime > 1447977700)                         MaxSubsidy =     50; // from  11-20-2015 forever
    return MaxSubsidy+.5;  //The .5 allows for fractional amounts after the 4th decimal place (used to store the POR indicator)
}

int64_t GetCoinYearReward(int64_t nTime)
{
    // Gridcoin Global Interest Rate Schedule
    int64_t INTEREST = 9;
    if (nTime >= 1410393600 && nTime <= 1417305600) INTEREST =   9 * CENT; // 09% between inception  and 11-30-2014
    if (nTime >= 1417305600 && nTime <= 1419897600) INTEREST =   8 * CENT; // 08% between 11-30-2014 and 12-30-2014
    if (nTime >= 1419897600 && nTime <= 1422576000) INTEREST =   8 * CENT; // 08% between 12-30-2014 and 01-30-2015
    if (nTime >= 1422576000 && nTime <= 1425254400) INTEREST =   7 * CENT; // 07% between 01-30-2015 and 02-30-2015
    if (nTime >= 1425254400 && nTime <= 1427673600) INTEREST =   6 * CENT; // 06% between 02-30-2015 and 03-30-2015
    if (nTime >= 1427673600 && nTime <= 1430352000) INTEREST =   5 * CENT; // 05% between 03-30-2015 and 04-30-2015
    if (nTime >= 1430352000 && nTime <= 1438310876) INTEREST =   4 * CENT; // 04% between 05-01-2015 and 07-31-2015
    if (nTime >= 1438310876 && nTime <= 1447977700) INTEREST =   3 * CENT; // 03% between 08-01-2015 and 11-20-2015
    if (nTime > 1447977700)                         INTEREST = 1.5 * CENT; //1.5% from 11-21-2015 forever
    return INTEREST;
}

double GetMagnitudeMultiplier(int64_t nTime)
{
    // Gridcoin Global Resarch Subsidy Multiplier Schedule
    double magnitude_multiplier = 2;
    if (nTime >= 1410393600 && nTime <= 1417305600) magnitude_multiplier =    2;  // between inception and 11-30-2014
    if (nTime >= 1417305600 && nTime <= 1419897600) magnitude_multiplier =  1.5;  // between 11-30-2014 and 12-30-2014
    if (nTime >= 1419897600 && nTime <= 1422576000) magnitude_multiplier =  1.5;  // between 12-30-2014 and 01-30-2015
    if (nTime >= 1422576000 && nTime <= 1425254400) magnitude_multiplier =    1;  // between 01-30-2015 and 02-30-2015
    if (nTime >= 1425254400 && nTime <= 1427673600) magnitude_multiplier =   .9;  // between 02-30-2015 and 03-30-2015
    if (nTime >= 1427673600 && nTime <= 1430352000) magnitude_multiplier =   .8;  // between 03-30-2015 and 04-30-2015
    if (nTime >= 1430352000 && nTime <= 1438310876) magnitude_multiplier =   .7;  // between 05-01-2015 and 07-31-2015
    if (nTime >= 1438310876 && nTime <= 1447977700) magnitude_multiplier =  .60;  // between 08-01-2015 and 11-20-2015
    if (nTime > 1447977700)                         magnitude_multiplier =  .50;  // from 11-21-2015  forever
    return magnitude_multiplier;
}


int64_t GetProofOfStakeMaxReward(int64_t nCoinAge, int64_t nFees, int64_t locktime)
{
    int64_t nInterest = nCoinAge * GetCoinYearReward(locktime) * 33 / (365 * 33 + 8);
    nInterest += 10*COIN;
    int64_t nBoinc    = (GetMaximumBoincSubsidy(locktime)+1) * COIN;
    int64_t nSubsidy  = nInterest + nBoinc;
    return nSubsidy + nFees;
}

double GetProofOfResearchReward(std::string cpid, bool VerifyingBlock)
{

        StructCPID mag = GetInitializedStructCPID2(cpid,mvMagnitudes);

        if (!mag.initialized) return 0;
        double owed = (mag.owed*1.0);
        if (owed < 0) owed = 0;
        // Coarse Payment Rule (helps prevent sync problems):
        if (!VerifyingBlock)
        {
            //If owed less than 4% of max subsidy, assess at 0:
            if (owed < (GetMaximumBoincSubsidy(GetAdjustedTime())/50))
            {
                owed = 0;
            }
            //Coarse payment rule:
            if (mag.totalowed > (GetMaximumBoincSubsidy(GetAdjustedTime())*2))
            {
                //If owed more than 2* Max Block, pay normal amount
                owed = (owed*1);
            }
            else
            {
                owed = owed/2;
            }

            if (owed > (GetMaximumBoincSubsidy(GetAdjustedTime()))) owed = GetMaximumBoincSubsidy(GetAdjustedTime());


        }
        //End of Coarse Payment Rule
        return owed * COIN;
}


// miner's coin stake reward based on coin age spent (coin-days)

int64_t GetProofOfStakeReward(int64_t nCoinAge, int64_t nFees, std::string cpid,
    bool VerifyingBlock, int VerificationPhase, int64_t nTime, CBlockIndex* pindexLast, std::string operation,
    double& OUT_POR, double& OUT_INTEREST, double& dAccrualAge, double& dMagnitudeUnit, double& AvgMagnitude)
{

    // Non Research Age - RSA Mode - Legacy (before 10-20-2015)
    if (!IsResearchAgeEnabled(pindexLast->nHeight))
    {
            int64_t nInterest = nCoinAge * GetCoinYearReward(nTime) * 33 / (365 * 33 + 8);
            int64_t nBoinc    = GetProofOfResearchReward(cpid,VerifyingBlock);
            int64_t nSubsidy  = nInterest + nBoinc;
            if (fDebug10 || GetBoolArg("-printcreation"))
            {
                printf("GetProofOfStakeReward(): create=%s nCoinAge=%" PRId64 " nBoinc=%" PRId64 "   \n",
                FormatMoney(nSubsidy).c_str(), nCoinAge, nBoinc);
            }
            int64_t maxStakeReward1 = GetProofOfStakeMaxReward(nCoinAge, nFees, nTime);
            int64_t maxStakeReward2 = GetProofOfStakeMaxReward(nCoinAge, nFees, GetAdjustedTime());
            int64_t maxStakeReward = std::min(maxStakeReward1, maxStakeReward2);
            if ((nSubsidy+nFees) > maxStakeReward) nSubsidy = maxStakeReward-nFees;
            int64_t nTotalSubsidy = nSubsidy + nFees;
            if (nBoinc > 1)
            {
                std::string sTotalSubsidy = RoundToString(CoinToDouble(nTotalSubsidy)+.00000123,8);
                if (sTotalSubsidy.length() > 7)
                {
                    sTotalSubsidy = sTotalSubsidy.substr(0,sTotalSubsidy.length()-4) + "0124";
                    nTotalSubsidy = cdbl(sTotalSubsidy,8)*COIN;
                }
            }

            OUT_POR = CoinToDouble(nBoinc);
            OUT_INTEREST = CoinToDouble(nInterest);
            return nTotalSubsidy;
    }
    else
    {
            // Research Age Subsidy - PROD
            int64_t nBoinc = ComputeResearchAccrual(nTime, cpid, operation, pindexLast, VerifyingBlock, VerificationPhase, dAccrualAge, dMagnitudeUnit, AvgMagnitude);
            int64_t nInterest = nCoinAge * GetCoinYearReward(nTime) * 33 / (365 * 33 + 8);

            // TestNet: For any subsidy < 30 day duration, ensure 100% that we have a start magnitude and an end magnitude, otherwise make subsidy 0 : PASS
            // TestNet: For any subsidy > 30 day duration, ensure 100% that we have a midpoint magnitude in Every Period, otherwise, make subsidy 0 : In Test as of 09-06-2015
            // TestNet: Ensure no magnitudes are out of bounds to ensure we do not generate an insane payment : PASS (Lifetime PPD takes care of this)
            // TestNet: Any subsidy with a duration wider than 6 months should not be paid : PASS

            int64_t maxStakeReward = GetMaximumBoincSubsidy(nTime) * COIN * 255;

            if (nBoinc > maxStakeReward) nBoinc = maxStakeReward;
            int64_t nSubsidy = nInterest + nBoinc;

            if (fDebug10 || GetBoolArg("-printcreation"))
            {
                printf("GetProofOfStakeReward(): create=%s nCoinAge=%" PRId64 " nBoinc=%" PRId64 "   \n",
                FormatMoney(nSubsidy).c_str(), nCoinAge, nBoinc);
            }

            int64_t nTotalSubsidy = nSubsidy + nFees;
            if (nBoinc > 1)
            {
                std::string sTotalSubsidy = RoundToString(CoinToDouble(nTotalSubsidy)+.00000123,8);
                if (sTotalSubsidy.length() > 7)
                {
                    sTotalSubsidy = sTotalSubsidy.substr(0,sTotalSubsidy.length()-4) + "0124";
                    nTotalSubsidy = cdbl(sTotalSubsidy,8)*COIN;
                }
            }

            OUT_POR = CoinToDouble(nBoinc);
            OUT_INTEREST = CoinToDouble(nInterest);
            return nTotalSubsidy;

    }
}



static const int64_t nTargetTimespan = 16 * 60;  // 16 mins

//
// maximum nBits value could possible be required nTime after
//
unsigned int ComputeMaxBits(CBigNum bnTargetLimit, unsigned int nBase, int64_t nTime)
{
    CBigNum bnResult;
    bnResult.SetCompact(nBase);
    bnResult *= 2;
    while (nTime > 0 && bnResult < bnTargetLimit)
    {
        // Maximum 200% adjustment per day...
        bnResult *= 2;
        nTime -= 24 * 60 * 60;
    }
    if (bnResult > bnTargetLimit)
        bnResult = bnTargetLimit;
    return bnResult.GetCompact();
}

//
// minimum amount of work that could possibly be required nTime after
// minimum proof-of-work required was nBase
//
unsigned int ComputeMinWork(unsigned int nBase, int64_t nTime)
{
    return ComputeMaxBits(bnProofOfWorkLimit, nBase, nTime);
}

//
// minimum amount of stake that could possibly be required nTime after
// minimum proof-of-stake required was nBase
//
unsigned int ComputeMinStake(unsigned int nBase, int64_t nTime, unsigned int nBlockTime)
{
    return ComputeMaxBits(bnProofOfStakeLimit, nBase, nTime);
}


// ppcoin: find last block index up to pindex
const CBlockIndex* GetLastBlockIndex(const CBlockIndex* pindex, bool fProofOfStake)
{
    while (pindex && pindex->pprev && (pindex->IsProofOfStake() != fProofOfStake))
        pindex = pindex->pprev;
    return pindex;
}


static unsigned int GetNextTargetRequiredV1(const CBlockIndex* pindexLast, bool fProofOfStake)
{
    CBigNum bnTargetLimit = fProofOfStake ? bnProofOfStakeLimit : bnProofOfWorkLimit;

    if (pindexLast == NULL)
        return bnTargetLimit.GetCompact(); // genesis block

    const CBlockIndex* pindexPrev = GetLastBlockIndex(pindexLast, fProofOfStake);
    if (pindexPrev->pprev == NULL)
        return bnTargetLimit.GetCompact(); // first block
    const CBlockIndex* pindexPrevPrev = GetLastBlockIndex(pindexPrev->pprev, fProofOfStake);
    if (pindexPrevPrev->pprev == NULL)
        return bnTargetLimit.GetCompact(); // second block

    int64_t nTargetSpacing = GetTargetSpacing(pindexLast->nHeight);
    int64_t nActualSpacing = pindexPrev->GetBlockTime() - pindexPrevPrev->GetBlockTime();

    // ppcoin: target change every block
    // ppcoin: retarget with exponential moving toward target spacing
    CBigNum bnNew;
    bnNew.SetCompact(pindexPrev->nBits);
    int64_t nInterval = nTargetTimespan / nTargetSpacing;
    bnNew *= ((nInterval - 1) * nTargetSpacing + nActualSpacing + nActualSpacing);
    bnNew /= ((nInterval + 1) * nTargetSpacing);

    if (bnNew > bnTargetLimit)
        bnNew = bnTargetLimit;

    return bnNew.GetCompact();
}

static unsigned int GetNextTargetRequiredV2(const CBlockIndex* pindexLast, bool fProofOfStake)
{
    CBigNum bnTargetLimit = fProofOfStake ? GetProofOfStakeLimit(pindexLast->nHeight) : bnProofOfWorkLimit;

    if (pindexLast == NULL)
        return bnTargetLimit.GetCompact(); // genesis block

    const CBlockIndex* pindexPrev = GetLastBlockIndex(pindexLast, fProofOfStake);
    if (pindexPrev->pprev == NULL)
        return bnTargetLimit.GetCompact(); // first block
    const CBlockIndex* pindexPrevPrev = GetLastBlockIndex(pindexPrev->pprev, fProofOfStake);
    if (pindexPrevPrev->pprev == NULL)
        return bnTargetLimit.GetCompact(); // second block

    int64_t nTargetSpacing = GetTargetSpacing(pindexLast->nHeight);
    int64_t nActualSpacing = pindexPrev->GetBlockTime() - pindexPrevPrev->GetBlockTime();
    if (nActualSpacing < 0)
        nActualSpacing = nTargetSpacing;

    // ppcoin: target change every block
    // ppcoin: retarget with exponential moving toward target spacing
    CBigNum bnNew;
    bnNew.SetCompact(pindexPrev->nBits);

    //Gridcoin - Reset Diff to 1 on 12-19-2014 (R Halford) - Diff sticking at 2065 due to many incompatible features
    if (pindexLast->nHeight >= 91387 && pindexLast->nHeight <= 91500)
    {
            return bnTargetLimit.GetCompact();
    }

    //1-14-2015 R Halford - Make diff reset to zero after periods of exploding diff:
    double PORDiff = GetDifficulty(GetLastBlockIndex(pindexBest, true));
    if (PORDiff > 900000)
    {
            return bnTargetLimit.GetCompact();
    }


    //Since our nTargetTimespan is (16 * 60) or 16 mins and our TargetSpacing = 64, the nInterval = 15 min

    int64_t nInterval = nTargetTimespan / nTargetSpacing;
    bnNew *= ((nInterval - 1) * nTargetSpacing + nActualSpacing + nActualSpacing);
    bnNew /= ((nInterval + 1) * nTargetSpacing);

    if (bnNew <= 0 || bnNew > bnTargetLimit)
    {
        bnNew = bnTargetLimit;
    }

    return bnNew.GetCompact();
}

unsigned int GetNextTargetRequired(const CBlockIndex* pindexLast, bool fProofOfStake)
{
    //After block 89600, new diff algorithm is used
    if (pindexLast->nHeight < 89600)
        return GetNextTargetRequiredV1(pindexLast, fProofOfStake);
    else
        return GetNextTargetRequiredV2(pindexLast, fProofOfStake);
}

bool CheckProofOfWork(uint256 hash, unsigned int nBits)
{
    CBigNum bnTarget;
    bnTarget.SetCompact(nBits);

    // Check range
    if (bnTarget <= 0 || bnTarget > bnProofOfWorkLimit)
        return error("CheckProofOfWork() : nBits below minimum work");

    // Check proof of work matches claimed amount
    if (hash > bnTarget.getuint256())
        return error("CheckProofOfWork() : hash doesn't match nBits");

    return true;
}

// Return maximum amount of blocks that other nodes claim to have
int GetNumBlocksOfPeers()
{
    if (IsLockTimeWithinMinutes(nLastCalculatedMedianPeerCount,1))
    {
        return nLastMedianPeerCount;
    }
    nLastCalculatedMedianPeerCount = GetAdjustedTime();
    nLastMedianPeerCount = std::max(cPeerBlockCounts.median(), Checkpoints::GetTotalBlocksEstimate());
    return nLastMedianPeerCount;
}

bool IsInitialBlockDownload()
{
    LOCK(cs_main);
    if (pindexBest == NULL || nBestHeight < GetNumBlocksOfPeers())
        return true;
    static int64_t nLastUpdate;
    static CBlockIndex* pindexLastBest;
    if (pindexBest != pindexLastBest)
    {
        pindexLastBest = pindexBest;
        nLastUpdate =  GetAdjustedTime();
    }
    return ( GetAdjustedTime() - nLastUpdate < 15 &&
            pindexBest->GetBlockTime() <  GetAdjustedTime() - 8 * 60 * 60);
}

void static InvalidChainFound(CBlockIndex* pindexNew)
{
    if (pindexNew->nChainTrust > nBestInvalidTrust)
    {
        nBestInvalidTrust = pindexNew->nChainTrust;
        CTxDB().WriteBestInvalidTrust(CBigNum(nBestInvalidTrust));
        uiInterface.NotifyBlocksChanged();
    }

    uint256 nBestInvalidBlockTrust = pindexNew->nChainTrust - pindexNew->pprev->nChainTrust;
    uint256 nBestBlockTrust = pindexBest->nHeight != 0 ? (pindexBest->nChainTrust - pindexBest->pprev->nChainTrust) : pindexBest->nChainTrust;

    printf("InvalidChainFound: invalid block=%s  height=%d  trust=%s  blocktrust=%" PRId64 "  date=%s\n",
      pindexNew->GetBlockHash().ToString().substr(0,20).c_str(), pindexNew->nHeight,
      CBigNum(pindexNew->nChainTrust).ToString().c_str(), nBestInvalidBlockTrust.Get64(),
      DateTimeStrFormat("%x %H:%M:%S", pindexNew->GetBlockTime()).c_str());
    printf("InvalidChainFound:  current best=%s  height=%d  trust=%s  blocktrust=%" PRId64 "  date=%s\n",
      hashBestChain.ToString().substr(0,20).c_str(), nBestHeight,
      CBigNum(pindexBest->nChainTrust).ToString().c_str(),
      nBestBlockTrust.Get64(),
      DateTimeStrFormat("%x %H:%M:%S", pindexBest->GetBlockTime()).c_str());
}


void CBlock::UpdateTime(const CBlockIndex* pindexPrev)
{
    nTime = max(GetBlockTime(), GetAdjustedTime());
}



bool CTransaction::DisconnectInputs(CTxDB& txdb)
{
    // Relinquish previous transactions' spent pointers
    if (!IsCoinBase())
    {
        BOOST_FOREACH(const CTxIn& txin, vin)
        {
            COutPoint prevout = txin.prevout;
            // Get prev txindex from disk
            CTxIndex txindex;
            if (!txdb.ReadTxIndex(prevout.hash, txindex))
                return error("DisconnectInputs() : ReadTxIndex failed");

            if (prevout.n >= txindex.vSpent.size())
                return error("DisconnectInputs() : prevout.n out of range");

            // Mark outpoint as not spent
            txindex.vSpent[prevout.n].SetNull();

            // Write back
            if (!txdb.UpdateTxIndex(prevout.hash, txindex))
                return error("DisconnectInputs() : UpdateTxIndex failed");
        }
    }

    // Remove transaction from index
    // This can fail if a duplicate of this transaction was in a chain that got
    // reorganized away. This is only possible if this transaction was completely
    // spent, so erasing it would be a no-op anyway.
    txdb.EraseTxIndex(*this);

    return true;
}


bool CTransaction::FetchInputs(CTxDB& txdb, const map<uint256, CTxIndex>& mapTestPool,
                               bool fBlock, bool fMiner, MapPrevTx& inputsRet, bool& fInvalid)
{
    // FetchInputs can return false either because we just haven't seen some inputs
    // (in which case the transaction should be stored as an orphan)
    // or because the transaction is malformed (in which case the transaction should
    // be dropped).  If tx is definitely invalid, fInvalid will be set to true.
    fInvalid = false;

    if (IsCoinBase())
        return true; // Coinbase transactions have no inputs to fetch.

    for (unsigned int i = 0; i < vin.size(); i++)
    {
        COutPoint prevout = vin[i].prevout;
        if (inputsRet.count(prevout.hash))
            continue; // Got it already

        // Read txindex
        CTxIndex& txindex = inputsRet[prevout.hash].first;
        bool fFound = true;
        if ((fBlock || fMiner) && mapTestPool.count(prevout.hash))
        {
            // Get txindex from current proposed changes
            txindex = mapTestPool.find(prevout.hash)->second;
        }
        else
        {
            // Read txindex from txdb
            fFound = txdb.ReadTxIndex(prevout.hash, txindex);
        }
        if (!fFound && (fBlock || fMiner))
            return fMiner ? false : error("FetchInputs() : %s prev tx %s index entry not found", GetHash().ToString().substr(0,10).c_str(),  prevout.hash.ToString().substr(0,10).c_str());

        // Read txPrev
        CTransaction& txPrev = inputsRet[prevout.hash].second;
        if (!fFound || txindex.pos == CDiskTxPos(1,1,1))
        {
            // Get prev tx from single transactions in memory
            if (!mempool.lookup(prevout.hash, txPrev))
            {
                if (fDebug) printf("FetchInputs() : %s mempool Tx prev not found %s", GetHash().ToString().substr(0,10).c_str(),  prevout.hash.ToString().substr(0,10).c_str());
                return false;
            }
            if (!fFound)
                txindex.vSpent.resize(txPrev.vout.size());
        }
        else
        {
            // Get prev tx from disk
            if (!txPrev.ReadFromDisk(txindex.pos))
                return error("FetchInputs() : %s ReadFromDisk prev tx %s failed", GetHash().ToString().substr(0,10).c_str(),  prevout.hash.ToString().substr(0,10).c_str());
        }
    }

    // Make sure all prevout.n indexes are valid:
    for (unsigned int i = 0; i < vin.size(); i++)
    {
        const COutPoint prevout = vin[i].prevout;
        assert(inputsRet.count(prevout.hash) != 0);
        const CTxIndex& txindex = inputsRet[prevout.hash].first;
        const CTransaction& txPrev = inputsRet[prevout.hash].second;
        if (prevout.n >= txPrev.vout.size() || prevout.n >= txindex.vSpent.size())
        {
            // Revisit this if/when transaction replacement is implemented and allows
            // adding inputs:
            fInvalid = true;
            return DoS(100, error("FetchInputs() : %s prevout.n out of range %d %" PRIszu " %" PRIszu " prev tx %s\n%s", GetHash().ToString().substr(0,10).c_str(), prevout.n, txPrev.vout.size(), txindex.vSpent.size(), prevout.hash.ToString().substr(0,10).c_str(), txPrev.ToString().c_str()));
        }
    }

    return true;
}

const CTxOut& CTransaction::GetOutputFor(const CTxIn& input, const MapPrevTx& inputs) const
{
    MapPrevTx::const_iterator mi = inputs.find(input.prevout.hash);
    if (mi == inputs.end())
        throw std::runtime_error("CTransaction::GetOutputFor() : prevout.hash not found");

    const CTransaction& txPrev = (mi->second).second;
    if (input.prevout.n >= txPrev.vout.size())
        throw std::runtime_error("CTransaction::GetOutputFor() : prevout.n out of range");

    return txPrev.vout[input.prevout.n];
}


std::vector<std::string> split(std::string s, std::string delim)
{
    //Split a std::string by a std::string delimiter into a vector of strings:
    size_t pos = 0;
    std::string token;
    std::vector<std::string> elems;
    while ((pos = s.find(delim)) != std::string::npos)
    {
        token = s.substr(0, pos);
        elems.push_back(token);
        s.erase(0, pos + delim.length());
    }
    elems.push_back(s);
    return elems;

}



int64_t CTransaction::GetValueIn(const MapPrevTx& inputs) const
{
    if (IsCoinBase())
        return 0;

    int64_t nResult = 0;
    for (unsigned int i = 0; i < vin.size(); i++)
    {
        nResult += GetOutputFor(vin[i], inputs).nValue;
    }
    return nResult;

}


double PreviousBlockAge()
{
        if (nBestHeight < 10) return 99999;
        if (IsLockTimeWithinMinutes(nLastCalculatedMedianTimePast,1))
        {
            return nLastBlockAge;
        }
        nLastCalculatedMedianTimePast = GetAdjustedTime();
        // Returns the time in seconds since the last block:
        double nTime = max(pindexBest->GetMedianTimePast()+1, GetAdjustedTime());
        double nActualTimespan = nTime - pindexBest->pprev->GetBlockTime();
        nLastBlockAge = nActualTimespan;
        return nActualTimespan;
}



bool ClientOutOfSync()
{
    //This function will return True if the client is downloading blocks, reindexing, or out of sync by more than 30 blocks as compared to its peers, or if its best block is over 30 mins old
    double lastblockage = PreviousBlockAge();
    if (lastblockage > (30*60)) return true;
    if (pindexBest == NULL || nBestHeight < GetNumBlocksOfPeers()-30) return true;
    return false;
}



bool OutOfSyncByMoreThan(double dMinutes)
{
    double lastblockage = PreviousBlockAge();
    if (lastblockage > (60*dMinutes)) return true;
    if (pindexBest == NULL || nBestHeight < GetNumBlocksOfPeers()-30) return true;
    return false;
}



bool OutOfSyncByAge()
{
    double lastblockage = PreviousBlockAge();
    if (lastblockage > (60*30)) return true;
    return false;
}


bool LessVerbose(int iMax1000)
{
     //Returns True when RND() level is lower than the number presented
     int iVerbosityLevel = rand() % 1000;
     if (iVerbosityLevel < iMax1000) return true;
     return false;
}


bool KeyEnabled(std::string key)
{
    if (mapArgs.count("-" + key))
    {
            std::string sBool = GetArg("-" + key, "false");
            if (sBool == "true") return true;
    }
    return false;
}


bool OutOfSyncByAgeWithChanceOfMining()
{
    // If the client is out of sync, we dont want it to mine orphan blocks on its own fork, so we return OOS when that is the case 95% of the time:
    // If the client is in sync, this function returns false and the client mines.
    // The reason we allow mining 5% of the time, is if all nodes leave Gridcoin, we want someone to be able to jump start the coin in that extremely rare circumstance (IE End of Life, or Network Outage across the country, etc).
    try
    {
            if (fTestNet) return false;
            if (KeyEnabled("overrideoutofsyncrule")) return false;
            bool oosbyage = OutOfSyncByAge();
            //Rule 1: If  Last Block Out of sync by Age - Return Out of Sync 95% of the time:
            if (oosbyage) if (LessVerbose(900)) return true;
            // Rule 2 : Dont mine on Fork Rule:
            //If the diff is < .00015 in Prod, Most likely the client is mining on a fork: (Make it exceedingly hard):
            double PORDiff = GetDifficulty(GetLastBlockIndex(pindexBest, true));
            if (!fTestNet && PORDiff < .00010)
            {
                printf("Most likely you are mining on a fork! Diff %f",PORDiff);
                if (LessVerbose(950)) return true;
            }
            return false;
    }
    catch (std::exception &e)
    {
                printf("Error while assessing Sync Condition\r\n");
                return true;
    }
    catch(...)
    {
                printf("Error while assessing Sync Condition[2].\r\n");
                return true;
    }
    return true;

}


unsigned int CTransaction::GetP2SHSigOpCount(const MapPrevTx& inputs) const
{
    if (IsCoinBase())
        return 0;

    unsigned int nSigOps = 0;
    for (unsigned int i = 0; i < vin.size(); i++)
    {
        const CTxOut& prevout = GetOutputFor(vin[i], inputs);
        if (prevout.scriptPubKey.IsPayToScriptHash())
            nSigOps += prevout.scriptPubKey.GetSigOpCount(vin[i].scriptSig);
    }
    return nSigOps;
}

bool CTransaction::ConnectInputs(CTxDB& txdb, MapPrevTx inputs, map<uint256, CTxIndex>& mapTestPool, const CDiskTxPos& posThisTx,
    const CBlockIndex* pindexBlock, bool fBlock, bool fMiner)
{
    // Take over previous transactions' spent pointers
    // fBlock is true when this is called from AcceptBlock when a new best-block is added to the blockchain
    // fMiner is true when called from the internal bitcoin miner
    // ... both are false when called from CTransaction::AcceptToMemoryPool
    if (!IsCoinBase())
    {
        int64_t nValueIn = 0;
        int64_t nFees = 0;
        for (unsigned int i = 0; i < vin.size(); i++)
        {
            COutPoint prevout = vin[i].prevout;
            assert(inputs.count(prevout.hash) > 0);
            CTxIndex& txindex = inputs[prevout.hash].first;
            CTransaction& txPrev = inputs[prevout.hash].second;

            if (prevout.n >= txPrev.vout.size() || prevout.n >= txindex.vSpent.size())
                return DoS(100, error("ConnectInputs() : %s prevout.n out of range %d %" PRIszu " %" PRIszu " prev tx %s\n%s", GetHash().ToString().substr(0,10).c_str(), prevout.n, txPrev.vout.size(), txindex.vSpent.size(), prevout.hash.ToString().substr(0,10).c_str(), txPrev.ToString().c_str()));

            // If prev is coinbase or coinstake, check that it's matured
            if (txPrev.IsCoinBase() || txPrev.IsCoinStake())
                for (const CBlockIndex* pindex = pindexBlock; pindex && pindexBlock->nHeight - pindex->nHeight < nCoinbaseMaturity; pindex = pindex->pprev)
                    if (pindex->nBlockPos == txindex.pos.nBlockPos && pindex->nFile == txindex.pos.nFile)
                        return error("ConnectInputs() : tried to spend %s at depth %d", txPrev.IsCoinBase() ? "coinbase" : "coinstake", pindexBlock->nHeight - pindex->nHeight);

            // ppcoin: check transaction timestamp
            if (txPrev.nTime > nTime)
                return DoS(100, error("ConnectInputs() : transaction timestamp earlier than input transaction"));

            // Check for negative or overflow input values
            nValueIn += txPrev.vout[prevout.n].nValue;
            if (!MoneyRange(txPrev.vout[prevout.n].nValue) || !MoneyRange(nValueIn))
                return DoS(100, error("ConnectInputs() : txin values out of range"));

        }
        // The first loop above does all the inexpensive checks.
        // Only if ALL inputs pass do we perform expensive ECDSA signature checks.
        // Helps prevent CPU exhaustion attacks.
        for (unsigned int i = 0; i < vin.size(); i++)
        {
            COutPoint prevout = vin[i].prevout;
            assert(inputs.count(prevout.hash) > 0);
            CTxIndex& txindex = inputs[prevout.hash].first;
            CTransaction& txPrev = inputs[prevout.hash].second;

            // Check for conflicts (double-spend)
            // This doesn't trigger the DoS code on purpose; if it did, it would make it easier
            // for an attacker to attempt to split the network.
            if (!txindex.vSpent[prevout.n].IsNull())
            {
                if (fMiner)
                {
                    msMiningErrorsExcluded += " ConnectInputs() : " + GetHash().GetHex() + " used at "
                        + txindex.vSpent[prevout.n].ToString() + ";   ";
                    return false;
                }
                if (!txindex.vSpent[prevout.n].IsNull())
                {
                    if (fTestNet && pindexBlock->nHeight < nGrandfather)
                    {
                        return fMiner ? false : true;
                    }
                    if (!fTestNet && pindexBlock->nHeight < nGrandfather)
                    {
                        return fMiner ? false : true;
                    }
                    if (TimerMain("ConnectInputs", 20))
                    {
                        CleanInboundConnections(false);
                    }   
                    
                    if (fMiner) return false;
                    return fDebug ? error("ConnectInputs() : %s prev tx already used at %s", GetHash().ToString().c_str(), txindex.vSpent[prevout.n].ToString().c_str()) : false;
                }

            }

            // Skip ECDSA signature verification when connecting blocks (fBlock=true)
            // before the last blockchain checkpoint. This is safe because block merkle hashes are
            // still computed and checked, and any change will be caught at the next checkpoint.

            if (!(fBlock && (nBestHeight < Checkpoints::GetTotalBlocksEstimate())))
            {
                // Verify signature
                if (!VerifySignature(txPrev, *this, i, 0))
                {
                    return DoS(100,error("ConnectInputs() : %s VerifySignature failed", GetHash().ToString().substr(0,10).c_str()));
                }
            }

            // Mark outpoints as spent
            txindex.vSpent[prevout.n] = posThisTx;

            // Write back
            if (fBlock || fMiner)
            {
                mapTestPool[prevout.hash] = txindex;
            }
        }

        if (!IsCoinStake())
        {
            if (nValueIn < GetValueOut())
            {
                printf("ConnectInputs(): VALUE IN < VALUEOUT \r\n");
                return DoS(100, error("ConnectInputs() : %s value in < value out", GetHash().ToString().substr(0,10).c_str()));
            }

            // Tally transaction fees
            int64_t nTxFee = nValueIn - GetValueOut();
            if (nTxFee < 0)
                return DoS(100, error("ConnectInputs() : %s nTxFee < 0", GetHash().ToString().substr(0,10).c_str()));

            // enforce transaction fees for every block
            if (nTxFee < GetMinFee())
                return fBlock? DoS(100, error("ConnectInputs() : %s not paying required fee=%s, paid=%s", GetHash().ToString().substr(0,10).c_str(), FormatMoney(GetMinFee()).c_str(), FormatMoney(nTxFee).c_str())) : false;

            nFees += nTxFee;
            if (!MoneyRange(nFees))
                return DoS(100, error("ConnectInputs() : nFees out of range"));
        }
    }

    return true;
}

bool CBlock::DisconnectBlock(CTxDB& txdb, CBlockIndex* pindex)
{

    // Disconnect in reverse order
    bool bDiscTxFailed = false;
    for (int i = vtx.size()-1; i >= 0; i--)
    {
        if (!vtx[i].DisconnectInputs(txdb))
        {
            bDiscTxFailed = true;
        }
    }

    // Update block index on disk without changing it in memory.
    // The memory index structure will be changed after the db commits.
    if (pindex->pprev)
    {
        CDiskBlockIndex blockindexPrev(pindex->pprev);
        blockindexPrev.hashNext = 0;
        if (!txdb.WriteBlockIndex(blockindexPrev))
            return error("DisconnectBlock() : WriteBlockIndex failed");
    }

    // ppcoin: clean up wallet after disconnecting coinstake
    BOOST_FOREACH(CTransaction& tx, vtx)
        SyncWithWallets(tx, this, false, false);

    StructCPID stCPID = GetLifetimeCPID(pindex->GetCPID(),"DisconnectBlock()");
    // We normally fail to disconnect a block if we can't find the previous input due to "DisconnectInputs() : ReadTxIndex failed".  Imo, I believe we should let this call succeed, otherwise a chain can never be re-organized in this circumstance.
    if (bDiscTxFailed && fDebug3) printf("!DisconnectBlock()::Failed, recovering. ");
    return true;
}



double BlockVersion(std::string v)
{
    if (v.length() < 10) return 0;
    std::string vIn = v.substr(1,7);
    boost::replace_all(vIn, ".", "");
    double ver1 = cdbl(vIn,0);
    return ver1;
}


std::string PubKeyToAddress(const CScript& scriptPubKey)
{
    //Converts a script Public Key to a Gridcoin wallet address
    txnouttype type;
    vector<CTxDestination> addresses;
    int nRequired;
    if (!ExtractDestinations(scriptPubKey, type, addresses, nRequired))
    {
        return "";
    }
    std::string address = "";
    BOOST_FOREACH(const CTxDestination& addr, addresses)
    {
        address = CBitcoinAddress(addr).ToString();
    }
    return address;
}

bool LoadSuperblock(std::string data, int64_t nTime, double height)
{
        WriteCache("superblock","magnitudes",ExtractXML(data,"<MAGNITUDES>","</MAGNITUDES>"),nTime);
        WriteCache("superblock","averages",ExtractXML(data,"<AVERAGES>","</AVERAGES>"),nTime);
        WriteCache("superblock","quotes",ExtractXML(data,"<QUOTES>","</QUOTES>"),nTime);
        WriteCache("superblock","all",data,nTime);
        WriteCache("superblock","block_number",RoundToString(height,0),nTime);
        return true;
}

std::string CharToString(char c)
{
    std::stringstream ss;
    std::string sOut = "";
    ss << c;
    ss >> sOut;
    return sOut;
}


template< typename T >
std::string int_to_hex( T i )
{
  std::stringstream stream;
  stream << "0x" 
         << std::setfill ('0') << std::setw(sizeof(T)*2) 
         << std::hex << i;
  return stream.str();
}

std::string DoubleToHexStr(double d, int iPlaces)
{
    int nMagnitude = atoi(RoundToString(d,0).c_str()); 
    std::string hex_string = int_to_hex(nMagnitude);
    std::string sOut = "00000000" + hex_string;
    std::string sHex = sOut.substr(sOut.length()-iPlaces,iPlaces);
    return sHex;
}

int HexToInt(std::string sHex)
{
    int x;   
    std::stringstream ss;
    ss << std::hex << sHex;
    ss >> x;
    return x;
}
std::string ConvertHexToBin(std::string a)
{
    if (a.empty()) return "";
    std::string sOut = "";
    for (unsigned int x = 1; x <= a.length(); x += 2)
    {
       std::string sChunk = a.substr(x-1,2);
       int i = HexToInt(sChunk);
       char c = (char)i;
       sOut.push_back(c);
    }
    return sOut;
}


double ConvertHexToDouble(std::string hex)
{
    int d = HexToInt(hex);
    double dOut = (double)d;
    return dOut;
}


std::string ConvertBinToHex(std::string a) 
{
      if (a.empty()) return "0";
      std::string sOut = "";
      for (unsigned int x = 1; x <= a.length(); x++)
      {
           char c = a[x-1];
           int i = (int)c; 
           std::string sHex = DoubleToHexStr((double)i,2);
           sOut += sHex;
      }
      return sOut;
}

std::string UnpackBinarySuperblock(std::string sBlock)
{
    // 12-21-2015: R HALFORD: If the block is not binary, return the legacy format for backward compatibility
    std::string sBinary = ExtractXML(sBlock,"<BINARY>","</BINARY>");
    if (sBinary.empty()) return sBlock;
    std::string sZero = ExtractXML(sBlock,"<ZERO>","</ZERO>");
    double dZero = cdbl(sZero,0);
    // Binary data support structure:
    // Each CPID consumes 16 bytes and 2 bytes for magnitude: (Except CPIDs with zero magnitude - the count of those is stored in XML node <ZERO> to save space)
    // 1234567890123456MM
    // MM = Magnitude stored as 2 bytes
    // No delimiter between CPIDs, Step Rate = 18
    std::string sReconstructedMagnitudes = "";
    for (unsigned int x = 0; x < sBinary.length(); x += 18)
    {
        if (sBinary.length() >= x+18)
        {
            std::string bCPID = sBinary.substr(x,16);
            std::string bMagnitude = sBinary.substr(x+16,2);
            std::string sCPID = ConvertBinToHex(bCPID);
            std::string sHexMagnitude = ConvertBinToHex(bMagnitude);
            double dMagnitude = ConvertHexToDouble("0x" + sHexMagnitude);
            std::string sRow = sCPID + "," + RoundToString(dMagnitude,0) + ";";
            sReconstructedMagnitudes += sRow;
            // if (fDebug3) printf("\r\n HEX CPID %s, HEX MAG %s, dMag %f, Row %s   ",sCPID.c_str(),sHexMagnitude.c_str(),dMagnitude,sRow.c_str());
        }
    }
    // Append zero magnitude researchers so the beacon count matches
    for (double d0 = 1; d0 <= dZero; d0++)
    {
            std::string sZeroCPID = "0";
            std::string sRow1 = sZeroCPID + ",15;";
            sReconstructedMagnitudes += sRow1;
    }
    std::string sAverages   = ExtractXML(sBlock,"<AVERAGES>","</AVERAGES>");
    std::string sQuotes     = ExtractXML(sBlock,"<QUOTES>","</QUOTES>");
    std::string sReconstructedBlock = "<AVERAGES>" + sAverages + "</AVERAGES><QUOTES>" + sQuotes + "</QUOTES><MAGNITUDES>" + sReconstructedMagnitudes + "</MAGNITUDES>";
    return sReconstructedBlock;
}

std::string PackBinarySuperblock(std::string sBlock)
{

    std::string sMagnitudes = ExtractXML(sBlock,"<MAGNITUDES>","</MAGNITUDES>");
    std::string sAverages   = ExtractXML(sBlock,"<AVERAGES>","</AVERAGES>");
    std::string sQuotes     = ExtractXML(sBlock,"<QUOTES>","</QUOTES>");
    // For each CPID in the superblock, convert data to binary
    std::vector<std::string> vSuperblock = split(sMagnitudes.c_str(),";");
    std::string sBinary = "";
    double dZeroMagCPIDCount = 0;
    for (unsigned int i = 0; i < vSuperblock.size(); i++)
    {
            if (vSuperblock[i].length() > 1)
            {
                std::string sPrefix = "00000000000000000000000000000000000" + ExtractValue(vSuperblock[i],",",0);
                std::string sCPID = sPrefix.substr(sPrefix.length()-32,32);
                double magnitude = cdbl(ExtractValue("0"+vSuperblock[i],",",1),0);
                if (magnitude < 0)     magnitude=0;
                if (magnitude > 32767) magnitude = 32767;  // Ensure we do not blow out the binary space (technically we can handle 0-65535)
                std::string sBinaryCPID   = ConvertHexToBin(sCPID);
                std::string sHexMagnitude = DoubleToHexStr(magnitude,4);
                std::string sBinaryMagnitude = ConvertHexToBin(sHexMagnitude);
                std::string sBinaryEntry  = sBinaryCPID+sBinaryMagnitude;
                // if (fDebug3) printf("\r\n PackBinarySuperblock: DecMag %f HEX MAG %s bin_cpid_len %f bm_len %f be_len %f,",  magnitude,sHexMagnitude.c_str(),(double)sBinaryCPID.length(),(double)sBinaryMagnitude.length(),(double)sBinaryEntry.length());
                if (sCPID=="00000000000000000000000000000000")
                {
                    dZeroMagCPIDCount += 1;
                }
                else
                {
                    sBinary += sBinaryEntry;
                }

            }
    }
    std::string sReconstructedBinarySuperblock = "<ZERO>" + RoundToString(dZeroMagCPIDCount,0) + "</ZERO><BINARY>" + sBinary + "</BINARY><AVERAGES>" + sAverages + "</AVERAGES><QUOTES>" + sQuotes + "</QUOTES>";
    return sReconstructedBinarySuperblock;
}




double ClientVersionNew()
{
    double cv = BlockVersion(FormatFullVersion());
    return cv;
}


int64_t ReturnCurrentMoneySupply(CBlockIndex* pindexcurrent)
{
    if (pindexcurrent->pprev)
    {
        // If previous exists, and previous money supply > Genesis, OK to use it:
        if (pindexcurrent->pprev->nHeight > 11 && pindexcurrent->pprev->nMoneySupply > nGenesisSupply)
        {
            return pindexcurrent->pprev->nMoneySupply;
        }
    }
    // Special case where block height < 12, use standard old logic:
    if (pindexcurrent->nHeight < 12)
    {
        return (pindexcurrent->pprev? pindexcurrent->pprev->nMoneySupply : 0);
    }
    // At this point, either the last block pointer was NULL, or the client erased the money supply previously, fix it:
    CBlockIndex* pblockIndex = pindexcurrent;
    CBlockIndex* pblockMemory = pindexcurrent;
    int nMinDepth = (pindexcurrent->nHeight)-140000;
    if (nMinDepth < 12) nMinDepth=12;
    while (pblockIndex->nHeight > nMinDepth)
    {
            pblockIndex = pblockIndex->pprev;
            printf("Money Supply height %f",(double)pblockIndex->nHeight);

            if (pblockIndex == NULL || !pblockIndex->IsInMainChain()) continue;
            if (pblockIndex == pindexGenesisBlock)
            {
                return nGenesisSupply;
            }
            if (pblockIndex->nMoneySupply > nGenesisSupply)
            {
                //Set index back to original pointer
                pindexcurrent = pblockMemory;
                //Return last valid money supply
                return pblockIndex->nMoneySupply;
            }
    }
    // At this point, we fall back to the old logic with a minimum of the genesis supply (should never happen - if it did, blockchain will need rebuilt anyway due to other fields being invalid):
    pindexcurrent = pblockMemory;
    return (pindexcurrent->pprev? pindexcurrent->pprev->nMoneySupply : nGenesisSupply);
}

bool CBlock::ConnectBlock(CTxDB& txdb, CBlockIndex* pindex, bool fJustCheck, bool fReorganizing)
{
    // Check it again in case a previous version let a bad block in, but skip BlockSig checking
    if (!CheckBlock("ConnectBlock",pindex->pprev->nHeight, 395*COIN, !fJustCheck, !fJustCheck, false,false))
    {
        printf("ConnectBlock::Failed - \r\n");
        return false;
    }
    //// issue here: it doesn't know the version
    unsigned int nTxPos;
    if (fJustCheck)
        // FetchInputs treats CDiskTxPos(1,1,1) as a special "refer to memorypool" indicator
        // Since we're just checking the block and not actually connecting it, it might not (and probably shouldn't) be on the disk to get the transaction from
        nTxPos = 1;
    else
        nTxPos = pindex->nBlockPos + ::GetSerializeSize(CBlock(), SER_DISK, CLIENT_VERSION) - (2 * GetSizeOfCompactSize(0)) + GetSizeOfCompactSize(vtx.size());

    map<uint256, CTxIndex> mapQueuedChanges;
    int64_t nFees = 0;
    int64_t nValueIn = 0;
    int64_t nValueOut = 0;
    int64_t nStakeReward = 0;
    unsigned int nSigOps = 0;
    double DPOR_Paid = 0;

    bool bIsDPOR = false;


    BOOST_FOREACH(CTransaction& tx, vtx)
    {
        uint256 hashTx = tx.GetHash();

        // Do not allow blocks that contain transactions which 'overwrite' older transactions,
        // unless those are already completely spent.
        // If such overwrites are allowed, coinbases and transactions depending upon those
        // can be duplicated to remove the ability to spend the first instance -- even after
        // being sent to another address.
        // See BIP30 and http://r6.ca/blog/20120206T005236Z.html for more information.
        // This logic is not necessary for memory pool transactions, as AcceptToMemoryPool
        // already refuses previously-known transaction ids entirely.
        // This rule was originally applied all blocks whose timestamp was after March 15, 2012, 0:00 UTC.
        // Now that the whole chain is irreversibly beyond that time it is applied to all blocks except the
        // two in the chain that violate it. This prevents exploiting the issue against nodes in their
        // initial block download.
        CTxIndex txindexOld;
        if (txdb.ReadTxIndex(hashTx, txindexOld)) {
            BOOST_FOREACH(CDiskTxPos &pos, txindexOld.vSpent)
                if (pos.IsNull())
                    return false;
        }

        nSigOps += tx.GetLegacySigOpCount();
        if (nSigOps > MAX_BLOCK_SIGOPS)
            return DoS(100, error("ConnectBlock[] : too many sigops"));

        CDiskTxPos posThisTx(pindex->nFile, pindex->nBlockPos, nTxPos);
        if (!fJustCheck)
            nTxPos += ::GetSerializeSize(tx, SER_DISK, CLIENT_VERSION);

        MapPrevTx mapInputs;
        if (tx.IsCoinBase())
        {
            nValueOut += tx.GetValueOut();
        }
        else
        {
            bool fInvalid;
            if (!tx.FetchInputs(txdb, mapQueuedChanges, true, false, mapInputs, fInvalid))
                return false;

            // Add in sigops done by pay-to-script-hash inputs;
            // this is to prevent a "rogue miner" from creating
            // an incredibly-expensive-to-validate block.
            nSigOps += tx.GetP2SHSigOpCount(mapInputs);
            if (nSigOps > MAX_BLOCK_SIGOPS)
                return DoS(100, error("ConnectBlock[] : too many sigops"));

            int64_t nTxValueIn = tx.GetValueIn(mapInputs);
            int64_t nTxValueOut = tx.GetValueOut();
            nValueIn += nTxValueIn;
            nValueOut += nTxValueOut;
            if (!tx.IsCoinStake())
                nFees += nTxValueIn - nTxValueOut;
            if (tx.IsCoinStake())
            {
                nStakeReward = nTxValueOut - nTxValueIn;
                if (tx.vout.size() > 3 && pindex->nHeight > nGrandfather) bIsDPOR = true;
                // ResearchAge: Verify vouts cannot contain any other payments except coinstake: PASS (GetValueOut returns the sum of all spent coins in the coinstake)
                if (IsResearchAgeEnabled(pindex->nHeight) && fDebug10)
                {
                    int64_t nTotalCoinstake = 0;
                    for (unsigned int i = 0; i < tx.vout.size(); i++)
                    {
                        nTotalCoinstake += tx.vout[i].nValue;
                    }
                    if (fDebug10)   printf(" nHeight %f; nTCS %f; nTxValueOut %f     ",
                        (double)pindex->nHeight,CoinToDouble(nTotalCoinstake),CoinToDouble(nTxValueOut));
                }

                // Verify no recipients exist after coinstake (Recipients start at output position 3 (0=Coinstake flag, 1=coinstake amount, 2=splitstake amount)
                if (bIsDPOR && pindex->nHeight > nGrandfather)
                {
                    for (unsigned int i = 3; i < tx.vout.size(); i++)
                    {
                        std::string Recipient = PubKeyToAddress(tx.vout[i].scriptPubKey);
                        double      Amount    = CoinToDouble(tx.vout[i].nValue);
                        if (fDebug10) printf("Iterating Recipient #%f  %s with Amount %f \r\n,",(double)i,Recipient.c_str(),Amount);
                        if (Amount > 0)
                        {
                            if (fDebug3) printf("Iterating Recipient #%f  %s with Amount %f \r\n,",(double)i,Recipient.c_str(),Amount);
                            printf("POR Payment results in an overpayment; Recipient %s, Amount %f \r\n",Recipient.c_str(), Amount);
                            return DoS(50,error("POR Payment results in an overpayment; Recipient %s, Amount %f \r\n",
                                                Recipient.c_str(), Amount));
                        }
                    }
                }
            }

            if (!tx.ConnectInputs(txdb, mapInputs, mapQueuedChanges, posThisTx, pindex, true, false))
                return false;
        }

        mapQueuedChanges[hashTx] = CTxIndex(posThisTx, tx.vout.size());
    }

    if (IsProofOfWork() && pindex->nHeight > nGrandfather)
    {
        int64_t nReward = GetProofOfWorkMaxReward(nFees,nTime,pindex->nHeight);
        // Check coinbase reward
        if (vtx[0].GetValueOut() > nReward)
            return DoS(50, error("ConnectBlock[] : coinbase reward exceeded (actual=%" PRId64 " vs calculated=%" PRId64 ")",
                   vtx[0].GetValueOut(),
                   nReward));
    }

    MiningCPID bb = DeserializeBoincBlock(vtx[0].hashBoinc);
    uint64_t nCoinAge = 0;

    double dStakeReward = CoinToDouble(nStakeReward+nFees) - DPOR_Paid; //DPOR Recipients checked above already
    double dStakeRewardWithoutFees = CoinToDouble(nStakeReward) - DPOR_Paid;

    if (fDebug) printf("Stake Reward of %f , DPOR PAID %f    ",dStakeReward,DPOR_Paid);

    if (IsProofOfStake() && pindex->nHeight > nGrandfather)
    {
        // ppcoin: coin stake tx earns reward instead of paying fee
        if (!vtx[1].GetCoinAge(txdb, nCoinAge))
            return error("ConnectBlock[] : %s unable to get coin age for coinstake", vtx[1].GetHash().ToString().substr(0,10).c_str());

        double dCalcStakeReward = CoinToDouble(GetProofOfStakeMaxReward(nCoinAge, nFees, nTime));

        if (dStakeReward > dCalcStakeReward+1 && !IsResearchAgeEnabled(pindex->nHeight))
            return DoS(1, error("ConnectBlock[] : coinstake pays above maximum (actual= %f, vs calculated=%f )", dStakeReward, dCalcStakeReward));

        //9-3-2015
        double dMaxResearchAgeReward = CoinToDouble(GetMaximumBoincSubsidy(nTime) * COIN * 255);

        if (bb.ResearchSubsidy > dMaxResearchAgeReward && IsResearchAgeEnabled(pindex->nHeight))
            return DoS(1, error("ConnectBlock[ResearchAge] : Coinstake pays above maximum (actual= %f, vs calculated=%f )", dStakeRewardWithoutFees, dMaxResearchAgeReward));

        if (bb.cpid=="INVESTOR" && dStakeReward > 1)
        {
            double OUT_POR = 0;
            double OUT_INTEREST_OWED = 0;

            double dAccrualAge = 0;
            double dAccrualMagnitudeUnit = 0;
            double dAccrualMagnitude = 0;

            double dCalculatedResearchReward = CoinToDouble(GetProofOfStakeReward(nCoinAge, nFees, bb.cpid, true, 1, nTime,
                    pindex, "connectblock_investor",
                    OUT_POR, OUT_INTEREST_OWED, dAccrualAge, dAccrualMagnitudeUnit, dAccrualMagnitude));
            if (dStakeReward > (OUT_INTEREST_OWED+1+nFees) )
            {
                    return DoS(10, error("ConnectBlock[] : Investor Reward pays too much : cpid %s (actual %f vs calculated %f), dCalcResearchReward %f, Fees %f",
                    bb.cpid.c_str(), dStakeReward, OUT_INTEREST_OWED, dCalculatedResearchReward, (double)nFees));
            }
        }

    }


    AddCPIDBlockHash(bb.cpid, pindex->GetBlockHash());

    // Track money supply and mint amount info
    pindex->nMint = nValueOut - nValueIn + nFees;
    if (fDebug10) printf (".TMS.");

    pindex->nMoneySupply = ReturnCurrentMoneySupply(pindex) + nValueOut - nValueIn;

    // Gridcoin: Store verified magnitude and CPID in block index (7-11-2015)
    if (pindex->nHeight > nNewIndex2)
    {
        pindex->SetCPID(bb.cpid);
        pindex->nMagnitude = bb.Magnitude;
        pindex->nResearchSubsidy = bb.ResearchSubsidy;
        pindex->nInterestSubsidy = bb.InterestSubsidy;
        pindex->nIsSuperBlock =  (bb.superblock.length() > 20) ? 1 : 0;
        // Must scan transactions after CoinStake to know if this is a contract.
        int iPos = 0;
        pindex->nIsContract = 0;
        BOOST_FOREACH(const CTransaction &tx, vtx)
        {
            if (tx.hashBoinc.length() > 3 && iPos > 0)
            {
                pindex->nIsContract = 1;
                break;
            }
            iPos++;
        }
        pindex->sGRCAddress = bb.GRCAddress;
    }

    double mint = CoinToDouble(pindex->nMint);
    double PORDiff = GetBlockDifficulty(nBits);

    if (pindex->nHeight > nGrandfather && !fReorganizing)
    {
        // Block Spamming
        if (mint < MintLimiter(PORDiff,bb.RSAWeight,bb.cpid,GetBlockTime()))
        {
            return error("CheckProofOfStake[] : Mint too Small, %f",(double)mint);
        }

        if (mint == 0) return error("CheckProofOfStake[] : Mint is ZERO! %f",(double)mint);

        double OUT_POR = 0;
        double OUT_INTEREST = 0;
        double dAccrualAge = 0;
        double dMagnitudeUnit = 0;
        double dAvgMagnitude = 0;

        // ResearchAge 1: 
        GetProofOfStakeReward(nCoinAge, nFees, bb.cpid, true, 1, nTime,
            pindex, "connectblock_researcher", OUT_POR, OUT_INTEREST, dAccrualAge, dMagnitudeUnit, dAvgMagnitude);
        if (bb.cpid != "INVESTOR" && dStakeReward > 1)
        {
            
                //ResearchAge: Since the best block may increment before the RA is connected but After the RA is computed, the ResearchSubsidy can sometimes be slightly smaller than we calculate here due to the RA timespan increasing.  So we will allow for time shift before rejecting the block.
                double dDrift = IsResearchAgeEnabled(pindex->nHeight) ? bb.ResearchSubsidy*.15 : 1;
                if (IsResearchAgeEnabled(pindex->nHeight) && dDrift < 10) dDrift = 10;

                if ((bb.ResearchSubsidy + bb.InterestSubsidy + dDrift) < dStakeRewardWithoutFees)
                {
                        return error("ConnectBlock[] : Researchers Interest %f + Research %f + TimeDrift %f and total Mint %f, [StakeReward] <> %f, with Out_Interest %f, OUT_POR %f, Fees %f, DPOR %f  for CPID %s does not match calculated research subsidy",
                            (double)bb.InterestSubsidy,(double)bb.ResearchSubsidy,dDrift,CoinToDouble(mint),dStakeRewardWithoutFees,
                            (double)OUT_INTEREST,(double)OUT_POR,CoinToDouble(nFees),(double)DPOR_Paid,bb.cpid.c_str());

                }
                if (IsResearchAgeEnabled(pindex->nHeight) && BlockNeedsChecked(nTime))
                {
                        if (dStakeReward > ((OUT_POR*1.25)+OUT_INTEREST+1+CoinToDouble(nFees)))
                        {
                            StructCPID st1 = GetLifetimeCPID(pindex->GetCPID(),"ConnectBlock()");
                            GetProofOfStakeReward(nCoinAge, nFees, bb.cpid, true, 2, nTime,
                                        pindex, "connectblock_researcher_doublecheck", OUT_POR, OUT_INTEREST, dAccrualAge, dMagnitudeUnit, dAvgMagnitude);
                            if (dStakeReward > ((OUT_POR*1.25)+OUT_INTEREST+1+CoinToDouble(nFees)))
                            {

                                if (fDebug3) printf("ConnectBlockError[ResearchAge] : Researchers Reward Pays too much : Interest %f and Research %f and StakeReward %f, OUT_POR %f, with Out_Interest %f for CPID %s ",
                                    (double)bb.InterestSubsidy,(double)bb.ResearchSubsidy,dStakeReward,(double)OUT_POR,(double)OUT_INTEREST,bb.cpid.c_str());

                                return DoS(10,error("ConnectBlock[ResearchAge] : Researchers Reward Pays too much : Interest %f and Research %f and StakeReward %f, OUT_POR %f, with Out_Interest %f for CPID %s ",
                                    (double)bb.InterestSubsidy,(double)bb.ResearchSubsidy,dStakeReward,(double)OUT_POR,(double)OUT_INTEREST,bb.cpid.c_str()));
                            }
                        }
                }
        }

        //Approve first coinstake in DPOR block
        if (bb.cpid != "INVESTOR" && IsLockTimeWithinMinutes(GetBlockTime(),15) && !IsResearchAgeEnabled(pindex->nHeight))
        {
                if (bb.ResearchSubsidy > (GetOwedAmount(bb.cpid)+1))
                {
                        bDoTally=true;
                        if (bb.ResearchSubsidy > (GetOwedAmount(bb.cpid)+1))
                        {
                            StructCPID strUntrustedHost = GetInitializedStructCPID2(bb.cpid,mvMagnitudes);
                            if (bb.ResearchSubsidy > strUntrustedHost.totalowed)
                            {
                                double deficit = strUntrustedHost.totalowed - bb.ResearchSubsidy;
                                if ( (deficit < -500 && strUntrustedHost.Accuracy > 10) || (deficit < -150 && strUntrustedHost.Accuracy > 5) || deficit < -50)
                                {
                                        printf("ConnectBlock[] : Researchers Reward results in deficit of %f for CPID %s with trust level of %f - (Submitted Research Subsidy %f vs calculated=%f) Hash: %s",
                                         deficit, bb.cpid.c_str(), (double)strUntrustedHost.Accuracy, bb.ResearchSubsidy,
                                         OUT_POR, vtx[0].hashBoinc.c_str());
                                }
                                else
                                {
                                    return error("ConnectBlock[] : Researchers Reward for CPID %s pays too much - (Submitted Research Subsidy %f vs calculated=%f) Hash: %s",
                                        bb.cpid.c_str(), bb.ResearchSubsidy,
                                        OUT_POR, vtx[0].hashBoinc.c_str());
                                }
                            }
                    }
                }
        }

    }

    //Gridcoin: Maintain network consensus for Payments and Neural popularity:  (As of 7-5-2015 this is now done exactly every 30 blocks)

    //DPOR - 6/12/2015 - Reject superblocks not hashing to the supermajority:

    if (bb.superblock.length() > 20)
    {
        if (pindex->nHeight > nGrandfather && !fReorganizing)
        {
            // 12-20-2015 : Add support for Binary Superblocks
            std::string superblock = UnpackBinarySuperblock(bb.superblock);
            std::string neural_hash = GetQuorumHash(superblock);
            std::string legacy_neural_hash = RetrieveMd5(superblock);
            double popularity = 0;
            std::string consensus_hash = GetNeuralNetworkSupermajorityHash(popularity);
            // Only reject superblock when it is new And when QuorumHash of Block != the Popular Quorum Hash:
            if (IsLockTimeWithinMinutes(GetBlockTime(),15)  && !fColdBoot)
            {
                if (!VerifySuperblock(superblock,pindex->nHeight))
                {
                    return error("ConnectBlock[] : Superblock avg mag below 10; SuperblockHash: %s, Consensus Hash: %s",
                                        neural_hash.c_str(), consensus_hash.c_str());
                }
                if (!IsResearchAgeEnabled(pindex->nHeight))
                {
                    if (consensus_hash != neural_hash && consensus_hash != legacy_neural_hash)
                    {
                        return error("ConnectBlock[] : Superblock hash does not match consensus hash; SuperblockHash: %s, Consensus Hash: %s",
                                        neural_hash.c_str(), consensus_hash.c_str());
                    }
                }
                else
                {
                    if (consensus_hash != neural_hash)
                    {
                        return error("ConnectBlock[] : Superblock hash does not match consensus hash; SuperblockHash: %s, Consensus Hash: %s",
                                        neural_hash.c_str(), consensus_hash.c_str());
                    }
                }

            }
        }


            //If we are out of sync, and research age is enabled, and the superblock is valid, load it now, so we can continue checking blocks accurately
            if ((OutOfSyncByAge() || fColdBoot || fReorganizing) && IsResearchAgeEnabled(pindex->nHeight) && pindex->nHeight > nGrandfather)
            {
                    if (bb.superblock.length() > 20)
                    {
                            std::string superblock = UnpackBinarySuperblock(bb.superblock);
                            if (VerifySuperblock(superblock,pindex->nHeight))
                            {
                                        LoadSuperblock(superblock,pindex->nTime,pindex->nHeight);
                                        if (fDebug3) printf("ConnectBlock(): Superblock Loaded %f \r\n",(double)pindex->nHeight);
                                        /*  Reserved for future use:
                                            bNetAveragesLoaded=false;
                                            nLastTallied = 0;
                                            BsyWaitForTally();
                                        */
                                        if (!fColdBoot)
                                        {
                                            bDoTally = true;
                                        }
                            }
                            else
                            {
                                if (fDebug3) printf("ConnectBlock(): Superblock Not Loaded %f\r\n",(double)pindex->nHeight);
                            }
                    }
            }



        /*
            -- Normal Superblocks are loaded 15 blocks later
        */
    }

    //  End of Network Consensus

    // Gridcoin: Track payments to CPID, and last block paid
    if (!bb.cpid.empty() && bb.cpid != "INVESTOR" && pindex->nHeight > nNewIndex2)
    {
        StructCPID stCPID = GetInitializedStructCPID2(bb.cpid,mvResearchAge);
        stCPID.InterestSubsidy += bb.InterestSubsidy;
        stCPID.ResearchSubsidy += bb.ResearchSubsidy;

        if (pindex->nHeight > stCPID.LastBlock && pindex->nResearchSubsidy > 0)
        {
                stCPID.LastBlock = pindex->nHeight;
                stCPID.BlockHash = pindex->GetBlockHash().GetHex();
        }

        if (pindex->nMagnitude > 0)
        {
                stCPID.Accuracy++;
                stCPID.TotalMagnitude += pindex->nMagnitude;
                stCPID.ResearchAverageMagnitude = stCPID.TotalMagnitude/(stCPID.Accuracy+.01);
        }

        if (pindex->nTime < stCPID.LowLockTime)  stCPID.LowLockTime = pindex->nTime;
        if (pindex->nTime > stCPID.HighLockTime) stCPID.HighLockTime = pindex->nTime;

        mvResearchAge[bb.cpid]=stCPID;
    }

    if (!txdb.WriteBlockIndex(CDiskBlockIndex(pindex)))
        return error("Connect() : WriteBlockIndex for pindex failed");

    if (pindex->nHeight % 5 == 0 && pindex->nHeight > 100)
    {
        std::string errors1 = "";
        LoadAdminMessages(false,errors1);
    }

    // Slow down Retallying when in RA mode so we minimize disruption of the network
    if ( (pindex->nHeight % 60 == 0) && IsResearchAgeEnabled(pindex->nHeight) && BlockNeedsChecked(pindex->nTime))
    {
        if (fDebug3) printf("\r\n*BusyWaitForTally*\r\n");
        BusyWaitForTally();
    }


    if (IsResearchAgeEnabled(pindex->nHeight) && !OutOfSyncByAge()) 
    {
            fColdBoot = false;
            bDoTally=true;
    }

    if (fJustCheck)
        return true;

    // Write queued txindex changes
    for (map<uint256, CTxIndex>::iterator mi = mapQueuedChanges.begin(); mi != mapQueuedChanges.end(); ++mi)
    {
        if (!txdb.UpdateTxIndex((*mi).first, (*mi).second))
            return error("ConnectBlock[] : UpdateTxIndex failed");
    }

    // Update block index on disk without changing it in memory.
    // The memory index structure will be changed after the db commits.
    if (pindex->pprev)
    {
        CDiskBlockIndex blockindexPrev(pindex->pprev);
        blockindexPrev.hashNext = pindex->GetBlockHash();
        if (!txdb.WriteBlockIndex(blockindexPrev))
            return error("ConnectBlock[] : WriteBlockIndex failed");
    }

    // Watch for transactions paying to me
    BOOST_FOREACH(CTransaction& tx, vtx)
        SyncWithWallets(tx, this, true);

    return true;
}




bool static Reorganize(CTxDB& txdb, CBlockIndex* pindexNew)
{
    printf("REORGANIZE\n");
    // Find the fork
    CBlockIndex* pfork = pindexBest;
    CBlockIndex* plonger = pindexNew;
    while (pfork != plonger)
    {
        while (plonger->nHeight > pfork->nHeight)
            if (!(plonger = plonger->pprev))
                return error("Reorganize() : plonger->pprev is null");
        if (pfork == plonger)
            break;
        if (!(pfork = pfork->pprev))
            return error("Reorganize() : pfork->pprev is null");
    }

    // List of what to disconnect
    vector<CBlockIndex*> vDisconnect;
    for (CBlockIndex* pindex = pindexBest; pindex != pfork; pindex = pindex->pprev)
        vDisconnect.push_back(pindex);

    // List of what to connect
    vector<CBlockIndex*> vConnect;
    for (CBlockIndex* pindex = pindexNew; pindex != pfork; pindex = pindex->pprev)
        vConnect.push_back(pindex);
    reverse(vConnect.begin(), vConnect.end());

    printf("REORGANIZE: Disconnect %" PRIszu " blocks; %s..%s\n", vDisconnect.size(), pfork->GetBlockHash().ToString().substr(0,20).c_str(), pindexBest->GetBlockHash().ToString().substr(0,20).c_str());
    printf("REORGANIZE: Connect %" PRIszu " blocks; %s..%s\n", vConnect.size(), pfork->GetBlockHash().ToString().substr(0,20).c_str(), pindexNew->GetBlockHash().ToString().substr(0,20).c_str());

    if (vDisconnect.size() > 0)
    {
        //Block was disconnected - User is Re-eligibile for staking

        StructCPID sMag = GetInitializedStructCPID2(GlobalCPUMiningCPID.cpid,mvMagnitudes);

        if (sMag.initialized)
        {
            sMag.LastPaymentTime = 0;
            mvMagnitudes[GlobalCPUMiningCPID.cpid]=sMag;
        }
        nLastBlockSolved = 0;
    }
    printf("REORGANIZE Disc Size %f",(double)vDisconnect.size());

    // Disconnect shorter branch
    list<CTransaction> vResurrect;
    BOOST_FOREACH(CBlockIndex* pindex, vDisconnect)
    {
        CBlock block;
        if (!block.ReadFromDisk(pindex))
            return error("Reorganize() : ReadFromDisk for disconnect failed");
        if (!block.DisconnectBlock(txdb, pindex))
            return error("Reorganize() : DisconnectBlock %s failed", pindex->GetBlockHash().ToString().substr(0,20).c_str());

        // Queue memory transactions to resurrect.
        // We only do this for blocks after the last checkpoint (reorganisation before that
        // point should only happen with -reindex/-loadblock, or a misbehaving peer.
        BOOST_REVERSE_FOREACH(const CTransaction& tx, block.vtx)
            if (!(tx.IsCoinBase() || tx.IsCoinStake()) && pindex->nHeight > Checkpoints::GetTotalBlocksEstimate())
                vResurrect.push_front(tx);
    }

    // Connect longer branch
    vector<CTransaction> vDelete;
    for (unsigned int i = 0; i < vConnect.size(); i++)
    {
        CBlockIndex* pindex = vConnect[i];
        CBlock block;
        if (!block.ReadFromDisk(pindex))
            return error("Reorganize() : ReadFromDisk for connect failed");
        if (!block.ConnectBlock(txdb, pindex, false, true))
        {
            // Invalid block
            return error("Reorganize() : ConnectBlock %s failed", pindex->GetBlockHash().ToString().substr(0,20).c_str());
        }

        // Queue memory transactions to delete
        BOOST_FOREACH(const CTransaction& tx, block.vtx)
            vDelete.push_back(tx);

        if (!IsResearchAgeEnabled(pindex->nHeight))
        {
            //MiningCPID bb = GetInitializedMiningCPID(pindex->GetBlockHash().GetHex(), mvBlockIndex);
            //bb = DeserializeBoincBlock(block.vtx[0].hashBoinc);
            //mvBlockIndex[pindex->GetBlockHash().GetHex()] = bb;
        }
    }

    if (!txdb.WriteHashBestChain(pindexNew->GetBlockHash()))
        return error("Reorganize() : WriteHashBestChain failed");

    // Make sure it's successfully written to disk before changing memory structure
    if (!txdb.TxnCommit())
        return error("Reorganize() : TxnCommit failed");

    // Disconnect shorter branch
    BOOST_FOREACH(CBlockIndex* pindex, vDisconnect)
    {
        if (pindex->pprev)
            pindex->pprev->pnext = NULL;
    }

    // Connect longer branch
    BOOST_FOREACH(CBlockIndex* pindex, vConnect)
    {
        if (pindex->pprev)
            pindex->pprev->pnext = pindex;
    }

    // Resurrect memory transactions that were in the disconnected branch
    BOOST_FOREACH(CTransaction& tx, vResurrect)
        AcceptToMemoryPool(mempool, tx, NULL);

    // Delete redundant memory transactions that are in the connected branch
    BOOST_FOREACH(CTransaction& tx, vDelete)
    {
        mempool.remove(tx);
        mempool.removeConflicts(tx);
    }

    // Gridcoin: Now that the chain is back in order, Fix the researchers who were disrupted:
    
    printf("REORGANIZE: done\n");
    return true;
}


bool CleanChain()
{
    CTxDB txdb;
   if (!txdb.TxnBegin())
        return error("CleanChain() : TxnBegin failed");

    if (nBestHeight < 1000) return true;

    printf("\r\n** CLEAN CHAIN **\r\n");
    // Roll back a few blocks from best height
    printf(" Current best height %f ",(double)pindexBest->nHeight);
    CBlockIndex* pfork = pindexBest->pprev;
    CBlockIndex* pindexNew = pfork->pprev;
    printf(" Target height %f ",(double)pfork->nHeight);

    if (!Reorganize(txdb, pfork))
    {
                    printf("Failed to Reorganize during Attempt #%f \r\n",(double)1);
                    txdb.TxnAbort();
                    //InvalidChainFound(pindexNew);
                    return false;
    }
    else
    {
            CBlock blockNew;
            if (!blockNew.ReadFromDisk(pindexNew))
            {
                printf("CleanChain(): Fatal Error while reading new best block.\r\n");
                return false;
            }

            if (!blockNew.SetBestChain(txdb, pindexNew))
            {
                return error("CleanChain(): Fatal Error while setting best chain.\r\n");
            }

            printf(" Clean Chain succeeded. ");
    }
<<<<<<< HEAD
    bool fResult = AskForOutstandingBlocks(uint256(0));
=======
    AskForOutstandingBlocks(uint256(0));
>>>>>>> c86367e8
    return true;

}



void SetAdvisory()
{
    CheckpointsMode = Checkpoints::ADVISORY;

}

bool InAdvisory()
{
    return (CheckpointsMode == Checkpoints::ADVISORY);
}

// Called from inside SetBestChain: attaches a block to the new best chain being built
bool CBlock::SetBestChainInner(CTxDB& txdb, CBlockIndex *pindexNew, bool fReorganizing)
{
    uint256 hash = GetHash();

    // Adding to current best branch
    if (!ConnectBlock(txdb, pindexNew, false, fReorganizing) || !txdb.WriteHashBestChain(hash))
    {
        txdb.TxnAbort();
        if (fDebug3) printf("Invalid Chain Found.  Invalid block %s\r\n",hash.GetHex().c_str());
        InvalidChainFound(pindexNew);
        return false;
    }
    if (!txdb.TxnCommit())
        return error("SetBestChain() : TxnCommit failed");

    // Add to current best branch
    pindexNew->pprev->pnext = pindexNew;

    // Delete redundant memory transactions
    BOOST_FOREACH(CTransaction& tx, vtx)
        mempool.remove(tx);

    return true;
}

bool CBlock::SetBestChain(CTxDB& txdb, CBlockIndex* pindexNew)
{
    uint256 hash = GetHash();

    if (!txdb.TxnBegin())
        return error("SetBestChain() : TxnBegin failed");

    if (pindexGenesisBlock == NULL && hash == (!fTestNet ? hashGenesisBlock : hashGenesisBlockTestNet))
    {
        txdb.WriteHashBestChain(hash);
        if (!txdb.TxnCommit())
            return error("SetBestChain() : TxnCommit failed");
        pindexGenesisBlock = pindexNew;
    }
    else if (hashPrevBlock == hashBestChain)
    {
        if (!SetBestChainInner(txdb, pindexNew, false))
        {
            //int nResult = 0;
            return error("SetBestChain() : SetBestChainInner failed");
        }
    }
    else
    {
        // the first block in the new chain that will cause it to become the new best chain
        CBlockIndex *pindexIntermediate = pindexNew;
        // list of blocks that need to be connected afterwards
        std::vector<CBlockIndex*> vpindexSecondary;
        printf("\r\n**Reorganize**");

        //10-6-2015 Make Reorganize work more gracefully - try up to 5 times to reorganize, each with an intermediate further back
        for (int iRegression = 0; iRegression < 5; iRegression++)
        {
            int rollback = iRegression * 100;

            // Reorganize is costly in terms of db load, as it works in a single db transaction.
            // Try to limit how much needs to be done inside
            int rolled_back = 1;
            while (pindexIntermediate->pprev && pindexIntermediate->pprev->nChainTrust > pindexBest->nChainTrust && rolled_back < rollback)
            {
                vpindexSecondary.push_back(pindexIntermediate);
                pindexIntermediate = pindexIntermediate->pprev;
                if (pindexIntermediate==pindexGenesisBlock) break;
                rolled_back++;
            }

            if (!vpindexSecondary.empty())
            printf("\r\nReorganizing Attempt #%f, regression to block #%f \r\n",(double)iRegression+1,(double)pindexIntermediate->nHeight);

            printf("Postponing %" PRIszu " reconnects\n", vpindexSecondary.size());
            if (iRegression==4 && !Reorganize(txdb, pindexIntermediate))
            {
                    printf("Failed to Reorganize during Attempt #%f \r\n",(double)iRegression+1);
                    txdb.TxnAbort();
                    InvalidChainFound(pindexNew);
                    printf("\r\nReorg BusyWait\r\n");
                    BusyWaitForTally();
                    REORGANIZE_FAILED++;
                    return error("SetBestChain() : Reorganize failed");
            }
        }
        // Switch to new best branch
        REORGANIZE_FAILED=0;

        // Connect further blocks
        BOOST_REVERSE_FOREACH(CBlockIndex *pindex, vpindexSecondary)
        {
            CBlock block;
            if (!block.ReadFromDisk(pindex))
            {
                printf("SetBestChain() : ReadFromDisk failed\n");
                break;
            }
            if (!txdb.TxnBegin()) {
                printf("SetBestChain() : TxnBegin 2 failed\n");
                break;
            }
            // errors now are not fatal, we still did a reorganisation to a new chain in a valid way
            if (!block.SetBestChainInner(txdb, pindex, true))
                break;
        }
    }

    // Update best block in wallet (so we can detect restored wallets)
    bool fIsInitialDownload = IsInitialBlockDownload();
    if (!fIsInitialDownload)
    {
        const CBlockLocator locator(pindexNew);
        ::SetBestChain(locator);
    }

    // New best block
    hashBestChain = hash;
    pindexBest = pindexNew;
    blockFinder.Reset();
    nBestHeight = pindexBest->nHeight;
    nBestChainTrust = pindexNew->nChainTrust;
    nTimeBestReceived =  GetAdjustedTime();
    nTransactionsUpdated++;

    uint256 nBestBlockTrust = pindexBest->nHeight != 0 ? (pindexBest->nChainTrust - pindexBest->pprev->nChainTrust) : pindexBest->nChainTrust;

    if (fDebug)
    {
        printf("{SBC} SetBestChain: new best=%s  height=%d  trust=%s  blocktrust=%" PRId64 "  date=%s\n",
          hashBestChain.ToString().substr(0,20).c_str(), nBestHeight,
          CBigNum(nBestChainTrust).ToString().c_str(),
          nBestBlockTrust.Get64(),
          DateTimeStrFormat("%x %H:%M:%S", pindexBest->GetBlockTime()).c_str());
    }
    else
        printf("{SBC} new best=%s  height=%d ; ",hashBestChain.ToString().c_str(), nBestHeight);

    // Check the version of the last 100 blocks to see if we need to upgrade:
    if (!fIsInitialDownload)
    {
        int nUpgraded = 0;
        const CBlockIndex* pindex = pindexBest;
        for (int i = 0; i < 100 && pindex != NULL; i++)
        {
            if (pindex->nVersion > CBlock::CURRENT_VERSION)
                ++nUpgraded;
            pindex = pindex->pprev;
        }
        if (nUpgraded > 0)
            printf("SetBestChain: %d of last 100 blocks above version %d\n", nUpgraded, CBlock::CURRENT_VERSION);
        if (nUpgraded > 100/2)
            // strMiscWarning is read by GetWarnings(), called by Qt and the JSON-RPC code to warn the user:
            strMiscWarning = _("Warning: This version is obsolete, upgrade required!");
    }

    std::string strCmd = GetArg("-blocknotify", "");

    if (!fIsInitialDownload && !strCmd.empty())
    {
        boost::replace_all(strCmd, "%s", hashBestChain.GetHex());
        boost::thread t(runCommand, strCmd); // thread runs free
    }
    REORGANIZE_FAILED=0;

    return true;
}

// ppcoin: total coin age spent in transaction, in the unit of coin-days.
// Only those coins meeting minimum age requirement counts. As those
// transactions not in main chain are not currently indexed so we
// might not find out about their coin age. Older transactions are
// guaranteed to be in main chain by sync-checkpoint. This rule is
// introduced to help nodes establish a consistent view of the coin
// age (trust score) of competing branches.
bool CTransaction::GetCoinAge(CTxDB& txdb, uint64_t& nCoinAge) const
{
    CBigNum bnCentSecond = 0;  // coin age in the unit of cent-seconds
    nCoinAge = 0;

    if (IsCoinBase())
        return true;

    BOOST_FOREACH(const CTxIn& txin, vin)
    {
        // First try finding the previous transaction in database
        CTransaction txPrev;
        CTxIndex txindex;
        if (!txPrev.ReadFromDisk(txdb, txin.prevout, txindex))
            continue;  // previous transaction not in main chain
        if (nTime < txPrev.nTime)
            return false;  // Transaction timestamp violation

        // Read block header
        CBlock block;
        if (!block.ReadFromDisk(txindex.pos.nFile, txindex.pos.nBlockPos, false))
            return false; // unable to read block of previous transaction
        if (block.GetBlockTime() + nStakeMinAge > nTime)
            continue; // only count coins meeting min age requirement

        int64_t nValueIn = txPrev.vout[txin.prevout.n].nValue;
        bnCentSecond += CBigNum(nValueIn) * (nTime-txPrev.nTime) / CENT;

        if (fDebug && GetBoolArg("-printcoinage"))
            printf("coin age nValueIn=%" PRId64 " nTimeDiff=%d bnCentSecond=%s\n", nValueIn, nTime - txPrev.nTime, bnCentSecond.ToString().c_str());
    }

    CBigNum bnCoinDay = bnCentSecond * CENT / COIN / (24 * 60 * 60);
    if (fDebug && GetBoolArg("-printcoinage"))
        printf("coin age bnCoinDay=%s\n", bnCoinDay.ToString().c_str());
    nCoinAge = bnCoinDay.getuint64();
    return true;
}

// ppcoin: total coin age spent in block, in the unit of coin-days.
bool CBlock::GetCoinAge(uint64_t& nCoinAge) const
{
    nCoinAge = 0;

    CTxDB txdb("r");
    BOOST_FOREACH(const CTransaction& tx, vtx)
    {
        uint64_t nTxCoinAge;
        if (tx.GetCoinAge(txdb, nTxCoinAge))
            nCoinAge += nTxCoinAge;
        else
            return false;
    }

    if (nCoinAge == 0) // block coin age minimum 1 coin-day
        nCoinAge = 1;
    if (fDebug && GetBoolArg("-printcoinage"))
        printf("block coin age total nCoinDays=%" PRId64 "\n", nCoinAge);
    return true;
}

bool CBlock::AddToBlockIndex(unsigned int nFile, unsigned int nBlockPos, const uint256& hashProof)
{
    // Check for duplicate
    uint256 hash = GetHash();
    if (mapBlockIndex.count(hash))
        return error("AddToBlockIndex() : %s already exists", hash.ToString().substr(0,20).c_str());

    // Construct new block index object
    CBlockIndex* pindexNew = new CBlockIndex(nFile, nBlockPos, *this);
    if (!pindexNew)
        return error("AddToBlockIndex() : new CBlockIndex failed");
    pindexNew->phashBlock = &hash;
    map<uint256, CBlockIndex*>::iterator miPrev = mapBlockIndex.find(hashPrevBlock);
    if (miPrev != mapBlockIndex.end())
    {
        pindexNew->pprev = (*miPrev).second;
        pindexNew->nHeight = pindexNew->pprev->nHeight + 1;
    }

    // ppcoin: compute chain trust score
    pindexNew->nChainTrust = (pindexNew->pprev ? pindexNew->pprev->nChainTrust : 0) + pindexNew->GetBlockTrust();

    // ppcoin: compute stake entropy bit for stake modifier
    if (!pindexNew->SetStakeEntropyBit(GetStakeEntropyBit()))
        return error("AddToBlockIndex() : SetStakeEntropyBit() failed");

    // Record proof hash value
    pindexNew->hashProof = hashProof;

    // ppcoin: compute stake modifier
    uint64_t nStakeModifier = 0;
    bool fGeneratedStakeModifier = false;
    if (!ComputeNextStakeModifier(pindexNew->pprev, nStakeModifier, fGeneratedStakeModifier))
    {
        printf("AddToBlockIndex() : ComputeNextStakeModifier() failed");
    }
    pindexNew->SetStakeModifier(nStakeModifier, fGeneratedStakeModifier);
    pindexNew->nStakeModifierChecksum = GetStakeModifierChecksum(pindexNew);

    // Add to mapBlockIndex
    map<uint256, CBlockIndex*>::iterator mi = mapBlockIndex.insert(make_pair(hash, pindexNew)).first;
    if (pindexNew->IsProofOfStake())
        setStakeSeen.insert(make_pair(pindexNew->prevoutStake, pindexNew->nStakeTime));
    pindexNew->phashBlock = &((*mi).first);

    // Write to disk block index
    CTxDB txdb;
    if (!txdb.TxnBegin())
        return false;
    txdb.WriteBlockIndex(CDiskBlockIndex(pindexNew));
    if (!txdb.TxnCommit())
        return false;

    LOCK(cs_main);

    // New best
    if (pindexNew->nChainTrust > nBestChainTrust)
        if (!SetBestChain(txdb, pindexNew))
            return false;

    if (pindexNew == pindexBest)
    {
        // Notify UI to display prev block's coinbase if it was ours
        static uint256 hashPrevBestCoinBase;
        UpdatedTransaction(hashPrevBestCoinBase);
        hashPrevBestCoinBase = vtx[0].GetHash();
    }

    uiInterface.NotifyBlocksChanged();
    return true;
}

bool CBlock::CheckBlock(std::string sCaller, int height1, int64_t Mint, bool fCheckPOW, bool fCheckMerkleRoot, bool fCheckSig, bool fLoadingIndex) const
{

    if (GetHash()==hashGenesisBlock || GetHash()==hashGenesisBlockTestNet) return true;
    // These are checks that are independent of context
    // that can be verified before saving an orphan block.

    // Size limits
    if (vtx.empty() || vtx.size() > MAX_BLOCK_SIZE || ::GetSerializeSize(*this, SER_NETWORK, PROTOCOL_VERSION) > MAX_BLOCK_SIZE)
        return DoS(100, error("CheckBlock[] : size limits failed"));

    // Check proof of work matches claimed amount
    if (fCheckPOW && IsProofOfWork() && !CheckProofOfWork(GetPoWHash(), nBits))
        return DoS(50, error("CheckBlock[] : proof of work failed"));

    //Reject blocks with diff that has grown to an extrordinary level (should never happen)
    double blockdiff = GetBlockDifficulty(nBits);
    if (height1 > nGrandfather && blockdiff > 10000000000000000)
    {
       return DoS(1, error("CheckBlock[] : Block Bits larger than 10000000000000000.\r\n"));
    }

    // First transaction must be coinbase, the rest must not be
    if (vtx.empty() || !vtx[0].IsCoinBase())
        return DoS(100, error("CheckBlock[] : first tx is not coinbase"));
    for (unsigned int i = 1; i < vtx.size(); i++)
        if (vtx[i].IsCoinBase())
            return DoS(100, error("CheckBlock[] : more than one coinbase"));

    //Research Age
    MiningCPID bb = DeserializeBoincBlock(vtx[0].hashBoinc);
    //For higher security, plus lets catch these bad blocks before adding them to the chain to prevent reorgs:
    double OUT_POR = 0;
    double OUT_INTEREST = 0;
    double dAccrualAge = 0;
    double dMagnitudeUnit = 0;
    double dAvgMagnitude = 0;
    int64_t nCoinAge = 0;
    int64_t nFees = 0;

    if (bb.cpid != "INVESTOR" && IsProofOfStake() && height1 > nGrandfather && IsResearchAgeEnabled(height1) && BlockNeedsChecked(nTime) && !fLoadingIndex)
    {
<<<<<<< HEAD
            int64_t nCalculatedResearch = GetProofOfStakeReward(nCoinAge, nFees, bb.cpid, true, 1, nTime,
=======
		    // 6-4-2017 - Verify researchers stored block magnitude
		    double dNeuralNetworkMagnitude = CalculatedMagnitude2(bb.cpid, nTime, false);
			if (bb.Magnitude > 0 && bb.Magnitude > (dNeuralNetworkMagnitude*1.25) && (fTestNet || height1 > 947000))
			{
				return error("CheckBlock[ResearchAge] : Researchers block magnitude > neural network magnitude: Block Magnitude %f, Neural Network Magnitude %f, CPID %s ",
					(double)bb.Magnitude,(double)dNeuralNetworkMagnitude,bb.cpid.c_str());
			}
		    int64_t nCalculatedResearch = GetProofOfStakeReward(nCoinAge, nFees, bb.cpid, true, 1, nTime,
>>>>>>> c86367e8
                pindexBest, sCaller + "_checkblock_researcher", OUT_POR, OUT_INTEREST, dAccrualAge, dMagnitudeUnit, dAvgMagnitude);
            if (bb.ResearchSubsidy > ((OUT_POR*1.25)+1))
            {
                BusyWaitForTally();
                StructCPID st1 = GetLifetimeCPID(bb.cpid,"CheckBlock()");
                nCalculatedResearch = GetProofOfStakeReward(nCoinAge, nFees, bb.cpid, true, 2, nTime,
                    pindexBest, sCaller + "_checkblock_researcher_doublecheck", OUT_POR, OUT_INTEREST, dAccrualAge, dMagnitudeUnit, dAvgMagnitude);

                if (bb.ResearchSubsidy > ((OUT_POR*1.25)+1))
                {

                            if (fDebug3) printf("CheckBlock[ResearchAge] : Researchers Reward Pays too much : Interest %f and Research %f and StakeReward %f, OUT_POR %f, with Out_Interest %f for CPID %s ",
                                    (double)bb.InterestSubsidy,(double)bb.ResearchSubsidy,CoinToDouble(nCalculatedResearch),(double)OUT_POR,(double)OUT_INTEREST,bb.cpid.c_str());
    
                            return DoS(10,error("CheckBlock[ResearchAge] : Researchers Reward Pays too much : Interest %f and Research %f and StakeReward %f, OUT_POR %f, with Out_Interest %f for CPID %s ",
                                    (double)bb.InterestSubsidy,(double)bb.ResearchSubsidy,CoinToDouble(nCalculatedResearch),(double)OUT_POR,(double)OUT_INTEREST,bb.cpid.c_str()));
                            // Reserved for future use.
                }
            }
    
    }


    //ProofOfResearch
    if (vtx.size() > 0)
    {
    //Orphan Flood Attack
            if (height1 > nGrandfather)
            {
                    double bv = BlockVersion(bb.clientversion);
                    double cvn = ClientVersionNew();
                    if (fDebug10) printf("BV %f, CV %f   ",bv,cvn);
                    // if (bv+10 < cvn) return error("ConnectBlock[]: Old client version after mandatory upgrade - block rejected\r\n");
                    // Enforce Beacon Age
                    if (bv < 3588 && height1 > 860500 && !fTestNet) return error("CheckBlock[]:  Old client spamming new blocks after mandatory upgrade \r\n");
                    if (bv < 3580 && fTestNet) return DoS(25, error("CheckBlock[]:  Old testnet client spamming new blocks after mandatory upgrade \r\n"));
            }

            if (bb.cpid != "INVESTOR" && height1 > nGrandfather && BlockNeedsChecked(nTime))
            {
                if (bb.projectname.empty() && !IsResearchAgeEnabled(height1))   return DoS(1,error("CheckBlock::PoR Project Name invalid"));
                if (!fLoadingIndex && !IsCPIDValidv2(bb,height1))
                {
                        std::string sOut2 = "";
                        LoadAdminMessages(false,sOut2);
                        if (!fLoadingIndex && !IsCPIDValidv2(bb,height1))
                        {
                            return error("Bad CPID : height %f, CPID %s, cpidv2 %s, LBH %s, Bad Hashboinc %s",(double)height1,
                                bb.cpid.c_str(), bb.cpidv2.c_str(),
                                bb.lastblockhash.c_str(), vtx[0].hashBoinc.c_str());
                        }
                }

            }

            // Gridcoin: check proof-of-stake block signature
            if (IsProofOfStake() && height1 > nGrandfather)
            {
                //Mint limiter checks 1-20-2015
                double PORDiff = GetBlockDifficulty(nBits);
                double mint1 = CoinToDouble(Mint);
                double total_subsidy = bb.ResearchSubsidy + bb.InterestSubsidy;
                if (fDebug10) printf("CheckBlock[]: TotalSubsidy %f, Height %f, %s, %f, Res %f, Interest %f, hb: %s \r\n",
                        (double)total_subsidy,(double)height1, bb.cpid.c_str(),
                        (double)mint1,bb.ResearchSubsidy,bb.InterestSubsidy,vtx[0].hashBoinc.c_str());
                if (total_subsidy < MintLimiter(PORDiff,bb.RSAWeight,bb.cpid,GetBlockTime()))
                {
                    if (fDebug3) printf("****CheckBlock[]: Total Mint too Small %s, mint %f, Res %f, Interest %f, hash %s \r\n",bb.cpid.c_str(),
                        (double)mint1,bb.ResearchSubsidy,bb.InterestSubsidy,vtx[0].hashBoinc.c_str());
                    //1-21-2015 - Prevent Hackers from spamming the network with small blocks
                    return error("****CheckBlock[]: Total Mint too Small %s, mint %f, Res %f, Interest %f, hash %s \r\n",bb.cpid.c_str(),
                            (double)mint1,bb.ResearchSubsidy,bb.InterestSubsidy,vtx[0].hashBoinc.c_str());
                }

                if (fCheckSig && !CheckBlockSignature())
                    return DoS(100, error("CheckBlock[] : bad proof-of-stake block signature"));
            }


        }
        else
        {
            return false;
        }

    // End of Proof Of Research

    if (IsProofOfStake())
    {
        // Coinbase output should be empty if proof-of-stake block
        if (vtx[0].vout.size() != 1 || !vtx[0].vout[0].IsEmpty())
            return DoS(100, error("CheckBlock[] : coinbase output not empty for proof-of-stake block"));

        // Second transaction must be coinstake, the rest must not be
        if (vtx.empty() || !vtx[1].IsCoinStake())
            return DoS(100, error("CheckBlock[] : second tx is not coinstake"));

        for (unsigned int i = 2; i < vtx.size(); i++)
        {
            if (vtx[i].IsCoinStake())
            {
                printf("Found more than one coinstake in coinbase at location %f\r\n",(double)i);
                return DoS(100, error("CheckBlock[] : more than one coinstake"));
            }
        }

    }

    // Check transactions
    BOOST_FOREACH(const CTransaction& tx, vtx)
    {
        if (!tx.CheckTransaction())
            return DoS(tx.nDoS, error("CheckBlock[] : CheckTransaction failed"));

        // ppcoin: check transaction timestamp
        if (GetBlockTime() < (int64_t)tx.nTime)
            return DoS(50, error("CheckBlock[] : block timestamp earlier than transaction timestamp"));
    }

    // Check for duplicate txids. This is caught by ConnectInputs(),
    // but catching it earlier avoids a potential DoS attack:
    set<uint256> uniqueTx;
    BOOST_FOREACH(const CTransaction& tx, vtx)
    {
        uniqueTx.insert(tx.GetHash());
    }
    if (uniqueTx.size() != vtx.size())
        return DoS(100, error("CheckBlock[] : duplicate transaction"));

    unsigned int nSigOps = 0;
    BOOST_FOREACH(const CTransaction& tx, vtx)
    {
        nSigOps += tx.GetLegacySigOpCount();
    }
    if (nSigOps > MAX_BLOCK_SIGOPS)
        return DoS(100, error("CheckBlock[] : out-of-bounds SigOpCount"));

    // Check merkle root
    if (fCheckMerkleRoot && hashMerkleRoot != BuildMerkleTree())
        return DoS(100, error("CheckBlock[] : hashMerkleRoot mismatch"));

    //if (fDebug3) printf(".EOCB.");
    return true;
}

bool CBlock::AcceptBlock(bool generated_by_me)
{
    AssertLockHeld(cs_main);

    if (nVersion > CURRENT_VERSION)
        return DoS(100, error("AcceptBlock() : reject unknown block version %d", nVersion));

    // Check for duplicate
    uint256 hash = GetHash();
    if (mapBlockIndex.count(hash))
        return error("AcceptBlock() : block already in mapBlockIndex");

    // Get prev block index
    map<uint256, CBlockIndex*>::iterator mi = mapBlockIndex.find(hashPrevBlock);
    if (mi == mapBlockIndex.end())
        return DoS(10, error("AcceptBlock() : prev block not found"));
    CBlockIndex* pindexPrev = (*mi).second;
    int nHeight = pindexPrev->nHeight+1;

    if (IsProtocolV2(nHeight) && nVersion < 7)
        return DoS(100, error("AcceptBlock() : reject too old nVersion = %d", nVersion));
    else if (!IsProtocolV2(nHeight) && nVersion > 6)
        return DoS(100, error("AcceptBlock() : reject too new nVersion = %d", nVersion));

    if (IsProofOfWork() && nHeight > LAST_POW_BLOCK)
        return DoS(100, error("AcceptBlock() : reject proof-of-work at height %d", nHeight));

    if (nHeight > nGrandfather)
    {
            // Check coinbase timestamp
            if (GetBlockTime() > FutureDrift((int64_t)vtx[0].nTime, nHeight))
            {
                return DoS(80, error("AcceptBlock() : coinbase timestamp is too early"));
            }
            // Check timestamp against prev
            if (GetBlockTime() <= pindexPrev->GetPastTimeLimit() || FutureDrift(GetBlockTime(), nHeight) < pindexPrev->GetBlockTime())
                return DoS(60, error("AcceptBlock() : block's timestamp is too early"));
            // Check proof-of-work or proof-of-stake
            if (nBits != GetNextTargetRequired(pindexPrev, IsProofOfStake()))
                return DoS(100, error("AcceptBlock() : incorrect %s", IsProofOfWork() ? "proof-of-work" : "proof-of-stake"));
    }


    // Check that all transactions are finalized
    BOOST_FOREACH(const CTransaction& tx, vtx)
        if (!IsFinalTx(tx, nHeight, GetBlockTime()))
            return DoS(10, error("AcceptBlock() : contains a non-final transaction"));

    // Check that the block chain matches the known block chain up to a checkpoint
    if (!Checkpoints::CheckHardened(nHeight, hash))
        return DoS(100, error("AcceptBlock() : rejected by hardened checkpoint lock-in at %d", nHeight));

    uint256 hashProof;

    // Verify hash target and signature of coinstake tx
    if (nHeight > nGrandfather)
    {
                if (IsProofOfStake())
                {
                    uint256 targetProofOfStake;
                    if (!CheckProofOfStake(pindexPrev, vtx[1], nBits, hashProof, targetProofOfStake, vtx[0].hashBoinc, generated_by_me, nNonce) && IsLockTimeWithinMinutes(GetBlockTime(),600))
                    {
                        return error("WARNING: AcceptBlock(): check proof-of-stake failed for block %s, nonce %f    \n", hash.ToString().c_str(),(double)nNonce);
                    }

                }
    }


    // PoW is checked in CheckBlock[]
    if (IsProofOfWork())
    {
        hashProof = GetPoWHash();
    }

    //Grandfather
    if (nHeight > nGrandfather)
    {
         bool cpSatisfies = Checkpoints::CheckSync(hash, pindexPrev);
         // Check that the block satisfies synchronized checkpoint
         if (CheckpointsMode == Checkpoints::STRICT && !cpSatisfies)
         {
            if (CHECKPOINT_DISTRIBUTED_MODE==1)
            {
                CHECKPOINT_VIOLATIONS++;
                if (CHECKPOINT_VIOLATIONS > 3)
                {
                    //For stability, move the client into ADVISORY MODE:
                    printf("Moving Gridcoin into Checkpoint ADVISORY mode.\r\n");
                    CheckpointsMode = Checkpoints::ADVISORY;
                }
            }
            return error("AcceptBlock() : rejected by synchronized checkpoint");
         }

        if (CheckpointsMode == Checkpoints::ADVISORY && !cpSatisfies)
            strMiscWarning = _("WARNING: synchronized checkpoint violation detected, but skipped!");

        if (CheckpointsMode == Checkpoints::ADVISORY && cpSatisfies && CHECKPOINT_DISTRIBUTED_MODE==1)
        {
            ///Move the client back into STRICT mode
            CHECKPOINT_VIOLATIONS = 0;
            printf("Moving Gridcoin into Checkpoint STRICT mode.\r\n");
            strMiscWarning = "";
            CheckpointsMode = Checkpoints::STRICT;
        }

        // Enforce rule that the coinbase starts with serialized block height
        CScript expect = CScript() << nHeight;
        if (vtx[0].vin[0].scriptSig.size() < expect.size() ||
            !std::equal(expect.begin(), expect.end(), vtx[0].vin[0].scriptSig.begin()))
            return DoS(100, error("AcceptBlock() : block height mismatch in coinbase"));
    }

    // Write block to history file
    if (!CheckDiskSpace(::GetSerializeSize(*this, SER_DISK, CLIENT_VERSION)))
        return error("AcceptBlock() : out of disk space");
    unsigned int nFile = -1;
    unsigned int nBlockPos = 0;
    if (!WriteToDisk(nFile, nBlockPos))
        return error("AcceptBlock() : WriteToDisk failed");
    if (!AddToBlockIndex(nFile, nBlockPos, hashProof))
        return error("AcceptBlock() : AddToBlockIndex failed");

    // Relay inventory, but don't relay old inventory during initial block download
    int nBlockEstimate = Checkpoints::GetTotalBlocksEstimate();
    if (hashBestChain == hash)
    {
        LOCK(cs_vNodes);
        BOOST_FOREACH(CNode* pnode, vNodes)
            if (nBestHeight > (pnode->nStartingHeight != -1 ? pnode->nStartingHeight - 2000 : nBlockEstimate))
                pnode->PushInventory(CInv(MSG_BLOCK, hash));
    }

    // ppcoin: check pending sync-checkpoint
    Checkpoints::AcceptPendingSyncCheckpoint();
    if (fDebug) printf("{ACC}");
    nLastAskedForBlocks=GetAdjustedTime();
    ResetTimerMain("OrphanBarrage");
    return true;
}


uint256 CBlockIndex::GetBlockTrust() const
{
    CBigNum bnTarget;
    bnTarget.SetCompact(nBits);
    if (bnTarget <= 0) return 0;
    int64_t block_mag = 0;
    uint256 chaintrust = (((CBigNum(1)<<256) / (bnTarget+1)) - (block_mag)).getuint256();
    return chaintrust;
}

bool CBlockIndex::IsSuperMajority(int minVersion, const CBlockIndex* pstart, unsigned int nRequired, unsigned int nToCheck)
{
    unsigned int nFound = 0;
    for (unsigned int i = 0; i < nToCheck && nFound < nRequired && pstart != NULL; i++)
    {
        if (pstart->nVersion >= minVersion)
            ++nFound;
        pstart = pstart->pprev;
    }
    return (nFound >= nRequired);
}

/*
bool static ReserealizeBlockSignature(CBlock* pblock)
{
    if (pblock->IsProofOfWork()) {
        pblock->vchBlockSig.clear();
        return true;
    }

    return CKey::ReserealizeSignature(pblock->vchBlockSig);
}
*/


bool ServicesIncludesNN(CNode* pNode)
{
    return (Contains(pNode->strSubVer,"1999")) ? true : false;
}

bool VerifySuperblock(std::string superblock, int nHeight)
{
        bool bPassed = false;
        double out_avg = 0;
        double out_beacon_count=0;
        double out_participant_count=0;
        double avg_mag = 0;
        if (superblock.length() > 20)
        {
            avg_mag = GetSuperblockAvgMag(superblock,out_beacon_count,out_participant_count,out_avg,false);
            bPassed=true;
            if (!IsResearchAgeEnabled(nHeight))
            {
                return (avg_mag < 10 ? false : true);
            }
            // New rules added here:
            if (out_avg < 10 && fTestNet)  bPassed = false;
            if (out_avg < 70 && !fTestNet) bPassed = false;
            if (avg_mag < 10)              bPassed = false;
        }
        if (fDebug3 && !bPassed)
        {
            if (fDebug) printf(" Verification of Superblock Failed ");
            //          printf("\r\n Verification of Superblock Failed outavg: %f, avg_mag %f, Height %f, Out_Beacon_count %f, Out_participant_count %f, block %s", (double)out_avg,(double)avg_mag,(double)nHeight,(double)out_beacon_count,(double)out_participant_count,superblock.c_str());
        }
        return bPassed;
}

bool NeedASuperblock()
{
        bool bDireNeedOfSuperblock = false;
        std::string superblock = ReadCache("superblock","all");
        if (superblock.length() > 20 && !OutOfSyncByAge())
        {
            if (!VerifySuperblock(superblock,pindexBest->nHeight)) bDireNeedOfSuperblock = true;
        }
        int64_t superblock_age = GetAdjustedTime() - mvApplicationCacheTimestamp["superblock;magnitudes"];
        if ((double)superblock_age > (double)(GetSuperblockAgeSpacing(nBestHeight))) bDireNeedOfSuperblock = true;
        return bDireNeedOfSuperblock;
}




void GridcoinServices()
{

    //Dont do this on headless - SeP
    #if defined(QT_GUI)
       if ((nBestHeight % 125) == 0)
       {
            GetGlobalStatus();
            bForceUpdate=true;
            uiInterface.NotifyBlocksChanged();
       }
    #endif
    // Services thread activity
    
    //This is Gridcoins Service thread; called once per block
    if (nBestHeight > 100 && nBestHeight < 200)
    {
        if (GetArg("-suppressdownloadblocks", "true") == "false")
        {
            std::string email = GetArgument("email", "NA");
            if (email.length() > 5 && !mbBlocksDownloaded)
            {
                #if defined(WIN32) && defined(QT_GUI)
                    mbBlocksDownloaded=true;
                    DownloadBlocks();
                #endif
            }
        }
    }
    //Dont perform the following functions if out of sync
    if (pindexBest->nHeight < nGrandfather) return;
    
    if (OutOfSyncByAge()) return;
    if (fDebug) printf(" {SVC} ");

    //Backup the wallet once per 900 blocks:
    double dWBI = cdbl(GetArgument("walletbackupinterval", "900"),0);
    
    if (TimerMain("backupwallet", dWBI))
    {
        std::string backup_results = BackupGridcoinWallet();
        printf("Daily backup results: %s\r\n",backup_results.c_str());
    }

    if (TimerMain("ResetVars",30))
    {
        bTallyStarted = false;
    }
    
    if (TimerMain("OutOfSyncDaily",900))
    {
        if (WalletOutOfSync())
        {
            printf("Restarting Gridcoin...");
            #if defined(WIN32) && defined(QT_GUI)
                int iResult = RestartClient();
            #endif
        }
    }

    if (false && TimerMain("FixSpentCoins",60))
    {
            int nMismatchSpent;
            int64_t nBalanceInQuestion;
            pwalletMain->FixSpentCoins(nMismatchSpent, nBalanceInQuestion);
    }

    if (TimerMain("MyNeuralMagnitudeReport",30))
    {
        try
        {
            if (msNeuralResponse.length() < 25 && msPrimaryCPID != "INVESTOR" && !msPrimaryCPID.empty())
            {
                AsyncNeuralRequest("explainmag",msPrimaryCPID,5);
                if (fDebug3) printf("Async explainmag sent for %s.",msPrimaryCPID.c_str());
            }
            // Run the RSA report for the overview page:
            if (!msPrimaryCPID.empty() && msPrimaryCPID != "INVESTOR")
            {
                if (fDebug3) printf("updating rsa\r\n");
                MagnitudeReport(msPrimaryCPID);
                if (fDebug3) printf("updated rsa\r\n");
            }
            if (fDebug3) printf("\r\n MR Complete \r\n");
        }
        catch (std::exception &e)
        {
            printf("Error in MyNeuralMagnitudeReport1.");
        }
        catch(...)
        {
            printf("Error in MyNeuralMagnitudeReport.");
        }
    }

    int64_t superblock_age = GetAdjustedTime() - mvApplicationCacheTimestamp["superblock;magnitudes"];
    bool bNeedSuperblock = ((double)superblock_age > (double)(GetSuperblockAgeSpacing(nBestHeight)));
    if ( nBestHeight % 3 == 0 && NeedASuperblock() ) bNeedSuperblock=true;

    if (fDebug10) 
    {
            printf (" MRSA %f, BH %f ",(double)superblock_age,(double)nBestHeight);
    }

    if (bNeedSuperblock)
    {
        if ((nBestHeight % 3) == 0)
        {
            if (fDebug3) printf("#CNNSH# ");
            ComputeNeuralNetworkSupermajorityHashes();
            UpdateNeuralNetworkQuorumData();
        }
        if ((nBestHeight % 20) == 0)
        {
            if (fDebug3) printf("#TIB# ");
            bDoTally = true;
        }
    }
    else
    {
        // When superblock is not old, Tally every N mins:
        int nTallyGranularity = fTestNet ? 60 : 20;
        if ((nBestHeight % nTallyGranularity) == 0)
        {
                if (fDebug3) printf("TIB1 ");
                bDoTally = true;
                if (fDebug3) printf("CNNSH2 ");
                ComputeNeuralNetworkSupermajorityHashes();
        }

        if ((nBestHeight % 5)==0)
        {
                UpdateNeuralNetworkQuorumData();
        }

    }

    // Keep Local Neural Network in Sync once every 1/2 day
    if (TimerMain("SyncNeuralNetwork",500))
    {
        FullSyncWithDPORNodes();
    }


    // Every N blocks as a Synchronized TEAM:
    if ((nBestHeight % 30) == 0)
    {
        //Sync RAC with neural network IF superblock is over 24 hours Old, Or if we have No superblock (in case of the latter, age will be 45 years old)
        // Note that nodes will NOT accept superblocks without a supermajority hash, so the last block will not be in memory unless it is a good superblock.
        // Let's start syncing the neural network as soon as the LAST superblock is over 12 hours old.
        // Also, lets do this as a TEAM exactly every 30 blocks (~30 minutes) to try to reach an EXACT consensus every half hour:
        // For effeciency, the network sleeps for 20 hours after a good superblock is accepted
        if (NeedASuperblock() && NeuralNodeParticipates())
        {
            if (fDebug3) printf("FSWDPOR ");
            FullSyncWithDPORNodes();
        }
    }

    if (( (nBestHeight-10) % 30 ) == 0)
    {
            // 10 Blocks after the network started syncing the neural network as a team, ask the neural network to come to a quorum
            if (NeedASuperblock() && NeuralNodeParticipates())
            {
                // First verify my node has a synced contract
                std::string contract = "";
                #if defined(WIN32) && defined(QT_GUI)
                    contract = qtGetNeuralContract("");
                #endif
                if (VerifySuperblock(contract,nBestHeight))
                {
                        AsyncNeuralRequest("quorum","gridcoin",25);
                }
            }
    }


    if (TimerMain("send_beacon",180))
    {
        std::string sOutPubKey = "";
        std::string sOutPrivKey = "";
        std::string sError = "";
        std::string sMessage = "";
        bool fResult = AdvertiseBeacon(true,sOutPrivKey,sOutPubKey,sError,sMessage);
        if (!fResult)
        {
            printf("BEACON ERROR!  Unable to send beacon %s \r\n",sError.c_str());
            printf("BEACON ERROR!  Unable to send beacon %s \r\n",sMessage.c_str());
            msMiningErrors6 = _("Unable To Send Beacon! Unlock Wallet!");
        }
    }

    if (false && TimerMain("GridcoinPersistedDataSystem",5))
    {
        std::string errors1 = "";
        LoadAdminMessages(false,errors1);
    }

    if (KeyEnabled("exportmagnitude"))
    {
        if (TimerMain("export_magnitude",900))
        {
            json_spirit::Array results;
            results = MagnitudeReportCSV(true);

        }
    }

    if (TimerMain("gather_cpids",480))
    {
            //if (fDebug10) printf("\r\nReharvesting cpids in background thread...\r\n");
            //LoadCPIDsInBackground();
            //printf(" {CPIDs Re-Loaded} ");
            msNeuralResponse="";
    }

    if (TimerMain("clearcache",1000))
    {
        ClearCache("neural_data");
    }

    if (TimerMain("check_for_autoupgrade",240))
    {
        if (fDebug3) printf("Checking for upgrade...");
        bCheckedForUpgradeLive = true;
    }

    #if defined(WIN32) && defined(QT_GUI)
        if (bCheckedForUpgradeLive && !fTestNet && bProjectsInitialized && bGlobalcomInitialized)
        {
            bCheckedForUpgradeLive=false;
            printf("{Checking for Upgrade} ");
            CheckForUpgrade();
            printf("{Done checking for upgrade} ");
        }
    #endif
    if (fDebug10) printf(" {/SVC} ");

}



bool AskForOutstandingBlocks(uint256 hashStart)
{
    if (IsLockTimeWithinMinutes(nLastAskedForBlocks,2)) return true;
    nLastAskedForBlocks = GetAdjustedTime();
        
    int iAsked = 0;
    LOCK(cs_vNodes);
    BOOST_FOREACH(CNode* pNode, vNodes) 
    {
                pNode->ClearBanned();
                if (!pNode->fClient && !pNode->fOneShot && (pNode->nStartingHeight > (nBestHeight - 144)) && (pNode->nVersion < NOBLKS_VERSION_START || pNode->nVersion >= NOBLKS_VERSION_END) )
                {
                        if (hashStart==uint256(0))
                        {
                            pNode->PushGetBlocks(pindexBest, uint256(0), true);
                        }
                        else
                        {
                            CBlockIndex* pblockindex = mapBlockIndex[hashStart];
                            if (pblockindex)
                            {
                                pNode->PushGetBlocks(pblockindex, uint256(0), true);
                            }
                            else
                            {
                                return error("Unable to find block index %s",hashStart.ToString().c_str());
                            }
                        }
                        printf(".B.");
                        iAsked++;
                        if (iAsked > 10) break;
                }
    }
    return true;
}





void CheckForLatestBlocks()
{
    if (WalletOutOfSync())
    {
            mapOrphanBlocks.clear();
            setStakeSeen.clear();
            setStakeSeenOrphan.clear();
<<<<<<< HEAD
            bool fResult = AskForOutstandingBlocks(uint256(0));
            printf("\r\n ** Clearing Orphan Blocks... ** \r\n");
    }
    
=======
            AskForOutstandingBlocks(uint256(0));
            printf("\r\n ** Clearing Orphan Blocks... ** \r\n");
    }  
>>>>>>> c86367e8
}

void CleanInboundConnections(bool bClearAll)
{
        if (IsLockTimeWithinMinutes(nLastCleaned,10)) return;
        nLastCleaned = GetAdjustedTime();
        LOCK(cs_vNodes);
        BOOST_FOREACH(CNode* pNode, vNodes) 
        {
                pNode->ClearBanned();
                if (pNode->nStartingHeight < (nBestHeight-1000) || bClearAll)
                {
                        pNode->fDisconnect=true;
                }
        }
        printf("\r\n Cleaning inbound connections \r\n");
}


bool WalletOutOfSync()
{
    // Only trigger an out of sync condition if the node has synced near the best block prior to going out of sync.
    bool fOut = OutOfSyncByMoreThan(30);
    double PORDiff = GetDifficulty(GetLastBlockIndex(pindexBest, true));
    bool fGhostChain = (!fTestNet && PORDiff < .75);
    int iPeerBlocks = GetNumBlocksOfPeers();
    bool bSyncedCloseToTop = nBestHeight > iPeerBlocks-1000;
    if ((fOut || fGhostChain) && bSyncedCloseToTop) return true;
    return false;
}


bool WalletOutOfSyncByMoreThan2000Blocks()
{
    if (nBestHeight < GetNumBlocksOfPeers()-2000) return true;
    return false;
}



void CheckForFutileSync()
{
    // If we stay out of sync for more than 8 iterations of 25 orphans and never recover without accepting a block - attempt to recover the node- if we recover, reset the counters.
    // We reset these counters every time a block is accepted successfully in AcceptBlock().
    // Note: This code will never actually be exercised unless the wallet stays out of sync for a very long time - approx. 24 hours - the wallet normally recovers on its own without this code.
    // I'm leaving this in for people who may be on vacation for a long time - it may keep an external node running when everything else fails.
    if (WalletOutOfSync())
    {
        if (TimerMain("CheckForFutileSync", 25))
        {
            if (TimerMain("OrphansAndNotRecovering",8))                                 
            {
                printf("\r\nGridcoin has not recovered after clearing orphans; Restarting node...\r\n");
                #if defined(WIN32) && defined(QT_GUI)
                    int iResult = RestartClient();
                #endif
            }
            else
            {
                mapAlreadyAskedFor.clear();
                printf("\r\nClearing mapAlreadyAskedFor.\r\n");
                mapOrphanBlocks.clear(); 
                setStakeSeen.clear();  
                setStakeSeenOrphan.clear();
                AskForOutstandingBlocks(uint256(0));
            }
        }
        else
        {
            ResetTimerMain("OrphansAndNotRecovering");
        }
    }
}

bool ProcessBlock(CNode* pfrom, CBlock* pblock, bool generated_by_me)
{
    AssertLockHeld(cs_main);

    // Check for duplicate
    uint256 hash = pblock->GetHash();
    if (mapBlockIndex.count(hash))
        return error("ProcessBlock() : already have block %d %s", mapBlockIndex[hash]->nHeight, hash.ToString().c_str());
    if (mapOrphanBlocks.count(hash))
        return error("ProcessBlock() : already have block (orphan) %s", hash.ToString().c_str());

    // ppcoin: check proof-of-stake
    // Limited duplicity on stake: prevents block flood attack
    // Duplicate stake allowed only when there is orphan child block
    if (pblock->IsProofOfStake() && setStakeSeen.count(pblock->GetProofOfStake()) && !mapOrphanBlocksByPrev.count(hash) && !Checkpoints::WantedByPendingSyncCheckpoint(hash))
        return error("ProcessBlock() : duplicate proof-of-stake (%s, %d) for block %s", pblock->GetProofOfStake().first.ToString().c_str(),
        pblock->GetProofOfStake().second, 
        hash.ToString().c_str());

    CBlockIndex* pcheckpoint = Checkpoints::GetLastSyncCheckpoint();
    if (pcheckpoint && pblock->hashPrevBlock != hashBestChain && !Checkpoints::WantedByPendingSyncCheckpoint(hash))
    {
        // Extra checks to prevent "fill up memory by spamming with bogus blocks"
        int64_t deltaTime = pblock->GetBlockTime() - pcheckpoint->nTime;
        if (deltaTime < -10*60)
        {
            if (pfrom)
                pfrom->Misbehaving(1);
            return error("ProcessBlock() : block with timestamp before last checkpoint");
        }


    }

    // Preliminary checks
    if (!pblock->CheckBlock("ProcessBlock", pindexBest->nHeight, 100*COIN))
        return error("ProcessBlock() : CheckBlock FAILED");

    // ppcoin: ask for pending sync-checkpoint if any
    if (!IsInitialBlockDownload())
        Checkpoints::AskForPendingSyncCheckpoint(pfrom);


    // If don't already have its previous block, shunt it off to holding area until we get it
    if (!mapBlockIndex.count(pblock->hashPrevBlock))
    {
        // *****      This area covers Gridcoin Orphan Handling      ***** 
        if (true)
        {
            if (WalletOutOfSync())
            {
                if (TimerMain("OrphanBarrage",100))
                {
                    mapAlreadyAskedFor.clear();
                    printf("\r\nClearing mapAlreadyAskedFor.\r\n");
                    AskForOutstandingBlocks(uint256(0));
                    CheckForFutileSync();
                }
            }
        }

        CBlock* pblock2 = new CBlock(*pblock);
        if (WalletOutOfSyncByMoreThan2000Blocks() || fTestNet)
        {
            printf("ProcessBlock: ORPHAN BLOCK, prev=%s\n", pblock->hashPrevBlock.ToString().c_str());
            // ppcoin: check proof-of-stake
            if (pblock->IsProofOfStake())
            {
                    // Limited duplicity on stake: prevents block flood attack
                    // Duplicate stake allowed only when there is orphan child block
                    if (setStakeSeenOrphan.count(pblock->GetProofOfStake()) && !mapOrphanBlocksByPrev.count(hash) && !Checkpoints::WantedByPendingSyncCheckpoint(hash))
                            return error("ProcessBlock() : duplicate proof-of-stake (%s, %d) for orphan block %s", pblock->GetProofOfStake().first.ToString().c_str(), pblock->GetProofOfStake().second, hash.ToString().c_str());
                        else
                            setStakeSeenOrphan.insert(pblock->GetProofOfStake());
            }
            mapOrphanBlocks.insert(make_pair(hash, pblock2));
            mapOrphanBlocksByPrev.insert(make_pair(pblock2->hashPrevBlock, pblock2));
        }

        // Ask this guy to fill in what we're missing
        if (pfrom)
        {
            pfrom->PushGetBlocks(pindexBest, GetOrphanRoot(pblock2), true);
            // ppcoin: getblocks may not obtain the ancestor block rejected
            // earlier by duplicate-stake check so we ask for it again directly
            if (!IsInitialBlockDownload())
                pfrom->AskFor(CInv(MSG_BLOCK, WantedByOrphan(pblock2)));
            // Ask a few other nodes for the missing block

        }
        return true;
    }

    // Store to disk
    if (!pblock->AcceptBlock(generated_by_me))
        return error("ProcessBlock() : AcceptBlock FAILED");

    // Recursively process any orphan blocks that depended on this one
    vector<uint256> vWorkQueue;
    vWorkQueue.push_back(hash);
    for (unsigned int i = 0; i < vWorkQueue.size(); i++)
    {
        uint256 hashPrev = vWorkQueue[i];
        for (multimap<uint256, CBlock*>::iterator mi = mapOrphanBlocksByPrev.lower_bound(hashPrev);
             mi != mapOrphanBlocksByPrev.upper_bound(hashPrev);
             ++mi)
        {
            CBlock* pblockOrphan = (*mi).second;
            if (pblockOrphan->AcceptBlock(generated_by_me))
                vWorkQueue.push_back(pblockOrphan->GetHash());
            mapOrphanBlocks.erase(pblockOrphan->GetHash());
            setStakeSeenOrphan.erase(pblockOrphan->GetProofOfStake());
            delete pblockOrphan;
        }
        mapOrphanBlocksByPrev.erase(hashPrev);
    }

   
    // if responsible for sync-checkpoint send it
    if (false && pfrom && !CSyncCheckpoint::strMasterPrivKey.empty())        Checkpoints::SendSyncCheckpoint(Checkpoints::AutoSelectSyncCheckpoint());
    printf("{PB}: ACC; \r\n");
    GridcoinServices();
    return true;
}


<<<<<<< HEAD
=======

// Gridcoin: (previously NovaCoin) : Attempt to generate suitable proof-of-stake
bool CBlock::SignBlock(CWallet& wallet, int64_t nFees)
{
    // if we are trying to sign
    //    something except proof-of-stake block template
    if (!vtx[0].vout[0].IsEmpty())
        return false;

    // if we are trying to sign
    //    a complete proof-of-stake block
    if (IsProofOfStake())
        return true;

    static int64_t nLastCoinStakeSearchTime = GetAdjustedTime(); // startup timestamp

    CKey key;
    CTransaction txCoinStake;
    if (IsProtocolV2(nBestHeight+1))
        txCoinStake.nTime &= ~STAKE_TIMESTAMP_MASK;

    int64_t nSearchTime = txCoinStake.nTime; // search to current time
    int64_t out_gridreward = 0;

    if (nSearchTime > nLastCoinStakeSearchTime)
    {
        int64_t nSearchInterval = IsProtocolV2(nBestHeight+1) ? 1 : nSearchTime - nLastCoinStakeSearchTime;
        std::string out_hashboinc = "";
        if (wallet.CreateCoinStake(wallet, nBits, nSearchInterval, nFees, txCoinStake, key, out_gridreward, out_hashboinc))
        {
            //1-8-2015 Extract solved Key
            double solvedNonce = cdbl(AppCache(pindexBest->GetBlockHash().GetHex()),0);
            nNonce=solvedNonce;
            if (fDebug3) printf(".17. Nonce %f, SNonce %f, StakeTime %f, MaxHistTD %f, BBPTL %f, PDBTm %f \r\n",
                (double)nNonce,(double)solvedNonce,(double)txCoinStake.nTime,
                (double)max(pindexBest->GetPastTimeLimit()+1, PastDrift(pindexBest->GetBlockTime(), pindexBest->nHeight+1)),
                (double)pindexBest->GetPastTimeLimit(), (double)PastDrift(pindexBest->GetBlockTime(), pindexBest->nHeight+1)    );
            if (txCoinStake.nTime >= max(pindexBest->GetPastTimeLimit()+1, PastDrift(pindexBest->GetBlockTime(), pindexBest->nHeight+1)))
            {
                // make sure coinstake would meet timestamp protocol
                //    as it would be the same as the block timestamp
                vtx[0].nTime = nTime = txCoinStake.nTime;
                nTime = max(pindexBest->GetPastTimeLimit()+1, GetMaxTransactionTime());
                nTime = max(GetBlockTime(), PastDrift(pindexBest->GetBlockTime(), pindexBest->nHeight+1));


                // we have to make sure that we have no future timestamps in
                //    our transactions set
                for (vector<CTransaction>::iterator it = vtx.begin(); it != vtx.end();)
                    if (it->nTime > nTime) { it = vtx.erase(it); } else { ++it; }
                vtx.insert(vtx.begin() + 1, txCoinStake);
                vtx[0].hashBoinc= out_hashboinc;

                hashMerkleRoot = BuildMerkleTree();
                return key.Sign(GetHash(), vchBlockSig);
            }
        }
        nLastCoinStakeSearchInterval = nSearchTime - nLastCoinStakeSearchTime;
        nLastCoinStakeSearchTime = nSearchTime;
    }

    return false;
}

>>>>>>> c86367e8
bool CBlock::CheckBlockSignature() const
{
    if (IsProofOfWork())
        return vchBlockSig.empty();

    vector<valtype> vSolutions;
    txnouttype whichType;

    const CTxOut& txout = vtx[1].vout[1];

    if (!Solver(txout.scriptPubKey, whichType, vSolutions))
        return false;

    if (whichType == TX_PUBKEY)
    {
        valtype& vchPubKey = vSolutions[0];
        CKey key;
        if (!key.SetPubKey(vchPubKey))
            return false;
        if (vchBlockSig.empty())
            return false;
        return key.Verify(GetHash(), vchBlockSig);
    }

    return false;
}

bool CheckDiskSpace(uint64_t nAdditionalBytes)
{
    uint64_t nFreeBytesAvailable = filesystem::space(GetDataDir()).available;

    // Check for nMinDiskSpace bytes (currently 50MB)
    if (nFreeBytesAvailable < nMinDiskSpace + nAdditionalBytes)
    {
        fShutdown = true;
        string strMessage = _("Warning: Disk space is low!");
        strMiscWarning = strMessage;
        printf("*** %s\n", strMessage.c_str());
        uiInterface.ThreadSafeMessageBox(strMessage, "Gridcoin", CClientUIInterface::OK | CClientUIInterface::ICON_EXCLAMATION | CClientUIInterface::MODAL);
        StartShutdown();
        return false;
    }
    return true;
}

static filesystem::path BlockFilePath(unsigned int nFile)
{
    string strBlockFn = strprintf("blk%04u.dat", nFile);
    return GetDataDir() / strBlockFn;
}

FILE* OpenBlockFile(unsigned int nFile, unsigned int nBlockPos, const char* pszMode)
{
    if ((nFile < 1) || (nFile == (unsigned int) -1))
        return NULL;
    FILE* file = fopen(BlockFilePath(nFile).string().c_str(), pszMode);
    if (!file)
        return NULL;
    if (nBlockPos != 0 && !strchr(pszMode, 'a') && !strchr(pszMode, 'w'))
    {
        if (fseek(file, nBlockPos, SEEK_SET) != 0)
        {
            fclose(file);
            return NULL;
        }
    }
    return file;
}

static unsigned int nCurrentBlockFile = 1;

FILE* AppendBlockFile(unsigned int& nFileRet)
{
    nFileRet = 0;
    while (true)
    {
        FILE* file = OpenBlockFile(nCurrentBlockFile, 0, "ab");
        if (!file)
            return NULL;
        if (fseek(file, 0, SEEK_END) != 0)
            return NULL;
        // FAT32 file size max 4GB, fseek and ftell max 2GB, so we must stay under 2GB
        if (ftell(file) < (long)(0x7F000000 - MAX_SIZE))
        {
            nFileRet = nCurrentBlockFile;
            return file;
        }
        fclose(file);
        nCurrentBlockFile++;
    }
}

bool LoadBlockIndex(bool fAllowNew)
{
    LOCK(cs_main);

    CBigNum bnTrustedModulus;

    if (fTestNet)
    {
        // GLOBAL TESTNET SETTINGS - R HALFORD
        pchMessageStart[0] = 0xcd;
        pchMessageStart[1] = 0xf2;
        pchMessageStart[2] = 0xc0;
        pchMessageStart[3] = 0xef;
        bnProofOfWorkLimit = bnProofOfWorkLimitTestNet; // 16 bits PoW target limit for testnet
        nStakeMinAge = 1 * 60 * 60; // test net min age is 1 hour
        nCoinbaseMaturity = 10; // test maturity is 10 blocks
        nGrandfather = 196550;
        nNewIndex = 10;
        nNewIndex2 = 36500;
        bOPReturnEnabled = false;
        //1-24-2016
        MAX_OUTBOUND_CONNECTIONS = (int)GetArg("-maxoutboundconnections", 8);
    }


    std::string mode = fTestNet ? "TestNet" : "Prod";
    printf("Mode=%s\r\n",mode.c_str());


    //
    // Load block index
    //
    CTxDB txdb("cr+");
    if (!txdb.LoadBlockIndex())
        return false;

    //
    // Init with genesis block
    //
    if (mapBlockIndex.empty())
    {
        if (!fAllowNew)
            return false;

        // Genesis block - Genesis2
        // MainNet - Official New Genesis Block:
        ////////////////////////////////////////
        /*
     21:58:24 block.nTime = 1413149999
    10/12/14 21:58:24 block.nNonce = 1572771
    10/12/14 21:58:24 block.GetHash = 00000f762f698b5962aa81e38926c3a3f1f03e0b384850caed34cd9164b7f990
    10/12/14 21:58:24 CBlock(hash=00000f762f698b5962aa81e38926c3a3f1f03e0b384850caed34cd9164b7f990, ver=1,
    hashPrevBlock=0000000000000000000000000000000000000000000000000000000000000000,
    hashMerkleRoot=0bd65ac9501e8079a38b5c6f558a99aea0c1bcff478b8b3023d09451948fe841, nTime=1413149999, nBits=1e0fffff, nNonce=1572771, vtx=1, vchBlockSig=)
    10/12/14 21:58:24   Coinbase(hash=0bd65ac950, nTime=1413149999, ver=1, vin.size=1, vout.size=1, nLockTime=0)
    CTxIn(COutPoint(0000000000, 4294967295), coinbase 00012a4531302f31312f313420416e6472656120526f73736920496e647573747269616c20486561742076696e646963617465642077697468204c454e522076616c69646174696f6e)
    CTxOut(empty)
    vMerkleTree: 0bd65ac950

        */

        const char* pszTimestamp = "10/11/14 Andrea Rossi Industrial Heat vindicated with LENR validation";

        CTransaction txNew;
        //GENESIS TIME
        txNew.nTime = 1413033777;
        txNew.vin.resize(1);
        txNew.vout.resize(1);
        txNew.vin[0].scriptSig = CScript() << 0 << CBigNum(42) << vector<unsigned char>((const unsigned char*)pszTimestamp, (const unsigned char*)pszTimestamp + strlen(pszTimestamp));
        txNew.vout[0].SetEmpty();
        CBlock block;
        block.vtx.push_back(txNew);
        block.hashPrevBlock = 0;
        block.hashMerkleRoot = block.BuildMerkleTree();
        block.nVersion = 1;
        //R&D - Testers Wanted Thread:
        block.nTime    = !fTestNet ? 1413033777 : 1406674534;
        //Official Launch time:
        block.nBits    = bnProofOfWorkLimit.GetCompact();
        block.nNonce = !fTestNet ? 130208 : 22436;
        printf("starting Genesis Check...");
        // If genesis block hash does not match, then generate new genesis hash.
        if (block.GetHash() != hashGenesisBlock)
        {
            printf("Searching for genesis block...\n");
            // This will figure out a valid hash and Nonce if you're
            // creating a different genesis block: 00000000000000000000000000000000000000000000000000000000000000000000000000000000000000xFFF
            uint256 hashTarget = CBigNum().SetCompact(block.nBits).getuint256();
            uint256 thash;
            while (true)
            {
                thash = block.GetHash();
                if (thash <= hashTarget)
                    break;
                if ((block.nNonce & 0xFFF) == 0)
                {
                    printf("nonce %08X: hash = %s (target = %s)\n", block.nNonce, thash.ToString().c_str(), hashTarget.ToString().c_str());
                }
                ++block.nNonce;
                if (block.nNonce == 0)
                {
                    printf("NONCE WRAPPED, incrementing time\n");
                    ++block.nTime;
                }
            }
            printf("block.nTime = %u \n", block.nTime);
            printf("block.nNonce = %u \n", block.nNonce);
            printf("block.GetHash = %s\n", block.GetHash().ToString().c_str());
        }


        block.print();

        //// debug print

        //GENESIS3: Official Merkle Root
        uint256 merkle_root = uint256("0x5109d5782a26e6a5a5eb76c7867f3e8ddae2bff026632c36afec5dc32ed8ce9f");
        assert(block.hashMerkleRoot == merkle_root);
        assert(block.GetHash() == (!fTestNet ? hashGenesisBlock : hashGenesisBlockTestNet));
        assert(block.CheckBlock("LoadBlockIndex",1,10*COIN));

        // Start new block file
        unsigned int nFile;
        unsigned int nBlockPos;
        if (!block.WriteToDisk(nFile, nBlockPos))
            return error("LoadBlockIndex() : writing genesis block to disk failed");
        if (!block.AddToBlockIndex(nFile, nBlockPos, hashGenesisBlock))
            return error("LoadBlockIndex() : genesis block not accepted");

        // ppcoin: initialize synchronized checkpoint
        if (!Checkpoints::WriteSyncCheckpoint((!fTestNet ? hashGenesisBlock : hashGenesisBlockTestNet)))
            return error("LoadBlockIndex() : failed to init sync checkpoint");
    }

    string strPubKey = "";

    // if checkpoint master key changed must reset sync-checkpoint
    if (!txdb.ReadCheckpointPubKey(strPubKey) || strPubKey != CSyncCheckpoint::strMasterPubKey)
    {
        // write checkpoint master key to db
        txdb.TxnBegin();
        if (!txdb.WriteCheckpointPubKey(CSyncCheckpoint::strMasterPubKey))
            return error("LoadBlockIndex() : failed to write new checkpoint master key to db");
        if (!txdb.TxnCommit())
            return error("LoadBlockIndex() : failed to commit new checkpoint master key to db");
        if ((!fTestNet) && !Checkpoints::ResetSyncCheckpoint())
            return error("LoadBlockIndex() : failed to reset sync-checkpoint");
    }

    return true;
}

std::string ExtractXML(std::string XMLdata, std::string key, std::string key_end)
{

    std::string extraction = "";
    string::size_type loc = XMLdata.find( key, 0 );
    if( loc != string::npos )
    {
        string::size_type loc_end = XMLdata.find( key_end, loc+3);
        if (loc_end != string::npos )
        {
            extraction = XMLdata.substr(loc+(key.length()),loc_end-loc-(key.length()));

        }
    }
    return extraction;
}

std::string ExtractHTML(std::string HTMLdata, std::string tagstartprefix,  std::string tagstart_suffix, std::string tag_end)
{

    std::string extraction = "";
    string::size_type loc = HTMLdata.find( tagstartprefix, 0 );
    if( loc != string::npos )
    {
        //Find the end of the start tag
        string::size_type loc_EOStartTag = HTMLdata.find( tagstart_suffix, loc+tagstartprefix.length());
        if (loc_EOStartTag != string::npos )
        {

            string::size_type loc_end = HTMLdata.find( tag_end, loc_EOStartTag+tagstart_suffix.length());
            if (loc_end != string::npos )
            {
                extraction = HTMLdata.substr(loc_EOStartTag+(tagstart_suffix.length()), loc_end-loc_EOStartTag-(tagstart_suffix.length()));
                extraction = strReplace(extraction,",","");
                if (Contains(extraction,"\r\n"))
                {
                    std::vector<std::string> vExtract = split(extraction,"\r\n");
                    if (vExtract.size() >= 2)
                    {
                        extraction = vExtract[2];
                        return extraction;
                    }
                }
            }
        }
    }
    return extraction;
}


std::string RetrieveMd5(std::string s1)
{
    try
    {
        const char* chIn = s1.c_str();
        unsigned char digest2[16];
        MD5((unsigned char*)chIn, strlen(chIn), (unsigned char*)&digest2);
        char mdString2[33];
        for(int i = 0; i < 16; i++) sprintf(&mdString2[i*2], "%02x", (unsigned int)digest2[i]);
        std::string xmd5(mdString2);
        return xmd5;
    }
    catch (std::exception &e)
    {
        printf("MD5 INVALID!");
        return "";
    }
}



double Round(double d, int place)
{
    std::ostringstream ss;
    ss << std::fixed << std::setprecision(place) << d ;
    double r = lexical_cast<double>(ss.str());
    return r;
}

double cdbl(std::string s, int place)
{
    if (s=="") s="0";
    s = strReplace(s,"\r","");
    s = strReplace(s,"\n","");
    s = strReplace(s,"a","");
    s = strReplace(s,"a","");
    s = strReplace(s,"b","");
    s = strReplace(s,"c","");
    s = strReplace(s,"d","");
    s = strReplace(s,"e","");
    s = strReplace(s,"f","");
    double r = lexical_cast<double>(s);
    double d = Round(r,place);
    return d;
}


int GetFilesize(FILE* file)
{
    int nSavePos = ftell(file);
    int nFilesize = -1;
    if (fseek(file, 0, SEEK_END) == 0)
        nFilesize = ftell(file);
    fseek(file, nSavePos, SEEK_SET);
    return nFilesize;
}




bool WriteKey(std::string sKey, std::string sValue)
{
    // Allows Gridcoin to store the key value in the config file.
    boost::filesystem::path pathConfigFile(GetArg("-conf", "gridcoinresearch.conf"));
    if (!pathConfigFile.is_complete()) pathConfigFile = GetDataDir(false) / pathConfigFile;
    if (!filesystem::exists(pathConfigFile))  return false; 
    boost::to_lower(sKey);
    std::string sLine = "";
    ifstream streamConfigFile;
    streamConfigFile.open(pathConfigFile.string().c_str());
    std::string sConfig = "";
    bool fWritten = false;
    if(streamConfigFile)
    {
       while(getline(streamConfigFile, sLine))
       {
            std::vector<std::string> vEntry = split(sLine,"=");
            if (vEntry.size() == 2)
            {
                std::string sSourceKey = vEntry[0];
                std::string sSourceValue = vEntry[1];
                boost::to_lower(sSourceKey);

                if (sSourceKey==sKey) 
                {
                    sSourceValue = sValue;
                    sLine = sSourceKey + "=" + sSourceValue;
                    fWritten=true;
                }
            }
            sLine = strReplace(sLine,"\r","");
            sLine = strReplace(sLine,"\n","");
            sLine += "\r\n";
            sConfig += sLine;
       }
    }
    if (!fWritten) 
    {
        sLine = sKey + "=" + sValue + "\r\n";
        sConfig += sLine;
    }
    
    streamConfigFile.close();

    FILE *outFile = fopen(pathConfigFile.string().c_str(),"w");
    fputs(sConfig.c_str(), outFile);
    fclose(outFile);

    ReadConfigFile(mapArgs, mapMultiArgs);
    return true;
}




std::string getfilecontents(std::string filename)
{
    std::string buffer;
    std::string line;
    ifstream myfile;
    if (fDebug10) printf("loading file to string %s",filename.c_str());

    filesystem::path path = filename;

    if (!filesystem::exists(path)) {
        printf("the file does not exist %s",path.string().c_str());
        return "-1";
    }

     FILE *file = fopen(filename.c_str(), "rb");
     CAutoFile filein = CAutoFile(file, SER_DISK, CLIENT_VERSION);
     int fileSize = GetFilesize(filein);
     filein.fclose();

     myfile.open(filename.c_str());

    buffer.reserve(fileSize);
    if (fDebug10) printf("opening file %s",filename.c_str());

    if(myfile)
    {
      while(getline(myfile, line))
      {
            buffer = buffer + line + "\r\n";
      }
    }
    myfile.close();
    return buffer;
}


bool IsCPIDValidv3(std::string cpidv2, bool allow_investor)
{
    // Used for checking the local cpid
    bool result=false;
    if (allow_investor) if (cpidv2 == "INVESTOR" || cpidv2=="investor") return true;
    if (cpidv2.length() < 34) return false;
    result = CPID_IsCPIDValid(cpidv2.substr(0,32),cpidv2,0);
    return result;
}

bool IsCPIDValidv2(MiningCPID& mc, int height)
{
    //09-25-2016: Transition to CPID Keypairs.
    if (height < nGrandfather) return true;
    bool result = false;
    int cpidV2CutOverHeight = fTestNet ? 0 : 97000;
    int cpidV3CutOverHeight = fTestNet ? 196300 : 725000;
    if (height < cpidV2CutOverHeight)
    {
        result = IsCPIDValid_Retired(mc.cpid,mc.enccpid);
    }
    else if (height >= cpidV2CutOverHeight && height <= cpidV3CutOverHeight)
    {
        if (mc.cpid == "INVESTOR" || mc.cpid=="investor") return true;
        result = CPID_IsCPIDValid(mc.cpid, mc.cpidv2, (uint256)mc.lastblockhash);
    }
    else if (height >= cpidV3CutOverHeight)
    {
        if (mc.cpid == "INVESTOR" || mc.cpid=="investor") return true;
        // V3 requires a beacon, a beacon public key and a valid block signature signed by the CPID's private key
        result = VerifyCPIDSignature(mc.cpid,mc.lastblockhash,mc.BoincSignature);
    }

    return result;
}


bool IsLocalCPIDValid(StructCPID& structcpid)
{

    bool new_result = IsCPIDValidv3(structcpid.cpidv2,true);
    return new_result;

}



bool IsCPIDValid_Retired(std::string cpid, std::string ENCboincpubkey)
{

    try
    {
            if(cpid=="" || cpid.length() < 5)
            {
                printf("CPID length empty.");
                return false;
            }
            if (cpid=="INVESTOR") return true;
            if (ENCboincpubkey == "" || ENCboincpubkey.length() < 5)
            {
                    if (fDebug10) printf("ENCBpk length empty.");
                    return false;
            }
            std::string bpk = AdvancedDecrypt(ENCboincpubkey);
            std::string bpmd5 = RetrieveMd5(bpk);
            if (bpmd5==cpid) return true;
            if (fDebug10) printf("Md5<>cpid, md5 %s cpid %s  root bpk %s \r\n     ",bpmd5.c_str(), cpid.c_str(),bpk.c_str());

            return false;
    }
    catch (std::exception &e)
    {
                printf("Error while resolving CPID\r\n");
                return false;
    }
    catch(...)
    {
                printf("Error while Resolving CPID[2].\r\n");
                return false;
    }
    return false;

}


double GetTotalOwedAmount(std::string cpid)
{
    StructCPID o = GetInitializedStructCPID2(cpid,mvMagnitudes);
    return o.totalowed;
}

double GetOwedAmount(std::string cpid)
{
    if (mvMagnitudes.size() > 1)
    {
        StructCPID m = GetInitializedStructCPID2(cpid,mvMagnitudes);
        if (m.initialized) return m.owed;
        return 0;
    }
    return 0;
}


double GetOutstandingAmountOwed(StructCPID &mag, std::string cpid, int64_t locktime,
    double& total_owed, double block_magnitude)
{
    // Gridcoin Payment Magnitude Unit in RSA Owed calculation ensures rewards are capped at MaxBlockSubsidy*BLOCKS_PER_DAY
    // Payment date range is stored in HighLockTime-LowLockTime
    // If newbie has not participated for 14 days, use earliest payment in chain to assess payment window
    // (Important to prevent e-mail change attacks) - Calculate payment timespan window in days
    try
    {
        double payment_timespan = (GetAdjustedTime() - mag.EarliestPaymentTime)/38400;
        if (payment_timespan < 2) payment_timespan =  2;
        if (payment_timespan > 10) payment_timespan = 14;
        mag.PaymentTimespan = Round(payment_timespan,0);
        double research_magnitude = 0;
        // Get neural network magnitude:
        StructCPID stDPOR = GetInitializedStructCPID2(cpid,mvDPOR);
        research_magnitude = LederstrumpfMagnitude2(stDPOR.Magnitude,locktime);
        double owed_standard = payment_timespan * std::min(research_magnitude*GetMagnitudeMultiplier(locktime),
            GetMaximumBoincSubsidy(locktime)*5.0);
        double owed_network_cap = payment_timespan * GRCMagnitudeUnit(locktime) * research_magnitude;
        double owed = std::min(owed_standard, owed_network_cap);
        double paid = mag.payments;
        double outstanding = std::min(owed-paid, GetMaximumBoincSubsidy(locktime) * 5.0);
        total_owed = owed;
        //if (outstanding < 0) outstanding=0;
        return outstanding;
    }
    catch (std::exception &e)
    {
            printf("Error while Getting outstanding amount owed.");
            return 0;
    }
    catch(...)
    {
            printf("Error while Getting outstanding amount owed.");
            return 0;
    }
}

bool BlockNeedsChecked(int64_t BlockTime)
{
    if (IsLockTimeWithin14days(BlockTime))
    {
        if (fColdBoot) return false;
        bool fOut = OutOfSyncByMoreThan(30);
        return !fOut;
    }
    else
    {
        return false;
    }
}

void AdjustTimestamps(StructCPID& strCPID, double timestamp, double subsidy)
{
        if (timestamp > strCPID.LastPaymentTime && subsidy > 0) strCPID.LastPaymentTime = timestamp;
        if (timestamp < strCPID.EarliestPaymentTime) strCPID.EarliestPaymentTime = timestamp;
}

void AddResearchMagnitude(CBlockIndex* pIndex)
{
    // Headless critical section
    if (pIndex->nResearchSubsidy > 0)
    {
        try
        {
            StructCPID stMag = GetInitializedStructCPID2(pIndex->GetCPID(),mvMagnitudesCopy);
            stMag.cpid = pIndex->GetCPID();
            stMag.GRCAddress = pIndex->sGRCAddress;
            if (pIndex->nHeight > stMag.LastBlock)
            {
                stMag.LastBlock = pIndex->nHeight;
            }
            stMag.entries++;
            stMag.payments += pIndex->nResearchSubsidy;
            stMag.interestPayments += pIndex->nInterestSubsidy;

            AdjustTimestamps(stMag,pIndex->nTime, pIndex->nResearchSubsidy);
            // Track detailed payments made to each CPID
            stMag.PaymentTimestamps         += RoundToString(pIndex->nTime,0) + ",";
            stMag.PaymentAmountsResearch    += RoundToString(pIndex->nResearchSubsidy,2) + ",";
            stMag.PaymentAmountsInterest    += RoundToString(pIndex->nInterestSubsidy,2) + ",";
            stMag.PaymentAmountsBlocks      += RoundToString(pIndex->nHeight,0) + ",";
            stMag.Accuracy++;
            stMag.AverageRAC = stMag.rac / (stMag.entries+.01);
            double total_owed = 0;
            stMag.owed = GetOutstandingAmountOwed(stMag,
                                                  pIndex->GetCPID(), pIndex->nTime, total_owed, pIndex->nMagnitude);

            stMag.totalowed = total_owed;
            mvMagnitudesCopy[pIndex->GetCPID()] = stMag;
        }
        catch (const std::bad_alloc& ba)
        {
            printf("\r\nBad Allocation in AddResearchMagnitude() \r\n");
        }
        catch(...)
        {
            printf("Exception in AddResearchMagnitude() \r\n");
        }
    }
}


bool GetEarliestStakeTime(std::string grcaddress, std::string cpid)
{
    if (nBestHeight < 15)
    {
        mvApplicationCacheTimestamp["nGRCTime"] = GetAdjustedTime();
        mvApplicationCacheTimestamp["nCPIDTime"] = GetAdjustedTime();
        return true;
    }

<<<<<<< HEAD
    if (IsLockTimeWithinMinutes(nLastGRCtallied,100))
        return true;
=======
    if (IsLockTimeWithinMinutes(nLastGRCtallied,100) && (mvApplicationCacheTimestamp["nGRCTime"] > 0 ||
		 mvApplicationCacheTimestamp["nCPIDTime"] > 0))  return true;
>>>>>>> c86367e8

    nLastGRCtallied = GetAdjustedTime();
    int64_t nGRCTime = 0;
    int64_t nCPIDTime = 0;
    CBlock block;
    int64_t nStart = GetTimeMillis();
    LOCK(cs_main);
    {
            int nMaxDepth = nBestHeight;
            int nLookback = BLOCKS_PER_DAY*6*30;  //6 months back for performance
            int nMinDepth = nMaxDepth - nLookback;
            if (nMinDepth < 2) nMinDepth = 2;
            // Start at the earliest block index:
            CBlockIndex* pblockindex = blockFinder.FindByHeight(nMinDepth);
            while (pblockindex->nHeight < nMaxDepth-1)
            {
                        pblockindex = pblockindex->pnext;
                        if (pblockindex == pindexBest) break;
                        if (pblockindex == NULL || !pblockindex->IsInMainChain()) continue;
                        std::string myCPID = "";
                        if (pblockindex->nHeight < nNewIndex)
                        {
                            //Between block 1 and nNewIndex, unfortunately, we have to read from disk.
                            block.ReadFromDisk(pblockindex);
                            std::string hashboinc = "";
                            if (block.vtx.size() > 0) hashboinc = block.vtx[0].hashBoinc;
                            MiningCPID bb = DeserializeBoincBlock(hashboinc);
                            myCPID = bb.cpid;
                        }
                        else
                        {
<<<<<<< HEAD
                myCPID = pblockindex->GetCPID();
                        }
                        if (cpid == myCPID && nCPIDTime==0)
=======
						    myCPID = pblockindex->GetCPID();
                        }
                        if (cpid == myCPID && nCPIDTime==0 && myCPID != "INVESTOR")
>>>>>>> c86367e8
                        {
                            nCPIDTime = pblockindex->nTime;
                            nGRCTime = pblockindex->nTime;
                            break;
                        }
            }
    }
    int64_t EarliestStakedWalletTx = GetEarliestWalletTransaction();
    if (EarliestStakedWalletTx > 0 && EarliestStakedWalletTx < nGRCTime) nGRCTime = EarliestStakedWalletTx;
<<<<<<< HEAD
=======
	if (cpid=="INVESTOR" && EarliestStakedWalletTx > 0) nGRCTime = EarliestStakedWalletTx;
>>>>>>> c86367e8
    if (fTestNet) nGRCTime -= (86400*30);
    if (nGRCTime <= 0)  nGRCTime = GetAdjustedTime();
    if (nCPIDTime <= 0) nCPIDTime = GetAdjustedTime();

    printf("Loaded staketime from index in %f", (double)(GetTimeMillis() - nStart));
    printf("CPIDTime %f, GRCTime %f, WalletTime %f \r\n",(double)nCPIDTime,(double)nGRCTime,(double)EarliestStakedWalletTx);
    mvApplicationCacheTimestamp["nGRCTime"] = nGRCTime;
    mvApplicationCacheTimestamp["nCPIDTime"] = nCPIDTime;
    return true;
}

HashSet GetCPIDBlockHashes(const std::string& cpid)
{
    auto hashes = mvCPIDBlockHashes.find(cpid);
    return hashes != mvCPIDBlockHashes.end()
        ? hashes->second
        : HashSet();
}

void AddCPIDBlockHash(const std::string& cpid, const uint256& blockhash)
{
    // Add block hash to CPID hash set.
    mvCPIDBlockHashes[cpid].insert(blockhash);
}

StructCPID GetLifetimeCPID(const std::string& cpid, const std::string& sCalledFrom)
{
    //Eliminates issues with reorgs, disconnects, double counting, etc.. 
    if (cpid.empty() || cpid=="INVESTOR")
        return GetInitializedStructCPID2("INVESTOR",mvResearchAge);
    
    if (fDebug10) printf(" {GLC %s} ",sCalledFrom.c_str());

    const HashSet& hashes = GetCPIDBlockHashes(cpid);
    ZeroOutResearcherTotals(cpid);


    StructCPID stCPID = GetInitializedStructCPID2(cpid, mvResearchAge);
    for (HashSet::iterator it = hashes.begin(); it != hashes.end(); ++it)
    {
        const uint256& uHash = *it;

        // Ensure that we have this block.
        if (mapBlockIndex.count(uHash) == 0)
           continue;
        
        // Ensure that the block is valid
        CBlockIndex* pblockindex = mapBlockIndex[uHash];
        if(pblockindex == NULL ||
           pblockindex->IsInMainChain() == false ||
           pblockindex->GetCPID() != cpid)
            continue;

        // Block located and verified.
        if (pblockindex->nHeight > stCPID.LastBlock && pblockindex->nResearchSubsidy > 0)
        {
            stCPID.LastBlock = pblockindex->nHeight;
            stCPID.BlockHash = pblockindex->GetBlockHash().GetHex();
        }
        stCPID.InterestSubsidy += pblockindex->nInterestSubsidy;
        stCPID.ResearchSubsidy += pblockindex->nResearchSubsidy;
        stCPID.Accuracy++;
        if (pblockindex->nMagnitude > 0)
        {
            stCPID.TotalMagnitude += pblockindex->nMagnitude;
            stCPID.ResearchAverageMagnitude = stCPID.TotalMagnitude/(stCPID.Accuracy+.01);
        }

        if (pblockindex->nTime < stCPID.LowLockTime)  stCPID.LowLockTime  = pblockindex->nTime;
        if (pblockindex->nTime > stCPID.HighLockTime) stCPID.HighLockTime = pblockindex->nTime;
    }

    // Save updated CPID data holder.
    mvResearchAge[cpid] = stCPID;
    return stCPID;
}

MiningCPID GetInitializedMiningCPID(std::string name,std::map<std::string, MiningCPID>& vRef)
{
   MiningCPID& cpid = vRef[name];
    if (!cpid.initialized)
    {
                cpid = GetMiningCPID();
                cpid.initialized=true;
                cpid.LastPaymentTime = 0;
    }

   return cpid;
}


<<<<<<< HEAD
StructCPID GetInitializedStructCPID2(std::string name, std::map<std::string, StructCPID>& vRef)
{
    try
    {
      StructCPID& cpid = vRef[name];
        if (!cpid.initialized)
        {
                cpid = GetStructCPID();
                cpid.initialized=true;
                cpid.LowLockTime = std::numeric_limits<unsigned int>::max();
                cpid.HighLockTime = 0;
                cpid.LastPaymentTime = 0;
                cpid.EarliestPaymentTime = 99999999999;
                cpid.Accuracy = 0;
                return cpid;
        }
        else
        {
                return cpid;
        }
    }
    catch (bad_alloc ba)
    {
        printf("Bad alloc caught in GetInitializedStructCpid2 for %s",name.c_str());
      return GetStructCPID();
=======
StructCPID GetInitializedStructCPID2(const std::string& name, std::map<std::string, StructCPID>& vRef)
{
    try
    {
        StructCPID& cpid = vRef[name];
        if (!cpid.initialized)
        {
            cpid = GetStructCPID();
            cpid.initialized=true;
            cpid.LowLockTime = std::numeric_limits<unsigned int>::max();
            cpid.HighLockTime = 0;
            cpid.LastPaymentTime = 0;
            cpid.EarliestPaymentTime = 99999999999;
            cpid.Accuracy = 0;
        }

        return cpid;
    }
    catch (const std::bad_alloc& ba)
    {
        printf("Bad alloc caught in GetInitializedStructCpid2 for %s",name.c_str());
>>>>>>> c86367e8
    }
    catch(...)
    {
        printf("Exception caught in GetInitializedStructCpid2 for %s",name.c_str());
<<<<<<< HEAD
      return GetStructCPID();
    }
=======
    }

    // Error during map's heap allocation. Return an empty object.
    return GetStructCPID();
>>>>>>> c86367e8
}


bool ComputeNeuralNetworkSupermajorityHashes()
{
    if (nBestHeight < 15)  return true;
    if (IsLockTimeWithinMinutes(nLastTalliedNeural,5))
    {
        return true;
    }
    nLastTalliedNeural = GetAdjustedTime();
    //Clear the neural network hash buffer
    if (mvNeuralNetworkHash.size() > 0)  mvNeuralNetworkHash.clear();
    if (mvNeuralVersion.size() > 0)  mvNeuralVersion.clear();
    if (mvCurrentNeuralNetworkHash.size() > 0) mvCurrentNeuralNetworkHash.clear();

    //Clear the votes
    WriteCache("neuralsecurity","pending","0",GetAdjustedTime());
    ClearCache("neuralsecurity");
    try
    {
        int nMaxDepth = nBestHeight;
        int nLookback = 100;
        int nMinDepth = (nMaxDepth - nLookback);
        if (nMinDepth < 2)   nMinDepth = 2;
        CBlock block;
        CBlockIndex* pblockindex = pindexBest;
        while (pblockindex->nHeight > nMinDepth)
        {
            if (!pblockindex || !pblockindex->pprev) return false;
            pblockindex = pblockindex->pprev;
            if (pblockindex == pindexGenesisBlock) return false;
            if (!pblockindex->IsInMainChain()) continue;
            block.ReadFromDisk(pblockindex);
            std::string hashboinc = "";
            if (block.vtx.size() > 0) hashboinc = block.vtx[0].hashBoinc;
            if (!hashboinc.empty())
            {
                MiningCPID bb = DeserializeBoincBlock(hashboinc);
                //If block is pending: 7-25-2015
                if (bb.superblock.length() > 20)
                {
                    std::string superblock = UnpackBinarySuperblock(bb.superblock);
                    if (VerifySuperblock(superblock,pblockindex->nHeight))
                    {
                        WriteCache("neuralsecurity","pending",RoundToString((double)pblockindex->nHeight,0),GetAdjustedTime());
                    }
                }

                IncrementVersionCount(bb.clientversion);
                //Increment Neural Network Hashes Supermajority (over the last N blocks)
                IncrementNeuralNetworkSupermajority(bb.NeuralHash,bb.GRCAddress,(nMaxDepth-pblockindex->nHeight)+10);
                IncrementCurrentNeuralNetworkSupermajority(bb.CurrentNeuralHash,bb.GRCAddress,(nMaxDepth-pblockindex->nHeight)+10);

            }
        }

        if (fDebug3) printf(".11.");
    }
    catch (std::exception &e)
    {
            printf("Neural Error while memorizing hashes.\r\n");
    }
    catch(...)
    {
        printf("Neural error While Memorizing Hashes! [1]\r\n");
    }
    return true;

}


bool TallyResearchAverages(bool Forcefully)
{
    //Iterate throught last 14 days, tally network averages
    if (nBestHeight < 15)
    {
        bNetAveragesLoaded = true;
        return true;
    }

    //if (Forcefully) nLastTallied = 0;
    int timespan = fTestNet ? 2 : 6;
    if (IsLockTimeWithinMinutes(nLastTallied,timespan))
    {
        bNetAveragesLoaded=true;
        return true;
    }

    //8-27-2016
     int64_t nStart = GetTimeMillis();


    if (fDebug3) printf("Tallying Research Averages (begin) ");
    nLastTallied = GetAdjustedTime();
    bNetAveragesLoaded = false;
    bool superblockloaded = false;
    double NetworkPayments = 0;
    double NetworkInterest = 0;
    
                        //Consensus Start/End block:
                        int nMaxDepth = (nBestHeight-CONSENSUS_LOOKBACK) - ( (nBestHeight-CONSENSUS_LOOKBACK) % BLOCK_GRANULARITY);
                        int nLookback = BLOCKS_PER_DAY * 14; //Daily block count * Lookback in days
                        int nMinDepth = (nMaxDepth - nLookback) - ( (nMaxDepth-nLookback) % BLOCK_GRANULARITY);
                        if (fDebug3) printf("START BLOCK %f, END BLOCK %f ",(double)nMaxDepth,(double)nMinDepth);
                        if (nMinDepth < 2)              nMinDepth = 2;
                        mvMagnitudesCopy.clear();
                        int iRow = 0;
                        //CBlock block;
                        CBlockIndex* pblockindex = pindexBest;
                        if (!pblockindex)
                        {
                                bTallyStarted = false;
                                bNetAveragesLoaded = true;
                                return true;
                        }
                        while (pblockindex->nHeight > nMaxDepth)
                        {
                            if (!pblockindex || !pblockindex->pprev || pblockindex == pindexGenesisBlock) return false;
                            pblockindex = pblockindex->pprev;
                        }

                        if (fDebug3) printf("Max block %f, seektime %f",(double)pblockindex->nHeight,(double)GetTimeMillis()-nStart);
                        nStart=GetTimeMillis();

   
                        // Headless critical section ()
        try
        {
                        while (pblockindex->nHeight > nMinDepth)
                        {
                            if (!pblockindex || !pblockindex->pprev) return false;
                            pblockindex = pblockindex->pprev;
                            if (pblockindex == pindexGenesisBlock) return false;
                            if (!pblockindex->IsInMainChain()) continue;
                            NetworkPayments += pblockindex->nResearchSubsidy;
                            NetworkInterest += pblockindex->nInterestSubsidy;
                            AddResearchMagnitude(pblockindex);

                            iRow++;
                            if (IsSuperBlock(pblockindex) && !superblockloaded)
                            {
                                MiningCPID bb = GetBoincBlockByIndex(pblockindex);
                                if (bb.superblock.length() > 20)
                                {
                                        std::string superblock = UnpackBinarySuperblock(bb.superblock);
                                        if (VerifySuperblock(superblock,pblockindex->nHeight))
                                        {
                                                LoadSuperblock(superblock,pblockindex->nTime,pblockindex->nHeight);
                                                superblockloaded=true;
                                                if (fDebug3) printf(" Superblock Loaded %f \r\n",(double)pblockindex->nHeight);
                                        }
                                }
                            }

                        }
                        // End of critical section
                        if (fDebug3) printf("TNA loaded in %f",(double)GetTimeMillis()-nStart);
                        nStart=GetTimeMillis();


                        if (pblockindex)
                        {
                            if (fDebug3) printf("Min block %f, Rows %f \r\n",(double)pblockindex->nHeight,(double)iRow);
                            StructCPID network = GetInitializedStructCPID2("NETWORK",mvNetworkCopy);
                            network.projectname="NETWORK";
                            network.payments = NetworkPayments;
                            network.InterestSubsidy = NetworkInterest;
                            mvNetworkCopy["NETWORK"] = network;
                            if(fDebug3) printf(" TMIS1 ");
                            TallyMagnitudesInSuperblock();
                        }
                        // 11-19-2015 Copy dictionaries to live RAM
                        mvDPOR = mvDPORCopy;
                        mvMagnitudes = mvMagnitudesCopy;
                        mvNetwork = mvNetworkCopy;
                        bTallyStarted = false;
                        bNetAveragesLoaded = true;
                        return true;
        }
        catch (bad_alloc ba)
        {
            printf("Bad Alloc while tallying network averages. [1]\r\n");
            bNetAveragesLoaded=true;
            nLastTallied = 0;
        }
        catch(...)
        {
            printf("Error while tallying network averages. [1]\r\n");
            bNetAveragesLoaded=true;
            nLastTallied = 0;
        }

        if (fDebug3) printf("NA loaded in %f",(double)GetTimeMillis()-nStart);
                        
        bNetAveragesLoaded=true;
        return false;
}



bool TallyNetworkAverages(bool Forcefully)
{
    if (IsResearchAgeEnabled(pindexBest->nHeight))
    {
        return TallyResearchAverages(Forcefully);
    }

    return false;
}


void PrintBlockTree()
{
    AssertLockHeld(cs_main);
    // pre-compute tree structure
    map<CBlockIndex*, vector<CBlockIndex*> > mapNext;
    for (map<uint256, CBlockIndex*>::iterator mi = mapBlockIndex.begin(); mi != mapBlockIndex.end(); ++mi)
    {
        CBlockIndex* pindex = (*mi).second;
        mapNext[pindex->pprev].push_back(pindex);
    }

    vector<pair<int, CBlockIndex*> > vStack;
    vStack.push_back(make_pair(0, pindexGenesisBlock));

    int nPrevCol = 0;
    while (!vStack.empty())
    {
        int nCol = vStack.back().first;
        CBlockIndex* pindex = vStack.back().second;
        vStack.pop_back();

        // print split or gap
        if (nCol > nPrevCol)
        {
            for (int i = 0; i < nCol-1; i++)
                printf("| ");
            printf("|\\\n");
        }
        else if (nCol < nPrevCol)
        {
            for (int i = 0; i < nCol; i++)
                printf("| ");
            printf("|\n");
       }
        nPrevCol = nCol;

        // print columns
        for (int i = 0; i < nCol; i++)
            printf("| ");

        // print item
        CBlock block;
        block.ReadFromDisk(pindex);
        printf("%d (%u,%u) %s  %08x  %s  mint %7s  tx %" PRIszu "",
            pindex->nHeight,
            pindex->nFile,
            pindex->nBlockPos,
            block.GetHash().ToString().c_str(),
            block.nBits,
            DateTimeStrFormat("%x %H:%M:%S", block.GetBlockTime()).c_str(),
            FormatMoney(pindex->nMint).c_str(),
            block.vtx.size());

        PrintWallets(block);

        // put the main time-chain first
        vector<CBlockIndex*>& vNext = mapNext[pindex];
        for (unsigned int i = 0; i < vNext.size(); i++)
        {
            if (vNext[i]->pnext)
            {
                swap(vNext[0], vNext[i]);
                break;
            }
        }

        // iterate children
        for (unsigned int i = 0; i < vNext.size(); i++)
            vStack.push_back(make_pair(nCol+i, vNext[i]));
    }
}

bool LoadExternalBlockFile(FILE* fileIn)
{
    int64_t nStart = GetTimeMillis();

    int nLoaded = 0;
    {
        LOCK(cs_main);
        try {
            CAutoFile blkdat(fileIn, SER_DISK, CLIENT_VERSION);
            unsigned int nPos = 0;
            while (nPos != (unsigned int)-1 && blkdat.good() && !fRequestShutdown)
            {
                unsigned char pchData[65536];
                do {
                    fseek(blkdat, nPos, SEEK_SET);
                    int nRead = fread(pchData, 1, sizeof(pchData), blkdat);
                    if (nRead <= 8)
                    {
                        nPos = (unsigned int)-1;
                        break;
                    }
                    void* nFind = memchr(pchData, pchMessageStart[0], nRead+1-sizeof(pchMessageStart));
                    if (nFind)
                    {
                        if (memcmp(nFind, pchMessageStart, sizeof(pchMessageStart))==0)
                        {
                            nPos += ((unsigned char*)nFind - pchData) + sizeof(pchMessageStart);
                            break;
                        }
                        nPos += ((unsigned char*)nFind - pchData) + 1;
                    }
                    else
                        nPos += sizeof(pchData) - sizeof(pchMessageStart) + 1;
                } while(!fRequestShutdown);
                if (nPos == (unsigned int)-1)
                    break;
                fseek(blkdat, nPos, SEEK_SET);
                unsigned int nSize;
                blkdat >> nSize;
                if (nSize > 0 && nSize <= MAX_BLOCK_SIZE)
                {
                    CBlock block;
                    blkdat >> block;
                    if (ProcessBlock(NULL,&block,false))
                    {
                        nLoaded++;
                        nPos += 4 + nSize;
                    }
                }
            }
        }
        catch (std::exception &e) {
            printf("%s() : Deserialize or I/O error caught during load\n",
                   __PRETTY_FUNCTION__);
        }
    }
    printf("Loaded %i blocks from external file in %" PRId64 "ms\n", nLoaded, GetTimeMillis() - nStart);
    return nLoaded > 0;
}

//////////////////////////////////////////////////////////////////////////////
//
// CAlert
//

extern map<uint256, CAlert> mapAlerts;
extern CCriticalSection cs_mapAlerts;

string GetWarnings(string strFor)
{
    int nPriority = 0;
    string strStatusBar;
    string strRPC;

    if (GetBoolArg("-testsafemode"))
        strRPC = "test";

    // Misc warnings like out of disk space and clock is wrong
    if (strMiscWarning != "")
    {
        nPriority = 1000;
        strStatusBar = strMiscWarning;
    }

    // if detected invalid checkpoint enter safe mode
    if (Checkpoints::hashInvalidCheckpoint != 0)
    {

        if (CHECKPOINT_DISTRIBUTED_MODE==1)
        {
            //10-18-2014-Halford- If invalid checkpoint found, reboot the node:
            printf("Moving Gridcoin into Checkpoint ADVISORY mode.\r\n");
            CheckpointsMode = Checkpoints::ADVISORY;
        }
        else
        {
            #if defined(WIN32) && defined(QT_GUI)
                int nResult = 0;
                std::string rebootme = "";
                if (mapArgs.count("-reboot"))
                {
                    rebootme = GetArg("-reboot", "false");
                }
                if (rebootme == "true")
                {
                    nResult = RebootClient();
                    printf("Rebooting %u",nResult);
                }
            #endif

            nPriority = 3000;
            strStatusBar = strRPC = _("WARNING: Invalid checkpoint found! Displayed transactions may not be correct! You may need to upgrade, or notify developers.");
            printf("WARNING: Invalid checkpoint found! Displayed transactions may not be correct! You may need to upgrade, or notify developers.");
        }


    }

    // Alerts
    {
        LOCK(cs_mapAlerts);
        BOOST_FOREACH(PAIRTYPE(const uint256, CAlert)& item, mapAlerts)
        {
            const CAlert& alert = item.second;
            if (alert.AppliesToMe() && alert.nPriority > nPriority)
            {
                nPriority = alert.nPriority;
                strStatusBar = alert.strStatusBar;
                if (nPriority > 1000)
                    strRPC = strStatusBar;
            }
        }
    }

    if (strFor == "statusbar")
        return strStatusBar;
    else if (strFor == "rpc")
        return strRPC;
    assert(!"GetWarnings() : invalid parameter");
    return "error";
}








//////////////////////////////////////////////////////////////////////////////
//
// Messages
//


bool static AlreadyHave(CTxDB& txdb, const CInv& inv)
{
    switch (inv.type)
    {
    case MSG_TX:
        {
        bool txInMap = false;
        txInMap = mempool.exists(inv.hash);
        return txInMap ||
               mapOrphanTransactions.count(inv.hash) ||
               txdb.ContainsTx(inv.hash);
        }

    case MSG_BLOCK:
        return mapBlockIndex.count(inv.hash) ||
               mapOrphanBlocks.count(inv.hash);
    }
    // Don't know what it is, just say we already got one
    return true;
}


bool AcidTest(std::string precommand, std::string acid, CNode* pfrom)
{
    std::vector<std::string> vCommand = split(acid,",");
    if (vCommand.size() >= 6)
    {
        std::string sboinchashargs = DefaultOrgKey(12);  //Use 12 characters for inter-client communication
        std::string nonce =          vCommand[0];
        std::string command =        vCommand[1];
        std::string hash =           vCommand[2];
        std::string org =            vCommand[3];
        std::string pub_key_prefix = vCommand[4];
        std::string bhrn =           vCommand[5];
        std::string grid_pass =      vCommand[6];
        std::string grid_pass_decrypted = AdvancedDecryptWithSalt(grid_pass,sboinchashargs);

        if (grid_pass_decrypted != bhrn+nonce+org+pub_key_prefix)
        {
            if (fDebug10) printf("Decrypted gridpass %s <> hashed message",grid_pass_decrypted.c_str());
            nonce="";
            command="";
        }

        std::string pw1 = RetrieveMd5(nonce+","+command+","+org+","+pub_key_prefix+","+sboinchashargs);

        if (precommand=="aries")
        {
            //pfrom->securityversion = pw1;
        }
        if (fDebug10) printf(" Nonce %s,comm %s,hash %s,pw1 %s \r\n",nonce.c_str(),command.c_str(),hash.c_str(),pw1.c_str());
        //If timestamp too old; disconnect
        double timediff = std::abs(GetAdjustedTime() - cdbl(nonce,0));
    
        if (false && hash != pw1)
        {
            //2/16 18:06:48 Acid test failed for 192.168.1.4:32749 1478973994,encrypt,1b089d19d23fbc911c6967b948dd8324,windows          if (fDebug) printf("Acid test failed for %s %s.",NodeAddress(pfrom).c_str(),acid.c_str());
            double punishment = GetArg("-punishment", 10);
            pfrom->Misbehaving(punishment);
            return false;
        }
        return true;
    }
    else
    {
        if (fDebug2) printf("Message corrupted. Node %s partially banned.",NodeAddress(pfrom).c_str());
        pfrom->Misbehaving(1);
        return false;
    }
    return true;
}




// The message start string is designed to be unlikely to occur in normal data.
// The characters are rarely used upper ASCII, not valid as UTF-8, and produce
// a large 4-byte int at any alignment.
unsigned char pchMessageStart[4] = { 0x70, 0x35, 0x22, 0x05 };


std::string NodeAddress(CNode* pfrom)
{
    std::string ip = pfrom->addr.ToString();
    return ip;
}

double ExtractMagnitudeFromExplainMagnitude()
{
        if (msNeuralResponse.empty()) return 0;
        try
        {
            std::vector<std::string> vMag = split(msNeuralResponse.c_str(),"<ROW>");
            for (unsigned int i = 0; i < vMag.size(); i++)
            {
                if (Contains(vMag[i],"Total Mag:"))
                {
                    std::vector<std::string> vMyMag = split(vMag[i].c_str(),":");
                    if (vMyMag.size() > 0)
                    {
                        std::string sSubMag = vMyMag[1];
                        sSubMag = strReplace(sSubMag," ","");
                        double dMag = cdbl("0"+sSubMag,0);
                        return dMag;
                    }
                }
            }
            return 0;
        }
        catch(...)
        {
            return 0;
        }
        return 0;
}

bool VerifyExplainMagnitudeResponse()
{
        if (msNeuralResponse.empty()) return false;
        try
        {
            double dMag = ExtractMagnitudeFromExplainMagnitude();
            if (dMag==0)
            {
                    WriteCache("maginvalid","invalid",RoundToString(cdbl("0"+ReadCache("maginvalid","invalid"),0),0),GetAdjustedTime());
                    double failures = cdbl("0"+ReadCache("maginvalid","invalid"),0);
                    if (failures < 10)
                    {
                        msNeuralResponse = "";
                    }
            }
            else
            {
                return true;
            }
        }
        catch(...)
        {
            return false;
        }
        return false;
}


bool SecurityTest(CNode* pfrom, bool acid_test)
{
    if (pfrom->nStartingHeight > (nBestHeight*.5) && acid_test) return true;
    return false;
}


bool PreventCommandAbuse(std::string sNeuralRequestID, std::string sCommandName)
{
                bool bIgnore = false;
                if (cdbl("0"+ReadCache(sCommandName,sNeuralRequestID),0) > 10)
                {
                    if (fDebug10) printf("Ignoring %s request for %s",sCommandName.c_str(),sNeuralRequestID.c_str());
                    bIgnore = true;
                }
                if (!bIgnore)
                {
                    WriteCache(sCommandName,sNeuralRequestID,RoundToString(cdbl("0"+ReadCache(sCommandName,sNeuralRequestID),0),0),GetAdjustedTime());
                }
                return bIgnore;
}

bool static ProcessMessage(CNode* pfrom, string strCommand, CDataStream& vRecv, int64_t nTimeReceived)
{
<<<<<<< HEAD
    static map<CService, CPubKey> mapReuseKey;
=======
>>>>>>> c86367e8
    RandAddSeedPerfmon();
    if (fDebug10)
        printf("received: %s (%" PRIszu " bytes)\n", strCommand.c_str(), vRecv.size());
    if (mapArgs.count("-dropmessagestest") && GetRand(atoi(mapArgs["-dropmessagestest"])) == 0)
    {
        printf("dropmessagestest DROPPING RECV MESSAGE\n");
        return true;
    }

    // Stay in Sync - 8-9-2016
    if (!IsLockTimeWithinMinutes(nBootup,15))
    {
        if ((!IsLockTimeWithinMinutes(nLastAskedForBlocks,5) && WalletOutOfSync()) || (WalletOutOfSync() && fTestNet))
        {
            if(fDebug) printf("\r\nBootup\r\n");
            AskForOutstandingBlocks(uint256(0));
        }
    }

    // Message Attacks ////////////////////////////////////////////////////////
<<<<<<< HEAD
    std::string precommand = strCommand;
=======
>>>>>>> c86367e8
    ///////////////////////////////////////////////////////////////////////////

    if (strCommand == "aries")
    {
        // Each connection can only send one version message
        if (pfrom->nVersion != 0)
        {
            pfrom->Misbehaving(10);
            return false;
        }

        int64_t nTime;
        CAddress addrMe;
        CAddress addrFrom;
        uint64_t nNonce = 1;
        std::string acid = "";
        vRecv >> pfrom->nVersion >> pfrom->boinchashnonce >> pfrom->boinchashpw >> pfrom->cpid >> pfrom->enccpid >> acid >> pfrom->nServices >> nTime >> addrMe;

        
        //Halford - 12-26-2014 - Thwart Hackers
        bool ver_valid = AcidTest(strCommand,acid,pfrom);
        if (fDebug10) printf("Ver Acid %s, Validity %s ",acid.c_str(),YesNo(ver_valid).c_str());
        if (!ver_valid)
        {
            pfrom->Misbehaving(100);
            pfrom->fDisconnect = true;
            return false;
        }

        bool unauthorized = false;
        double timedrift = std::abs(GetAdjustedTime() - nTime);

        if (true)
        {
            if (timedrift > (8*60))
            {
                if (fDebug10) printf("Disconnecting unauthorized peer with Network Time so far off by %f seconds!\r\n",(double)timedrift);
                unauthorized = true;
            }
        }
        else
        {
            if (timedrift > (10*60) && LessVerbose(500))
            {
                if (fDebug10) printf("Disconnecting authorized peer with Network Time so far off by %f seconds!\r\n",(double)timedrift);
                unauthorized = true;
            }
        }

        if (unauthorized)
        {
            if (fDebug10) printf("  Disconnected unauthorized peer.         ");
            pfrom->Misbehaving(100);
            pfrom->fDisconnect = true;
            return false;
        }


        // Ensure testnet users are running latest version as of 12-3-2015 (works in conjunction with block spamming)
        if (pfrom->nVersion < 180321 && fTestNet)
        {
            // disconnect from peers older than this proto version
            if (fDebug10) printf("Testnet partner %s using obsolete version %i; disconnecting\n", pfrom->addr.ToString().c_str(), pfrom->nVersion);
            pfrom->fDisconnect = true;
            return false;
        }

        if (pfrom->nVersion < MIN_PEER_PROTO_VERSION)
        {
            // disconnect from peers older than this proto version
            if (fDebug10) printf("partner %s using obsolete version %i; disconnecting\n", pfrom->addr.ToString().c_str(), pfrom->nVersion);
            pfrom->fDisconnect = true;
            return false;
        }

        if (pfrom->nVersion < 180323 && !fTestNet && pindexBest->nHeight > 860500)
        {
            // disconnect from peers older than this proto version - Enforce Beacon Age - 3-26-2017
            if (fDebug10) printf("partner %s using obsolete version %i (before enforcing beacon age); disconnecting\n", pfrom->addr.ToString().c_str(), pfrom->nVersion);
            pfrom->fDisconnect = true;
            return false;
        }

        if (!fTestNet && pfrom->nVersion < 180314 && IsResearchAgeEnabled(pindexBest->nHeight))
        {
            // disconnect from peers older than this proto version
            if (fDebug10) printf("ResearchAge: partner %s using obsolete version %i; disconnecting\n", pfrom->addr.ToString().c_str(), pfrom->nVersion);
            pfrom->fDisconnect = true;
            return false;
       }

        if (pfrom->nVersion == 10300)
            pfrom->nVersion = 300;
        if (!vRecv.empty())
            vRecv >> addrFrom >> nNonce;
        if (!vRecv.empty())
            vRecv >> pfrom->strSubVer;

        if (!vRecv.empty())
            vRecv >> pfrom->nStartingHeight;
        // 12-5-2015 - Append Trust fields
        pfrom->nTrust = 0;
        
        if (!vRecv.empty())         vRecv >> pfrom->sGRCAddress;
        
        
        // Allow newbies to connect easily with 0 blocks
        if (GetArgument("autoban","true") == "true")
        {
                
                // Note: Hacking attempts start in this area
                if (false && pfrom->nStartingHeight < (nBestHeight/2) && LessVerbose(1) && !fTestNet)
                {
                    if (fDebug3) printf("Node with low height");
                    pfrom->fDisconnect=true;
                    return false;
                }
                /*
                
                if (pfrom->nStartingHeight < 1 && LessVerbose(980) && !fTestNet)
                {
                    pfrom->Misbehaving(100);
                    if (fDebug3) printf("Disconnecting possible hacker node.  Banned for 24 hours.\r\n");
                    pfrom->fDisconnect=true;
                    return false;
                }
                */


                // End of critical Section

                if (pfrom->nStartingHeight < 1 && pfrom->nServices == 0 )
                {
                    pfrom->Misbehaving(100);
                    if (fDebug3) printf("Disconnecting possible hacker node with no services.  Banned for 24 hours.\r\n");
                    pfrom->fDisconnect=true;
                    return false;
                }
        }

    

        if (pfrom->fInbound && addrMe.IsRoutable())
        {
            pfrom->addrLocal = addrMe;
            SeenLocal(addrMe);
        }

        // Disconnect if we connected to ourself
        if (nNonce == nLocalHostNonce && nNonce > 1)
        {
            if (fDebug3) printf("connected to self at %s, disconnecting\n", pfrom->addr.ToString().c_str());
            pfrom->fDisconnect = true;
            return true;
        }

        // record my external IP reported by peer
        if (addrFrom.IsRoutable() && addrMe.IsRoutable())
            addrSeenByPeer = addrMe;

        // Be shy and don't send version until we hear
        if (pfrom->fInbound)
            pfrom->PushVersion();

        pfrom->fClient = !(pfrom->nServices & NODE_NETWORK);

        if (GetBoolArg("-synctime", true))
            AddTimeData(pfrom->addr, nTime);

        // Change version
        pfrom->PushMessage("verack");
        pfrom->ssSend.SetVersion(min(pfrom->nVersion, PROTOCOL_VERSION));

            
        if (!pfrom->fInbound)
        {
            // Advertise our address
            if (!fNoListen && !IsInitialBlockDownload())
            {
                CAddress addr = GetLocalAddress(&pfrom->addr);
                if (addr.IsRoutable())
                    pfrom->PushAddress(addr);
            }

            // Get recent addresses
            if (pfrom->fOneShot || pfrom->nVersion >= CADDR_TIME_VERSION || addrman.size() < 1000)
            {
                pfrom->PushMessage("getaddr");
                pfrom->fGetAddr = true;
            }
            addrman.Good(pfrom->addr);
        }
        else
        {
            if (((CNetAddr)pfrom->addr) == (CNetAddr)addrFrom)
            {
                if (SecurityTest(pfrom,ver_valid))
                {
                    //Dont store the peer unless it passes the test
                    addrman.Add(addrFrom, addrFrom);
                    addrman.Good(addrFrom);
                }
            }
        }

    
        // Ask the first connected node for block updates
        static int nAskedForBlocks = 0;
        if (!pfrom->fClient && !pfrom->fOneShot &&
            (pfrom->nStartingHeight > (nBestHeight - 144)) &&
            (pfrom->nVersion < NOBLKS_VERSION_START ||
             pfrom->nVersion >= NOBLKS_VERSION_END) &&
             (nAskedForBlocks < 1 || (vNodes.size() <= 1 && nAskedForBlocks < 1)))
        {
            nAskedForBlocks++;
            pfrom->PushGetBlocks(pindexBest, uint256(0), true);
            if (fDebug3) printf("\r\nAsked For blocks.\r\n");
        }

        // Relay alerts
        {
            LOCK(cs_mapAlerts);
            BOOST_FOREACH(PAIRTYPE(const uint256, CAlert)& item, mapAlerts)
                item.second.RelayTo(pfrom);
        }

        // Relay sync-checkpoint
        {
            LOCK(Checkpoints::cs_hashSyncCheckpoint);
            if (!Checkpoints::checkpointMessage.IsNull())
                Checkpoints::checkpointMessage.RelayTo(pfrom);
        }

        pfrom->fSuccessfullyConnected = true;

        if (fDebug10) printf("receive version message: version %d, blocks=%d, us=%s, them=%s, peer=%s\n", pfrom->nVersion,
            pfrom->nStartingHeight, addrMe.ToString().c_str(), addrFrom.ToString().c_str(), pfrom->addr.ToString().c_str());

        cPeerBlockCounts.input(pfrom->nStartingHeight);

        // ppcoin: ask for pending sync-checkpoint if any
        if (!IsInitialBlockDownload())
            Checkpoints::AskForPendingSyncCheckpoint(pfrom);
    }
    else if (pfrom->nVersion == 0)
    {
        // Must have a version message before anything else 1-10-2015 Halford
        printf("Hack attempt from %s - %s (banned) \r\n",pfrom->addrName.c_str(),NodeAddress(pfrom).c_str());
        pfrom->Misbehaving(100);
        pfrom->fDisconnect=true;
        return false;
    }
    else if (strCommand == "verack")
    {
        pfrom->SetRecvVersion(min(pfrom->nVersion, PROTOCOL_VERSION));
    }
    else if (strCommand == "gridaddr")
    {
        //addr->gridaddr
        vector<CAddress> vAddr;
        vRecv >> vAddr;

        // Don't want addr from older versions unless seeding
        if (pfrom->nVersion < CADDR_TIME_VERSION && addrman.size() > 1000)
            return true;
        if (vAddr.size() > 1000)
        {
            pfrom->Misbehaving(10);
            return error("message addr size() = %" PRIszu "", vAddr.size());
        }

        // Don't store the node address unless they have block height > 50%
        if (pfrom->nStartingHeight < (nBestHeight*.5) && LessVerbose(975)) return true;

        // Store the new addresses
        vector<CAddress> vAddrOk;
        int64_t nNow = GetAdjustedTime();
        int64_t nSince = nNow - 10 * 60;
        BOOST_FOREACH(CAddress& addr, vAddr)
        {
            if (fShutdown)
                return true;
            if (addr.nTime <= 100000000 || addr.nTime > nNow + 10 * 60)
                addr.nTime = nNow - 5 * 24 * 60 * 60;
            pfrom->AddAddressKnown(addr);
            bool fReachable = IsReachable(addr);

            bool bad_node = (pfrom->nStartingHeight < 1 && LessVerbose(700));


            if (addr.nTime > nSince && !pfrom->fGetAddr && vAddr.size() <= 10 && addr.IsRoutable() && !bad_node)
            {
                // Relay to a limited number of other nodes
                {
                    LOCK(cs_vNodes);
                    // Use deterministic randomness to send to the same nodes for 24 hours
                    // at a time so the setAddrKnowns of the chosen nodes prevent repeats
                    static uint256 hashSalt;
                    if (hashSalt == 0)
                        hashSalt = GetRandHash();
                    uint64_t hashAddr = addr.GetHash();
                    uint256 hashRand = hashSalt ^ (hashAddr<<32) ^ (( GetAdjustedTime() +hashAddr)/(24*60*60));
                    hashRand = Hash(BEGIN(hashRand), END(hashRand));
                    multimap<uint256, CNode*> mapMix;
                    BOOST_FOREACH(CNode* pnode, vNodes)
                    {
                        if (pnode->nVersion < CADDR_TIME_VERSION)
                            continue;
                        unsigned int nPointer;
                        memcpy(&nPointer, &pnode, sizeof(nPointer));
                        uint256 hashKey = hashRand ^ nPointer;
                        hashKey = Hash(BEGIN(hashKey), END(hashKey));
                        mapMix.insert(make_pair(hashKey, pnode));
                    }
                    int nRelayNodes = fReachable ? 2 : 1; // limited relaying of addresses outside our network(s)
                    for (multimap<uint256, CNode*>::iterator mi = mapMix.begin(); mi != mapMix.end() && nRelayNodes-- > 0; ++mi)
                        ((*mi).second)->PushAddress(addr);
                }
            }
            // Do not store addresses outside our network
            if (fReachable)
                vAddrOk.push_back(addr);
        }
        addrman.Add(vAddrOk, pfrom->addr, 2 * 60 * 60);
        if (vAddr.size() < 1000)
            pfrom->fGetAddr = false;
        if (pfrom->fOneShot)
            pfrom->fDisconnect = true;
    }

    else if (strCommand == "inv")
    {
        vector<CInv> vInv;
        vRecv >> vInv;
        if (vInv.size() > MAX_INV_SZ)
        {
            pfrom->Misbehaving(50);
            printf("\r\n **Hacker tried to send inventory > MAX_INV_SZ **\r\n");
            return error("message inv size() = %" PRIszu "", vInv.size());
        }

        // find last block in inv vector
        unsigned int nLastBlock = (unsigned int)(-1);
        for (unsigned int nInv = 0; nInv < vInv.size(); nInv++) {
            if (vInv[vInv.size() - 1 - nInv].type == MSG_BLOCK) {
                nLastBlock = vInv.size() - 1 - nInv;
                break;
            }
        }
        CTxDB txdb("r");
        for (unsigned int nInv = 0; nInv < vInv.size(); nInv++)
        {
            const CInv &inv = vInv[nInv];

            if (fShutdown)
                return true;
            pfrom->AddInventoryKnown(inv);

            bool fAlreadyHave = AlreadyHave(txdb, inv);
            if (fDebug10)
                printf("  got inventory: %s  %s\n", inv.ToString().c_str(), fAlreadyHave ? "have" : "new");

            if (!fAlreadyHave)
                pfrom->AskFor(inv);
            else if (inv.type == MSG_BLOCK && mapOrphanBlocks.count(inv.hash)) {
                pfrom->PushGetBlocks(pindexBest, GetOrphanRoot(mapOrphanBlocks[inv.hash]), true);
            } else if (nInv == nLastBlock) {
                // In case we are on a very long side-chain, it is possible that we already have
                // the last block in an inv bundle sent in response to getblocks. Try to detect
                // this situation and push another getblocks to continue.
                pfrom->PushGetBlocks(mapBlockIndex[inv.hash], uint256(0), true);
                if (fDebug10)
                    printf("force getblock request: %s\n", inv.ToString().c_str());
            }

            // Track requests for our stuff
            Inventory(inv.hash);
        }
    }


    else if (strCommand == "getdata")
    {
        vector<CInv> vInv;
        vRecv >> vInv;
        if (vInv.size() > MAX_INV_SZ)
        {
            pfrom->Misbehaving(10);
            return error("message getdata size() = %" PRIszu "", vInv.size());
        }

        if (fDebugNet || (vInv.size() != 1))
        {
            if (fDebug10)  printf("received getdata (%" PRIszu " invsz)\n", vInv.size());
        }

        BOOST_FOREACH(const CInv& inv, vInv)
        {
            if (fShutdown)
                return true;
            if (fDebugNet || (vInv.size() == 1))
            {
              if (fDebug10)   printf("received getdata for: %s\n", inv.ToString().c_str());
            }

            if (inv.type == MSG_BLOCK)
            {
                // Send block from disk
                map<uint256, CBlockIndex*>::iterator mi = mapBlockIndex.find(inv.hash);
                if (mi != mapBlockIndex.end())
                {
                    CBlock block;
                    block.ReadFromDisk((*mi).second);
                    //HALFORD 12-26-2014
                    std::string acid = GetCommandNonce("encrypt");
                    pfrom->PushMessage("encrypt", block, acid);

                    // Trigger them to send a getblocks request for the next batch of inventory
                    if (inv.hash == pfrom->hashContinue)
                    {
                        // ppcoin: send latest proof-of-work block to allow the
                        // download node to accept as orphan (proof-of-stake
                        // block might be rejected by stake connection check)
                        vector<CInv> vInv;
                        vInv.push_back(CInv(MSG_BLOCK, GetLastBlockIndex(pindexBest, false)->GetBlockHash()));
                        pfrom->PushMessage("inv", vInv);
                        pfrom->hashContinue = 0;
                    }
                }
            }
             else if (inv.IsKnownType())
            {
                // Send stream from relay memory
                bool pushed = false;
                {
                    LOCK(cs_mapRelay);
                    map<CInv, CDataStream>::iterator mi = mapRelay.find(inv);
                    if (mi != mapRelay.end()) {
                        pfrom->PushMessage(inv.GetCommand(), (*mi).second);
                        pushed = true;
                    }
                }
                if (!pushed && inv.type == MSG_TX) {
                    CTransaction tx;
                    if (mempool.lookup(inv.hash, tx)) {
                        CDataStream ss(SER_NETWORK, PROTOCOL_VERSION);
                        ss.reserve(1000);
                        ss << tx;
                        pfrom->PushMessage("tx", ss);
                    }
                }
            }

            // Track requests for our stuff
            Inventory(inv.hash);
        }
    }

    else if (strCommand == "getblocks")
    {
        CBlockLocator locator;
        uint256 hashStop;
        vRecv >> locator >> hashStop;

        // Find the last block the caller has in the main chain
        CBlockIndex* pindex = locator.GetBlockIndex();

        // Send the rest of the chain
        if (pindex)
            pindex = pindex->pnext;
        int nLimit = 1000;

        if (fDebug3) printf("\r\ngetblocks %d to %s limit %d\n", (pindex ? pindex->nHeight : -1), hashStop.ToString().substr(0,20).c_str(), nLimit);
        for (; pindex; pindex = pindex->pnext)
        {
            if (pindex->GetBlockHash() == hashStop)
            {
                if (fDebug3) printf("\r\n  getblocks stopping at %d %s\n", pindex->nHeight, pindex->GetBlockHash().ToString().substr(0,20).c_str());
                // ppcoin: tell downloading node about the latest block if it's
                // without risk being rejected due to stake connection check
                if (hashStop != hashBestChain && pindex->GetBlockTime() + nStakeMinAge > pindexBest->GetBlockTime())
                    pfrom->PushInventory(CInv(MSG_BLOCK, hashBestChain));
                break;
            }
            pfrom->PushInventory(CInv(MSG_BLOCK, pindex->GetBlockHash()));
            if (--nLimit <= 0)
            {
                // When this block is requested, we'll send an inv that'll make them
                // getblocks the next batch of inventory.
                if (fDebug3) printf("\r\n  getblocks stopping at limit %d %s\n", pindex->nHeight, pindex->GetBlockHash().ToString().substr(0,20).c_str());
                pfrom->hashContinue = pindex->GetBlockHash();
                break;
            }
        }
    }
    else if (strCommand == "checkpoint")
    {
        CSyncCheckpoint checkpoint;
        vRecv >> checkpoint;
        //Checkpoint received from node with more than 1 Million GRC:
        if (CHECKPOINT_DISTRIBUTED_MODE==0 || CHECKPOINT_DISTRIBUTED_MODE==1)
        {
            if (checkpoint.ProcessSyncCheckpoint(pfrom))
            {
                // Relay
                pfrom->hashCheckpointKnown = checkpoint.hashCheckpoint;
                LOCK(cs_vNodes);
                BOOST_FOREACH(CNode* pnode, vNodes)
                    checkpoint.RelayTo(pnode);
            }
        }
        else if (CHECKPOINT_DISTRIBUTED_MODE == 2)
        {
            // R HALFORD: One of our global GRC nodes solved a PoR block, store the last blockhash in memory
            muGlobalCheckpointHash = checkpoint.hashCheckpointGlobal;
            // Relay
            pfrom->hashCheckpointKnown = checkpoint.hashCheckpointGlobal;
            //Prevent broadcast storm: If not broadcast yet, relay the checkpoint globally:
            if (muGlobalCheckpointHashRelayed != checkpoint.hashCheckpointGlobal && checkpoint.hashCheckpointGlobal != 0)
            {
                LOCK(cs_vNodes);
                BOOST_FOREACH(CNode* pnode, vNodes)
                {
                    checkpoint.RelayTo(pnode);
                }
            }
        }
    }

    else if (strCommand == "getheaders")
    {
        CBlockLocator locator;
        uint256 hashStop;
        vRecv >> locator >> hashStop;

        CBlockIndex* pindex = NULL;
        if (locator.IsNull())
        {
            // If locator is null, return the hashStop block
            map<uint256, CBlockIndex*>::iterator mi = mapBlockIndex.find(hashStop);
            if (mi == mapBlockIndex.end())
                return true;
            pindex = (*mi).second;
        }
        else
        {
            // Find the last block the caller has in the main chain
            pindex = locator.GetBlockIndex();
            if (pindex)
                pindex = pindex->pnext;
        }

        vector<CBlock> vHeaders;
        int nLimit = 1000;
        printf("\r\ngetheaders %d to %s\n", (pindex ? pindex->nHeight : -1), hashStop.ToString().substr(0,20).c_str());
        for (; pindex; pindex = pindex->pnext)
        {
            vHeaders.push_back(pindex->GetBlockHeader());
            if (--nLimit <= 0 || pindex->GetBlockHash() == hashStop)
                break;
        }
        pfrom->PushMessage("headers", vHeaders);
    }
    else if (strCommand == "tx")
    {
        vector<uint256> vWorkQueue;
        vector<uint256> vEraseQueue;
        CTransaction tx;
        vRecv >> tx;

        CInv inv(MSG_TX, tx.GetHash());
        pfrom->AddInventoryKnown(inv);

        bool fMissingInputs = false;
        if (AcceptToMemoryPool(mempool, tx, &fMissingInputs))
        {
            RelayTransaction(tx, inv.hash);
            mapAlreadyAskedFor.erase(inv);
            vWorkQueue.push_back(inv.hash);
            vEraseQueue.push_back(inv.hash);
         
            // Recursively process any orphan transactions that depended on this one
            for (unsigned int i = 0; i < vWorkQueue.size(); i++)
            {
                uint256 hashPrev = vWorkQueue[i];
                for (set<uint256>::iterator mi = mapOrphanTransactionsByPrev[hashPrev].begin();
                     mi != mapOrphanTransactionsByPrev[hashPrev].end();
                     ++mi)
                {
                    const uint256& orphanTxHash = *mi;
                    CTransaction& orphanTx = mapOrphanTransactions[orphanTxHash];
                    bool fMissingInputs2 = false;

                    if (AcceptToMemoryPool(mempool, orphanTx, &fMissingInputs2))
                    {
                        printf("   accepted orphan tx %s\n", orphanTxHash.ToString().substr(0,10).c_str());
                        RelayTransaction(orphanTx, orphanTxHash);
                        mapAlreadyAskedFor.erase(CInv(MSG_TX, orphanTxHash));
                        vWorkQueue.push_back(orphanTxHash);
                        vEraseQueue.push_back(orphanTxHash);
                        pfrom->nTrust++;
                    }
                    else if (!fMissingInputs2)
                    {
                        // invalid orphan
                        vEraseQueue.push_back(orphanTxHash);
                        printf("   removed invalid orphan tx %s\n", orphanTxHash.ToString().substr(0,10).c_str());
                    }
                }
            }

            BOOST_FOREACH(uint256 hash, vEraseQueue)
                EraseOrphanTx(hash);
        }
        else if (fMissingInputs)
        {
            AddOrphanTx(tx);

            // DoS prevention: do not allow mapOrphanTransactions to grow unbounded
            unsigned int nEvicted = LimitOrphanTxSize(MAX_ORPHAN_TRANSACTIONS);
            if (nEvicted > 0)
                printf("mapOrphan overflow, removed %u tx\n", nEvicted);
        }
        if (tx.nDoS) pfrom->Misbehaving(tx.nDoS);
    }


    else if (strCommand == "encrypt")
    {
        //Response from getblocks, message = block

        CBlock block;
        std::string acid = "";
        vRecv >> block >> acid;
        uint256 hashBlock = block.GetHash();

        bool block_valid = AcidTest(strCommand,acid,pfrom);
        if (!block_valid) 
        {   
            printf("\r\n Acid test failed for block %s \r\n",hashBlock.ToString().c_str());
            return false;
        }

        if (fDebug10) printf("Acid %s, Validity %s ",acid.c_str(),YesNo(block_valid).c_str());

        printf(" Received block %s; ", hashBlock.ToString().c_str());
        if (fDebug10) block.print();

        CInv inv(MSG_BLOCK, hashBlock);
        pfrom->AddInventoryKnown(inv);

        if (ProcessBlock(pfrom, &block, false))
        {
            mapAlreadyAskedFor.erase(inv);
            pfrom->nTrust++;
        }
        if (block.nDoS) 
        {
                pfrom->Misbehaving(block.nDoS);
                pfrom->nTrust--;
        }

    }


    else if (strCommand == "getaddr")
    {
        // Don't return addresses older than nCutOff timestamp
        int64_t nCutOff =  GetAdjustedTime() - (nNodeLifespan * 24 * 60 * 60);
        pfrom->vAddrToSend.clear();
        vector<CAddress> vAddr = addrman.GetAddr();
        BOOST_FOREACH(const CAddress &addr, vAddr)
            if(addr.nTime > nCutOff)
                pfrom->PushAddress(addr);
    }


    else if (strCommand == "mempool")
    {
        std::vector<uint256> vtxid;
        mempool.queryHashes(vtxid);
        vector<CInv> vInv;
        for (unsigned int i = 0; i < vtxid.size(); i++) {
            CInv inv(MSG_TX, vtxid[i]);
            vInv.push_back(inv);
            if (i == (MAX_INV_SZ - 1))
                    break;
        }
        if (vInv.size() > 0)
            pfrom->PushMessage("inv", vInv);
    }

    else if (strCommand == "reply")
    {
        uint256 hashReply;
        vRecv >> hashReply;

        CRequestTracker tracker;
        {
            LOCK(pfrom->cs_mapRequests);
            map<uint256, CRequestTracker>::iterator mi = pfrom->mapRequests.find(hashReply);
            if (mi != pfrom->mapRequests.end())
            {
                tracker = (*mi).second;
                pfrom->mapRequests.erase(mi);
            }
        }
        if (!tracker.IsNull())
            tracker.fn(tracker.param1, vRecv);
    }
    else if (strCommand == "neural")
    {
            //printf("Received Neural Request \r\n");

            std::string neural_request = "";
            std::string neural_request_id = "";
            vRecv >> neural_request >> neural_request_id;  // foreign node issued neural request with request ID:
            //printf("neural request %s \r\n",neural_request.c_str());
            std::string neural_response = "generic_response";

            if (neural_request=="neural_data")
            {
                if (!PreventCommandAbuse("neural_data",NodeAddress(pfrom)))
                {
                    std::string contract = "";
                    #if defined(WIN32) && defined(QT_GUI)
                            std::string testnet_flag = fTestNet ? "TESTNET" : "MAINNET";
                            qtExecuteGenericFunction("SetTestNetFlag",testnet_flag);
                            contract = qtGetNeuralContract("");
                    #endif
                    pfrom->PushMessage("ndata_nresp", contract);
                }
            }
            else if (neural_request=="neural_hash")
            {
                #if defined(WIN32) && defined(QT_GUI)
                    neural_response = qtGetNeuralHash("");
                #endif
                //printf("Neural response %s",neural_response.c_str());
                pfrom->PushMessage("hash_nresp", neural_response);
            }
            else if (neural_request=="explainmag")
            {
                // To prevent abuse, only respond to a certain amount of explainmag requests per day per cpid
                bool bIgnore = false;
                if (cdbl("0"+ReadCache("explainmag",neural_request_id),0) > 10)
                {
                    if (fDebug10) printf("Ignoring explainmag request for %s",neural_request_id.c_str());
                    pfrom->Misbehaving(1);
                    bIgnore = true;
                }
                if (!bIgnore)
                {
                    WriteCache("explainmag",neural_request_id,RoundToString(cdbl("0"+ReadCache("explainmag",neural_request_id),0),0),GetAdjustedTime());
                    // 7/11/2015 - Allow linux/mac to make neural requests
                    #if defined(WIN32) && defined(QT_GUI)
                        neural_response = qtExecuteDotNetStringFunction("ExplainMag",neural_request_id);
                    #endif
                    pfrom->PushMessage("expmag_nresp", neural_response);
                }
            }
            else if (neural_request=="quorum")
            {
                // 7-12-2015 Resolve discrepencies in the neural network intelligently - allow nodes to speak to each other
                std::string contract = "";
                #if defined(WIN32) && defined(QT_GUI)
                        std::string testnet_flag = fTestNet ? "TESTNET" : "MAINNET";
                        qtExecuteGenericFunction("SetTestNetFlag",testnet_flag);
                        contract = qtGetNeuralContract("");
                #endif
                //if (fDebug10) printf("Quorum response %f \r\n",(double)contract.length());
                pfrom->PushMessage("quorum_nresp", contract);
            }
            else
            {
                neural_response="generic_response";
            }

    }
    else if (strCommand == "ping")
    {


        std::string acid = "";
        if (pfrom->nVersion > BIP0031_VERSION)
        {
            uint64_t nonce = 0;
            vRecv >> nonce >> acid;
            bool pong_valid = AcidTest(strCommand,acid,pfrom);
            if (!pong_valid) return false;
            //if (fDebug10) printf("pong valid %s",YesNo(pong_valid).c_str());

            // Echo the message back with the nonce. This allows for two useful features:
            //
            // 1) A remote node can quickly check if the connection is operational
            // 2) Remote nodes can measure the latency of the network thread. If this node
            //    is overloaded it won't respond to pings quickly and the remote node can
            //    avoid sending us more work, like chain download requests.
            //
            // The nonce stops the remote getting confused between different pings: without
            // it, if the remote node sends a ping once per second and this node takes 5
            // seconds to respond to each, the 5th ping the remote sends would appear to
            // return very quickly.
            pfrom->PushMessage("pong", nonce);
        }
    }
    else if (strCommand == "pong")
    {
        int64_t pingUsecEnd = GetTimeMicros();
        uint64_t nonce = 0;
        size_t nAvail = vRecv.in_avail();
        bool bPingFinished = false;
        std::string sProblem;

        if (nAvail >= sizeof(nonce)) {
            vRecv >> nonce;

            // Only process pong message if there is an outstanding ping (old ping without nonce should never pong)
            if (pfrom->nPingNonceSent != 0) 
            {
                if (nonce == pfrom->nPingNonceSent) 
                {
                    // Matching pong received, this ping is no longer outstanding
                    bPingFinished = true;
                    int64_t pingUsecTime = pingUsecEnd - pfrom->nPingUsecStart;
                    if (pingUsecTime > 0) {
                        // Successful ping time measurement, replace previous
                        pfrom->nPingUsecTime = pingUsecTime;
                    } else {
                        // This should never happen
                        sProblem = "Timing mishap";
                    }
                } else {
                    // Nonce mismatches are normal when pings are overlapping
                    sProblem = "Nonce mismatch";
                    if (nonce == 0) {
                        // This is most likely a bug in another implementation somewhere, cancel this ping
                        bPingFinished = true;
                        sProblem = "Nonce zero";
                    }
                }
            } else {
                sProblem = "Unsolicited pong without ping";
            }
        } else {
            // This is most likely a bug in another implementation somewhere, cancel this ping
            bPingFinished = true;
            sProblem = "Short payload";
        }

        if (!(sProblem.empty())) {
            printf("pong %s %s: %s, %" PRIx64 " expected, %" PRIx64 " received, %f bytes\n"
                , pfrom->addr.ToString().c_str()
                , pfrom->strSubVer.c_str()
                , sProblem.c_str()                , pfrom->nPingNonceSent                , nonce                , (double)nAvail);
        }
        if (bPingFinished) {
            pfrom->nPingNonceSent = 0;
        }
    }
<<<<<<< HEAD
    else if (strCommand=="addbeac_nresp")
    {
            std::string neural_response = "?";
            vRecv >> neural_response;
            pfrom->NeuralHash = neural_response;
            if (fDebug3) printf("Add Beacon Neural Response %s \r\n",neural_response.c_str());
            msMiningErrors7=neural_response;
    }
=======
>>>>>>> c86367e8
    else if (strCommand == "hash_nresp")
    {
            std::string neural_response = "";
            vRecv >> neural_response;
            // if (pfrom->nNeuralRequestSent != 0)
            // nNeuralNonce must match request ID
            pfrom->NeuralHash = neural_response;
            if (fDebug10) printf("hash_Neural Response %s \r\n",neural_response.c_str());
    }
    else if (strCommand == "expmag_nresp")
    {
            std::string neural_response = "";
            vRecv >> neural_response;
            if (neural_response.length() > 10)
            {
                msNeuralResponse=neural_response;
                //If invalid, try again 10-20-2015
                VerifyExplainMagnitudeResponse();
            }
            if (fDebug10) printf("expmag_Neural Response %s \r\n",neural_response.c_str());
    }
    else if (strCommand == "quorum_nresp")
    {
            std::string neural_contract = "";
            vRecv >> neural_contract;
            if (fDebug && neural_contract.length() > 100) printf("Quorum contract received %s",neural_contract.substr(0,80).c_str());
            if (neural_contract.length() > 10)
            {
                 std::string results = "";
                 //Resolve discrepancies
                 #if defined(WIN32) && defined(QT_GUI)
                    std::string testnet_flag = fTestNet ? "TESTNET" : "MAINNET";
                    qtExecuteGenericFunction("SetTestNetFlag",testnet_flag);
                    results = qtExecuteDotNetStringFunction("ResolveDiscrepancies",neural_contract);
                 #endif
                 if (fDebug && !results.empty()) printf("Quorum Resolution: %s \r\n",results.c_str());
            }
    }
    else if (strCommand == "ndata_nresp")
    {
            std::string neural_contract = "";
            vRecv >> neural_contract;
            if (fDebug3 && neural_contract.length() > 100) printf("Quorum contract received %s",neural_contract.substr(0,80).c_str());
            if (neural_contract.length() > 10)
            {
                 std::string results = "";
                 //Resolve discrepancies
                 #if defined(WIN32) && defined(QT_GUI)
                    std::string testnet_flag = fTestNet ? "TESTNET" : "MAINNET";
                    qtExecuteGenericFunction("SetTestNetFlag",testnet_flag);
                    printf("\r\n** Sync neural network data from supermajority **\r\n");
                    results = qtExecuteDotNetStringFunction("ResolveCurrentDiscrepancies",neural_contract);
                 #endif
                 if (fDebug && !results.empty()) printf("Quorum Resolution: %s \r\n",results.c_str());
                 // Resume the full DPOR sync at this point now that we have the supermajority data
                 if (results=="SUCCESS")  FullSyncWithDPORNodes();
            }
    }
<<<<<<< HEAD

    else if (strCommand == "pong_old")
    {
        int64_t pingUsecEnd = nTimeReceived;
        uint64_t nonce = 0;
        size_t nAvail = vRecv.in_avail();
        bool bPingFinished = false;
        std::string sProblem;
        if (nAvail >= sizeof(nonce)) {
            vRecv >> nonce;

            // Only process pong message if there is an outstanding ping (old ping without nonce should never pong)
            if (pfrom->nPingNonceSent != 0) {
                if (nonce == pfrom->nPingNonceSent) {
                    // Matching pong received, this ping is no longer outstanding
                    bPingFinished = true;
                    int64_t pingUsecTime = pingUsecEnd - pfrom->nPingUsecStart;
                    if (pingUsecTime >= -1) {
                        // Successful ping time measurement, replace previous
                        pfrom->nPingUsecTime = pingUsecTime;
                    } else {
                        // This should never happen
                        sProblem = "Timing mishap";
                    }
                } else {
                    // Nonce mismatches are normal when pings are overlapping
                    sProblem = "Nonce mismatch";
                    if (nonce == 0) {
                        // This is most likely a bug in another implementation somewhere, cancel this ping
                        bPingFinished = true;
                        sProblem = "Nonce zero";
                    }
                }
            } else {
                sProblem = "Unsolicited pong without ping";
            }
        } else {
            // This is most likely a bug in another implementation somewhere, cancel this ping
            bPingFinished = true;
            sProblem = "Short payload";
        }

        if (!(sProblem.empty())) {
            printf("pong %s %s: %s, %" PRIx64 " expected, %" PRIx64 " received, %f bytes\n"
                , pfrom->addr.ToString().c_str()
                , pfrom->strSubVer.c_str()
                , sProblem.c_str()
                , pfrom->nPingNonceSent
                , nonce
                , (double)nAvail);
        }
        if (bPingFinished) {
            pfrom->nPingNonceSent = 0;
        }
    }


=======
>>>>>>> c86367e8
    else if (strCommand == "alert")
    {
        CAlert alert;
        vRecv >> alert;

        uint256 alertHash = alert.GetHash();
        if (pfrom->setKnown.count(alertHash) == 0)
        {
            if (alert.ProcessAlert())
            {
                // Relay
                pfrom->setKnown.insert(alertHash);
                {
                    LOCK(cs_vNodes);
                    BOOST_FOREACH(CNode* pnode, vNodes)
                        alert.RelayTo(pnode);
                }
            }
            else {
                // Small DoS penalty so peers that send us lots of
                // duplicate/expired/invalid-signature/whatever alerts
                // eventually get banned.
                // This isn't a Misbehaving(100) (immediate ban) because the
                // peer might be an older or different implementation with
                // a different signature key, etc.
                pfrom->Misbehaving(10);
            }
        }
    }


    else
    {
        // Ignore unknown commands for extensibility
        // Let the peer know that we didn't find what it asked for, so it doesn't
        // have to wait around forever. Currently only SPV clients actually care
        // about this message: it's needed when they are recursively walking the
        // dependencies of relevant unconfirmed transactions. SPV clients want to
        // do that because they want to know about (and store and rebroadcast and
        // risk analyze) the dependencies of transactions relevant to them, without
        // having to download the entire memory pool.


    }

    // Update the last seen time for this node's address
    if (pfrom->fNetworkNode)
        if (strCommand == "aries" || strCommand == "gridaddr" || strCommand == "inv" || strCommand == "getdata" || strCommand == "ping")
            AddressCurrentlyConnected(pfrom->addr);

    return true;
}


void AddPeek(std::string data)
{
    return;
    std::string buffer = RoundToString((double)GetAdjustedTime(),0) + ":" + data + "<CR>";
    msPeek += buffer;
    if (msPeek.length() > 60000) msPeek = "";
    if ((GetAdjustedTime() - nLastPeek) > 60)
    {
        if (fDebug) printf("\r\nLong Duration : %s\r\n",buffer.c_str());
    }
    nLastPeek = GetAdjustedTime();
}


// requires LOCK(cs_vRecvMsg)
bool ProcessMessages(CNode* pfrom)
{
    //
    // Message format
    //  (4) message start
    //  (12) command
    //  (4) size
    //  (4) checksum
    //  (x) data
    //
    bool fOk = true;

    std::deque<CNetMessage>::iterator it = pfrom->vRecvMsg.begin();
    while (!pfrom->fDisconnect && it != pfrom->vRecvMsg.end()) {
        // Don't bother if send buffer is too full to respond anyway
        if (pfrom->nSendSize >= SendBufferSize())
            break;

        // get next message
        CNetMessage& msg = *it;

        //if (fDebug10)
        //    printf("ProcessMessages(message %u msgsz, %zu bytes, complete:%s)\n",
        //            msg.hdr.nMessageSize, msg.vRecv.size(),
        //            msg.complete() ? "Y" : "N");

        // end, if an incomplete message is found
        if (!msg.complete())
            break;

        // at this point, any failure means we can delete the current message
        it++;

        // Scan for message start
        if (memcmp(msg.hdr.pchMessageStart, pchMessageStart, sizeof(pchMessageStart)) != 0) {
            if (fDebug10) printf("\n\nPROCESSMESSAGE: INVALID MESSAGESTART\n\n");
            fOk = false;
            break;
        }

        // Read header
        CMessageHeader& hdr = msg.hdr;
        if (!hdr.IsValid())
        {
            printf("\n\nPROCESSMESSAGE: ERRORS IN HEADER %s\n\n\n", hdr.GetCommand().c_str());
            continue;
        }
        string strCommand = hdr.GetCommand();


        // Message size
        unsigned int nMessageSize = hdr.nMessageSize;

        // Have a peek into what this node is doing
        if (false && LessVerbose(100))
        {
            std::string Peek = strCommand + ":" + RoundToString((double)nMessageSize,0) + " [" + NodeAddress(pfrom) + "]";
            AddPeek(Peek);
            std::string sCurrentCommand = RoundToString((double)GetAdjustedTime(),0) + Peek;
            std::string msLastNodeCommand = ReadCache("node_command",NodeAddress(pfrom));
            WriteCache("node_command",NodeAddress(pfrom),sCurrentCommand,GetAdjustedTime());
            if (msLastCommand == sCurrentCommand || (msLastNodeCommand == sCurrentCommand && !sCurrentCommand.empty()))
            {
                  //Node Duplicates
                  double node_duplicates = cdbl(ReadCache("duplicates",NodeAddress(pfrom)),0) + 1;
                  WriteCache("duplicates",NodeAddress(pfrom),RoundToString(node_duplicates,0),GetAdjustedTime());
                  if ((node_duplicates > 350 && !OutOfSyncByAge()))
                  {
                        printf(" Dupe (misbehaving) %s %s ",NodeAddress(pfrom).c_str(),Peek.c_str());
                        pfrom->fDisconnect = true;
                        WriteCache("duplicates",NodeAddress(pfrom),"0",GetAdjustedTime());
                        return false;
                  }
            }
            else
            {
                  double node_duplicates = cdbl(ReadCache("duplicates",NodeAddress(pfrom)),0) - 15;
                  if (node_duplicates < 1) node_duplicates = 0;
                  WriteCache("duplicates",NodeAddress(pfrom),RoundToString(node_duplicates,0),GetAdjustedTime());
            }
            msLastCommand = sCurrentCommand;
        }


        // Checksum
        CDataStream& vRecv = msg.vRecv;
        uint256 hash = Hash(vRecv.begin(), vRecv.begin() + nMessageSize);
        unsigned int nChecksum = 0;
        memcpy(&nChecksum, &hash, sizeof(nChecksum));
        if (nChecksum != hdr.nChecksum)
        {
            printf("ProcessMessages(%s, %u bytes) : CHECKSUM ERROR nChecksum=%08x hdr.nChecksum=%08x\n",
               strCommand.c_str(), nMessageSize, nChecksum, hdr.nChecksum);
            continue;
        }

        // Process message
        bool fRet = false;
        try
        {
            {
                LOCK(cs_main);
                fRet = ProcessMessage(pfrom, strCommand, vRecv, msg.nTime);
            }
            if (fShutdown)
                break;
        }
        catch (std::ios_base::failure& e)
        {
            if (strstr(e.what(), "end of data"))
            {
                // Allow exceptions from under-length message on vRecv
                printf("ProcessMessages(%s, %u bytes) : Exception '%s' caught, normally caused by a message being shorter than its stated length\n", strCommand.c_str(), nMessageSize, e.what());
            }
            else if (strstr(e.what(), "size too large"))
            {
                // Allow exceptions from over-long size
                printf("ProcessMessages(%s, %u bytes) : Exception '%s' caught\n", strCommand.c_str(), nMessageSize, e.what());
            }
            else
            {
                PrintExceptionContinue(&e, "ProcessMessages()");
            }
        }
        catch (std::exception& e) {
            PrintExceptionContinue(&e, "ProcessMessages()");
        } catch (...) {
            PrintExceptionContinue(NULL, "ProcessMessages()");
        }

        if (!fRet)
        {
           if (fDebug10)   printf("ProcessMessage(%s, %u bytes) FAILED\n", strCommand.c_str(), nMessageSize);
        }
    }

    // In case the connection got shut down, its receive buffer was wiped
    if (!pfrom->fDisconnect)
        pfrom->vRecvMsg.erase(pfrom->vRecvMsg.begin(), it);

    return fOk;
}



double checksum(std::string s)
{
    char ch;
    double chk = 0;
    std::string sOut = "";
    for (unsigned int i=0;i < s.length(); i++)
    {
        ch = s.at(i);
        int ascii = ch;
        chk=chk+ascii;
    }
    return chk;
}


uint256 GridcoinMultipleAlgoHash(std::string t1)
{
        uint256 thash = 0;
        std::string& t2 = t1;
        thash = Hash(t2.begin(),t2.begin()+t2.length());
        return thash;
}


std::string aes_complex_hash(uint256 scrypt_hash)
{
      if (scrypt_hash==0) return "0";

            std::string sScryptHash = scrypt_hash.GetHex();
            std::string sENCAES512 = AdvancedCrypt(sScryptHash);
            double chk = checksum(sENCAES512);
            uint256     hashSkein = GridcoinMultipleAlgoHash(sScryptHash);
            hashSkein = hashSkein + chk;
            std::string sSkeinAES512 = hashSkein.GetHex();
            return sSkeinAES512;
}


double LederstrumpfMagnitude2(double Magnitude, int64_t locktime)
{
    //2-1-2015 - Halford - The MagCap is 2000
    double MagCap = 2000;
    double out_mag = Magnitude;
    if (Magnitude >= MagCap*.90 && Magnitude <= MagCap*1.0) out_mag = MagCap*.90;
    if (Magnitude >= MagCap*1.0 && Magnitude <= MagCap*1.1) out_mag = MagCap*.91;
    if (Magnitude >= MagCap*1.1 && Magnitude <= MagCap*1.2) out_mag = MagCap*.92;
    if (Magnitude >= MagCap*1.2 && Magnitude <= MagCap*1.3) out_mag = MagCap*.93;
    if (Magnitude >= MagCap*1.3 && Magnitude <= MagCap*1.4) out_mag = MagCap*.94;
    if (Magnitude >= MagCap*1.4 && Magnitude <= MagCap*1.5) out_mag = MagCap*.95;
    if (Magnitude >= MagCap*1.5 && Magnitude <= MagCap*1.6) out_mag = MagCap*.96;
    if (Magnitude >= MagCap*1.6 && Magnitude <= MagCap*1.7) out_mag = MagCap*.97;
    if (Magnitude >= MagCap*1.7 && Magnitude <= MagCap*1.8) out_mag = MagCap*.98;
    if (Magnitude >= MagCap*1.8 && Magnitude <= MagCap*1.9) out_mag = MagCap*.99;
    if (Magnitude >= MagCap*1.9)                            out_mag = MagCap*1.0;
    return out_mag;
}



bool Contains(std::string data, std::string instring)
{
    std::size_t found = 0;
    found = data.find(instring);
    if (found != std::string::npos) return true;
    return false;
}

double PendingSuperblockHeight()
{
    double height = cdbl(ReadCache("neuralsecurity","pending"),0);
    if (height < (double)(pindexBest->nHeight-200)) height = 0;
    return height;
}

std::string GetNeuralNetworkSuperBlock()
{
    //Only try to stake a superblock if the contract expired And the superblock is the highest popularity block And we do not have a pending superblock
    int64_t superblock_age = GetAdjustedTime() - mvApplicationCacheTimestamp["superblock;magnitudes"];
    if (NeuralNodeParticipates() && NeedASuperblock() && PendingSuperblockHeight()==0)
    {
        std::string myNeuralHash = "";
        #if defined(WIN32) && defined(QT_GUI)
               myNeuralHash = qtGetNeuralHash("");
        #endif
        double popularity = 0;
        std::string consensus_hash = GetNeuralNetworkSupermajorityHash(popularity);
        if (fDebug2 && LessVerbose(5)) printf("SB Age %f, MyHash %s, ConsensusHash %s",(double)superblock_age,myNeuralHash.c_str(),consensus_hash.c_str());
        if (consensus_hash==myNeuralHash)
        {
            //Stake the contract
            std::string contract = "";
            #if defined(WIN32) && defined(QT_GUI)
                contract = qtGetNeuralContract("");
                if (fDebug2 && LessVerbose(5)) printf("Appending SuperBlock %f\r\n",(double)contract.length());
                if (AreBinarySuperblocksEnabled(nBestHeight))
                {
                    // 12-21-2015 : Stake a binary superblock
                    contract = PackBinarySuperblock(contract);
                }
            #endif
            return contract;
        }

    }
    return "";

}

std::string GetLastPORBlockHash(std::string cpid)
{
    StructCPID stCPID = GetInitializedStructCPID2(cpid,mvResearchAge);
    return stCPID.BlockHash;
}

std::string SerializeBoincBlock(MiningCPID mcpid)
{
    std::string delim = "<|>";
    std::string version = FormatFullVersion();
    mcpid.GRCAddress = DefaultWalletAddress();
    if (!IsResearchAgeEnabled(pindexBest->nHeight))
    {
        mcpid.Organization = DefaultOrg();
        mcpid.OrganizationKey = DefaultBlockKey(8); //Only reveal 8 characters
    }
    else
    {
        mcpid.projectname = "";
        mcpid.rac = 0;
        mcpid.NetworkRAC = 0;
    }

    std::string sNeuralHash = "";
    // To save network bandwidth, start posting the neural hashes in the CurrentNeuralHash field, so that out of sync neural network nodes can request neural data from those that are already synced and agree with the supermajority over the last 24 hrs
    if (!OutOfSyncByAge())
    {
        #if defined(WIN32) && defined(QT_GUI)
            sNeuralHash = qtGetNeuralHash("");
            mcpid.CurrentNeuralHash = sNeuralHash;
        #endif
    }

    //Add the neural hash only if necessary
    if (!OutOfSyncByAge() && NeuralNodeParticipates() && NeedASuperblock())
    {
        #if defined(WIN32) && defined(QT_GUI)
            mcpid.NeuralHash = sNeuralHash;
            mcpid.superblock = GetNeuralNetworkSuperBlock();
        #endif
    }

    mcpid.LastPORBlockHash = GetLastPORBlockHash(mcpid.cpid);

    if (mcpid.lastblockhash.empty()) mcpid.lastblockhash = "0";
    if (mcpid.LastPORBlockHash.empty()) mcpid.LastPORBlockHash="0";

<<<<<<< HEAD
    if (!mcpid.cpid.empty() && mcpid.cpid != "INVESTOR" && mcpid.lastblockhash != "0")
    {
        mcpid.BoincPublicKey = GetBeaconPublicKey(mcpid.cpid);
=======
    // If this is a POR, sign the block proving ownership of the CPID
    if (!mcpid.cpid.empty() && mcpid.cpid != "INVESTOR" && mcpid.lastblockhash != "0")
    {
        mcpid.BoincPublicKey = GetBeaconPublicKey(mcpid.cpid, false);
        if (!mcpid.BoincPublicKey.empty())
        {
            mcpid.BoincSignature = SignBlockWithCPID(mcpid.cpid,mcpid.lastblockhash);
            if(fDebug) printf("Signing Block for cpid %s and blockhash %s with sig %s\r\n",mcpid.cpid.c_str(),mcpid.lastblockhash.c_str(),mcpid.BoincSignature.c_str());
        }
>>>>>>> c86367e8
    }

    std::string bb = mcpid.cpid + delim + mcpid.projectname + delim + mcpid.aesskein + delim + RoundToString(mcpid.rac,0)
                    + delim + RoundToString(mcpid.pobdifficulty,5) + delim + RoundToString((double)mcpid.diffbytes,0)
                    + delim + mcpid.enccpid
                    + delim + mcpid.encaes + delim + RoundToString(mcpid.nonce,0) + delim + RoundToString(mcpid.NetworkRAC,0)
                    + delim + version
                    + delim + RoundToString(mcpid.ResearchSubsidy,2)
                    + delim + RoundToString(mcpid.LastPaymentTime,0)
                    + delim + RoundToString(mcpid.RSAWeight,0)
                    + delim + mcpid.cpidv2
                    + delim + RoundToString(mcpid.Magnitude,0)
                    + delim + mcpid.GRCAddress + delim + mcpid.lastblockhash
                    + delim + RoundToString(mcpid.InterestSubsidy,2) + delim + mcpid.Organization
                    + delim + mcpid.OrganizationKey + delim + mcpid.NeuralHash + delim + mcpid.superblock
                    + delim + RoundToString(mcpid.ResearchSubsidy2,2) + delim + RoundToString(mcpid.ResearchAge,6)
                    + delim + RoundToString(mcpid.ResearchMagnitudeUnit,6) + delim + RoundToString(mcpid.ResearchAverageMagnitude,2)
                    + delim + mcpid.LastPORBlockHash + delim + mcpid.CurrentNeuralHash + delim + mcpid.BoincPublicKey + delim + mcpid.BoincSignature;
    return bb;
}



MiningCPID DeserializeBoincBlock(std::string block)
{
    MiningCPID surrogate = GetMiningCPID();
    try
    {

    std::vector<std::string> s = split(block,"<|>");
    if (s.size() > 7)
    {
        surrogate.cpid = s[0];
        surrogate.projectname = s[1];
        boost::to_lower(surrogate.projectname);
        surrogate.aesskein = s[2];
        surrogate.rac = cdbl(s[3],0);
        surrogate.pobdifficulty = cdbl(s[4],6);
        surrogate.diffbytes = (unsigned int)cdbl(s[5],0);
        surrogate.enccpid = s[6];
        surrogate.encboincpublickey = s[6];
        surrogate.encaes = s[7];
        surrogate.nonce = cdbl(s[8],0);
        if (s.size() > 9)
        {
            surrogate.NetworkRAC = cdbl(s[9],0);
        }
        if (s.size() > 10)
        {
            surrogate.clientversion = s[10];
        }
        if (s.size() > 11)
        {
            surrogate.ResearchSubsidy = cdbl(s[11],2);
        }
        if (s.size() > 12)
        {
            surrogate.LastPaymentTime = cdbl(s[12],0);
        }
        if (s.size() > 13)
        {
            surrogate.RSAWeight = cdbl(s[13],0);
        }
        if (s.size() > 14)
        {
            surrogate.cpidv2 = s[14];
        }
        if (s.size() > 15)
        {
            surrogate.Magnitude = cdbl(s[15],0);
        }
        if (s.size() > 16)
        {
            surrogate.GRCAddress = s[16];
        }
        if (s.size() > 17)
        {
            surrogate.lastblockhash = s[17];
        }
        if (s.size() > 18)
        {
            surrogate.InterestSubsidy = cdbl(s[18],2);
        }
        if (s.size() > 19)
        {
            surrogate.Organization = s[19];
        }
        if (s.size() > 20)
        {
            surrogate.OrganizationKey = s[20];
        }
        if (s.size() > 21)
        {
            surrogate.NeuralHash = s[21];
        }
        if (s.size() > 22)
        {
            surrogate.superblock = s[22];
        }
        if (s.size() > 23)
        {
            surrogate.ResearchSubsidy2 = cdbl(s[23],2);
        }
        if (s.size() > 24)
        {
            surrogate.ResearchAge = cdbl(s[24],6);
        }
        if (s.size() > 25)
        {
            surrogate.ResearchMagnitudeUnit = cdbl(s[25],6);
        }
        if (s.size() > 26)
        {
            surrogate.ResearchAverageMagnitude = cdbl(s[26],2);
        }
        if (s.size() > 27)
        {
            surrogate.LastPORBlockHash = s[27];
        }
        if (s.size() > 28)
        {
            surrogate.CurrentNeuralHash = s[28];
        }
        if (s.size() > 29)
        {
            surrogate.BoincPublicKey = s[29];
        }
        if (s.size() > 30)
        {
            surrogate.BoincSignature = s[30];
        }

    }
    }
    catch (...)
    {
            printf("Deserialize ended with an error (06182014) \r\n");
    }
    return surrogate;
}


void InitializeProjectStruct(StructCPID& project)
{
    std::string email = GetArgument("email", "NA");
    boost::to_lower(email);

    project.email = email;
    std::string cpid_non = project.cpidhash+email;
    project.boincruntimepublickey = project.cpidhash;
    project.cpid = CPID(cpid_non).hexdigest();
    std::string ENCbpk = AdvancedCrypt(cpid_non);
    project.boincpublickey = ENCbpk;
    project.cpidv2 = ComputeCPIDv2(email, project.cpidhash, 0);
    // (Old netsoft link) project.link = "http://boinc.netsoft-online.com/get_user.php?cpid=" + project.cpid;
    project.link = "http://boinc.netsoft-online.com/e107_plugins/boinc/get_user.php?cpid=" + project.cpid;
    //Local CPID with struct
    //Must contain cpidv2, cpid, boincpublickey
    project.Iscpidvalid = IsLocalCPIDValid(project);
    if (fDebug10) printf("Memorizing local project %s, CPID Valid: %s;    ",project.projectname.c_str(),YesNo(project.Iscpidvalid).c_str());

}


<<<<<<< HEAD



std::string GetNetsoftProjects(std::string cpid)
{
            std::string cc = GetHttpPageFromCreditServerRetired(cpid,true,true);
            if (cc.length() < 10)
            {
                if (fDebug10) printf("Note: HTTP Page returned blank from netsoft for %s\r\n",cpid.c_str());
                return "";
            }

            int iRow = 0;
            std::vector<std::string> vCC = split(cc.c_str(),"<project>");

            if (vCC.size() > 1)
            {
                for (unsigned int i = 0; i < vCC.size(); i++)
                {
                    std::string sProj  = ExtractXML(vCC[i],"<name>","</name>");
                    std::string utc    = ExtractXML(vCC[i],"<total_credit>","</total_credit>");
                    std::string rac    = ExtractXML(vCC[i],"<expavg_credit>","</expavg_credit>");
                    std::string team   = ExtractXML(vCC[i],"<team_name>","</team_name>");
                    std::string rectime= ExtractXML(vCC[i],"<expavg_time>","</expavg_time>");
                    boost::to_lower(sProj);
                    sProj = ToOfficialName(sProj);
                    if (sProj == "mindmodeling@home") sProj = "mindmodeling@beta";
                    if (sProj == "Quake Catcher Network") sProj = "Quake-Catcher Network";

                    if (sProj.length() > 3)
                    {
                        std::string sKey = cpid + "+" + sProj;
                        StructCPID strDPOR = GetInitializedStructCPID2(sKey,mvDPOR);
                        iRow++;
                        strDPOR.cpid = cpid;
                        strDPOR.NetsoftRAC = cdbl(rac,0);
                        mvDPOR[sKey] = strDPOR;
                    }
                }
            }

            return cc;
}


=======
>>>>>>> c86367e8
bool ProjectIsValid(std::string project)
{
    boost::to_lower(project);

    StructCPID structcpid = GetInitializedStructCPID2(project,mvBoincProjects);

    return structcpid.initialized;

}

std::string ToOfficialName(std::string proj)
{

            return ToOfficialNameNew(proj);

            /*
            boost::to_lower(proj);
            //Convert local XML project name [On the Left] to official [Netsoft] projectname:
            if (proj=="boincsimap")             proj = "simap";
            if (proj=="pogs")                   proj = "theskynet pogs";
            if (proj=="convector.fsv.cvut.cz")  proj = "convector";
            if (proj=="distributeddatamining")  proj = "distributed data mining";
            if (proj=="distrrtgen")             proj = "distributed rainbow table generator";
            if (proj=="eon2")                   proj = "eon";
            if (proj=="test4theory@home")       proj = "test4theory";
            if (proj=="lhc@home")               proj = "lhc@home 1.0";
            if (proj=="mindmodeling@beta")      proj = "mindmodeling@beta";
            if (proj=="volpex@uh")              proj = "volpex";
            if (proj=="oproject")               proj = "oproject@home";
            if (proj=="universe@home test")     proj = "universe@home";
            if (proj=="find@home")              proj = "fightmalaria";
            if (proj=="virtuallhc@home")        proj = "vLHCathome";
            return proj;
            */
}

std::string strReplace(std::string& str, const std::string& oldStr, const std::string& newStr)
{
  size_t pos = 0;
  while((pos = str.find(oldStr, pos)) != std::string::npos){
     str.replace(pos, oldStr.length(), newStr);
     pos += newStr.length();
  }
  return str;
}

std::string LowerUnderscore(std::string data)
{
    boost::to_lower(data);
    data = strReplace(data,"_"," ");
    return data;
}

std::string ToOfficialNameNew(std::string proj)
{
        proj = LowerUnderscore(proj);
        //Convert local XML project name [On the Left] to official [Netsoft] projectname:
        std::string sType = "projectmapping";
        for(map<string,string>::iterator ii=mvApplicationCache.begin(); ii!=mvApplicationCache.end(); ++ii)
        {
                std::string key_name  = (*ii).first;
                if (key_name.length() > sType.length())
                {
                    if (key_name.substr(0,sType.length())==sType)
                    {
                            std::string key_value = mvApplicationCache[(*ii).first];
                            std::vector<std::string> vKey = split(key_name,";");
                            if (vKey.size() > 0)
                            {
                                std::string project_boinc   = vKey[1];
                                std::string project_netsoft = key_value;
                                proj=LowerUnderscore(proj);
                                project_boinc=LowerUnderscore(project_boinc);
                                project_netsoft=LowerUnderscore(project_netsoft);
                                if (proj==project_boinc) proj=project_netsoft;
                            }
                     }
                }
        }
        return proj;
}

std::string GetArgument(std::string arg, std::string defaultvalue)
{
    std::string result = defaultvalue;
    if (mapArgs.count("-" + arg))
    {
        result = GetArg("-" + arg, defaultvalue);
    }
    return result;

}



void HarvestCPIDs(bool cleardata)
{

    if (fDebug10) printf("loading BOINC cpids ...\r\n");

    //Remote Boinc Feature - R Halford
    std::string sBoincKey = GetArgument("boinckey","");

    if (!sBoincKey.empty())
    {
        //Deserialize key into Global CPU Mining CPID 2-6-2015
        printf("Using key %s \r\n",sBoincKey.c_str());

        std::string sDec=DecodeBase64(sBoincKey);
        printf("Using key %s \r\n",sDec.c_str());

        if (sDec.empty()) printf("Error while deserializing boinc key!  Please use execute genboinckey to generate a boinc key from the host with boinc installed.\r\n");
        GlobalCPUMiningCPID = DeserializeBoincBlock(sDec);

        GlobalCPUMiningCPID.initialized = true;

        if (GlobalCPUMiningCPID.cpid.empty())
        {
                 printf("Error while deserializing boinc key!  Please use execute genboinckey to generate a boinc key from the host with boinc installed.\r\n");
        }
        else
        {
            printf("CPUMiningCPID Initialized.\r\n");
        }

            GlobalCPUMiningCPID.email = GlobalCPUMiningCPID.aesskein;
            printf("Using Serialized Boinc CPID %s with orig email of %s and bpk of %s with cpidhash of %s \r\n",GlobalCPUMiningCPID.cpid.c_str(), GlobalCPUMiningCPID.email.c_str(), GlobalCPUMiningCPID.boincruntimepublickey.c_str(),GlobalCPUMiningCPID.cpidhash.c_str());
            GlobalCPUMiningCPID.cpidhash = GlobalCPUMiningCPID.boincruntimepublickey;
            printf("Using Serialized Boinc CPID %s with orig email of %s and bpk of %s with cpidhash of %s \r\n",GlobalCPUMiningCPID.cpid.c_str(), GlobalCPUMiningCPID.email.c_str(), GlobalCPUMiningCPID.boincruntimepublickey.c_str(),GlobalCPUMiningCPID.cpidhash.c_str());
            StructCPID structcpid = GetStructCPID();
            structcpid.initialized = true;
            structcpid.cpidhash = GlobalCPUMiningCPID.cpidhash;
            structcpid.projectname = GlobalCPUMiningCPID.projectname;
            structcpid.team = "gridcoin"; //Will be verified later during Netsoft Call
            structcpid.verifiedteam = "gridcoin";
            structcpid.rac = GlobalCPUMiningCPID.rac;
            structcpid.cpid = GlobalCPUMiningCPID.cpid;
            structcpid.boincpublickey = GlobalCPUMiningCPID.encboincpublickey;
            structcpid.boincruntimepublickey = structcpid.cpidhash;
            structcpid.NetworkRAC = GlobalCPUMiningCPID.NetworkRAC;
            structcpid.email = GlobalCPUMiningCPID.email;
            // 2-6-2015 R Halford - Ensure CPIDv2 Is populated After deserializing GenBoincKey
<<<<<<< HEAD
            std::string cpid_non = structcpid.cpidhash+structcpid.email;
=======
>>>>>>> c86367e8
            printf("GenBoincKey using email %s and cpidhash %s key %s \r\n",structcpid.email.c_str(),structcpid.cpidhash.c_str(),sDec.c_str());
            structcpid.cpidv2 = ComputeCPIDv2(structcpid.email, structcpid.cpidhash, 0);
            // Old link: structcpid.link = "http://boinc.netsoft-online.com/get_user.php?cpid=" + structcpid.cpid;
            structcpid.link = "http://boinc.netsoft-online.com/e107_plugins/boinc/get_user.php?cpid=" + structcpid.cpid;
            structcpid.Iscpidvalid = true;
            mvCPIDs.insert(map<string,StructCPID>::value_type(structcpid.projectname,structcpid));
            // CreditCheck(structcpid.cpid,false);
            GetNextProject(false);
            if (fDebug10) printf("GCMCPI %s",GlobalCPUMiningCPID.cpid.c_str());
            if (fDebug10)           printf("Finished getting first remote boinc project\r\n");
        return;
  }

 try
 {
    std::string sourcefile = GetBoincDataDir() + "client_state.xml";
    std::string sout = "";
    sout = getfilecontents(sourcefile);
    if (sout == "-1")
    {
        printf("Unable to obtain Boinc CPIDs \r\n");

        if (mapArgs.count("-boincdatadir") && mapArgs["-boincdatadir"].length() > 0)
        {
            printf("Boinc data directory set in gridcoinresearch.conf has been incorrectly specified \r\n");
        }

        else printf("Boinc data directory is not in the operating system's default location \r\nPlease move it there or specify its current location in gridcoinresearch.conf \r\n");

        return;
    }

    if (cleardata)
    {
        mvCPIDs.clear();
        mvCPIDCache.clear();
    }
    std::string email = GetArgument("email","");
    boost::to_lower(email);

    int iRow = 0;
    std::vector<std::string> vCPID = split(sout.c_str(),"<project>");
    std::string investor = GetArgument("investor","false");

    if (investor=="true")
    {
            msPrimaryCPID="INVESTOR";
    }
    else
    {

            if (vCPID.size() > 0)
            {
                for (unsigned int i = 0; i < vCPID.size(); i++)
                {
                    std::string email_hash = ExtractXML(vCPID[i],"<email_hash>","</email_hash>");
                    std::string cpidhash = ExtractXML(vCPID[i],"<cross_project_id>","</cross_project_id>");
                    std::string externalcpid = ExtractXML(vCPID[i],"<external_cpid>","</external_cpid>");
                    std::string utc=ExtractXML(vCPID[i],"<user_total_credit>","</user_total_credit>");
                    std::string rac=ExtractXML(vCPID[i],"<user_expavg_credit>","</user_expavg_credit>");
                    std::string proj=ExtractXML(vCPID[i],"<project_name>","</project_name>");
                    std::string team=ExtractXML(vCPID[i],"<team_name>","</team_name>");
                    std::string rectime = ExtractXML(vCPID[i],"<rec_time>","</rec_time>");

                    boost::to_lower(proj);
                    proj = ToOfficialName(proj);
                    ProjectIsValid(proj);
                    int64_t nStart = GetTimeMillis();
                    if (cpidhash.length() > 5 && proj.length() > 3)
                    {
                        std::string cpid_non = cpidhash+email;
                        to_lower(cpid_non);
                        StructCPID structcpid = GetInitializedStructCPID2(proj,mvCPIDs);
                        iRow++;
                        structcpid.cpidhash = cpidhash;
                        structcpid.projectname = proj;
                        boost::to_lower(team);
                        structcpid.team = team;
                        InitializeProjectStruct(structcpid);
                        int64_t elapsed = GetTimeMillis()-nStart;
                        if (fDebug3) printf("Enumerating boinc local project %s cpid %s valid %s, elapsed %f ",structcpid.projectname.c_str(),structcpid.cpid.c_str(),YesNo(structcpid.Iscpidvalid).c_str(),(double)elapsed);
                        structcpid.rac = cdbl(rac,0);
                        structcpid.verifiedrac = cdbl(rac,0);
                        std::string sLocalClientEmailHash = RetrieveMd5(email);

                        if (email_hash != sLocalClientEmailHash)
                        {
                            structcpid.errors = "Gridcoin Email setting does not match project Email.  Check Gridcoin e-mail address setting or boinc project e-mail setting.";
                            structcpid.Iscpidvalid=false;
                        }


                        if (!structcpid.Iscpidvalid)
                        {
                            structcpid.errors = "CPID calculation invalid.  Check e-mail address and try resetting the boinc project.";
                        }

                        structcpid.utc = cdbl(utc,0);
                        structcpid.rectime = cdbl(rectime,0);
                        double currenttime =  GetAdjustedTime();
                        double nActualTimespan = currenttime - structcpid.rectime;
                        structcpid.age = nActualTimespan;
                        std::string sKey = structcpid.cpid + ":" + proj;
                        mvCPIDs[proj] = structcpid;
                
                        if (!structcpid.Iscpidvalid)
                        {
                            structcpid.errors = "CPID invalid.  Check E-mail address.";
                        }
            
                        if (structcpid.team != "gridcoin")
                        {
                            structcpid.Iscpidvalid = false;
                            structcpid.errors = "Team invalid";
                        }
                        bool bTestExternal = true;
                        bool bTestInternal = true;

                        if (!externalcpid.empty())
                        {
                            printf("\r\n** External CPID not empty %s **\r\n",externalcpid.c_str());

                            bTestExternal = CPIDAcidTest2(cpidhash,externalcpid);
                            bTestInternal = CPIDAcidTest2(cpidhash,structcpid.cpid);
                            if (bTestExternal)
                            {
                                structcpid.cpid = externalcpid;
                                printf(" Setting CPID to %s ",structcpid.cpid.c_str());
                            }
                            else
                            {
                                printf("External test failed.");
                            }


                            if (!bTestExternal && !bTestInternal)
                            {
                                structcpid.Iscpidvalid = false;
                                structcpid.errors = "CPID corrupted Internal: %s, External: %s" + structcpid.cpid + "," + externalcpid.c_str();
                                printf("CPID corrupted Internal: %s, External: %s \r\n",structcpid.cpid.c_str(),externalcpid.c_str());
                            }
                            mvCPIDs[proj] = structcpid;
                        }

                        if (structcpid.Iscpidvalid)
                        {
                                // Verify the CPID has magnitude > 0, otherwise set the user as an investor:
                                int iCPIDType = DetermineCPIDType(structcpid.cpid);
                                // -1 = Invalid CPID
                                //  1 = Valid CPID with RAC
                                //  2 = Investor or Pool Miner
                                if (iCPIDType==1)
                                {
                                    GlobalCPUMiningCPID.cpidhash = cpidhash;
                                    GlobalCPUMiningCPID.email = email;
                                    GlobalCPUMiningCPID.boincruntimepublickey = cpidhash;
                                    printf("\r\nSetting bpk to %s\r\n",cpidhash.c_str());

                                    if (structcpid.team=="gridcoin")
                                    {
                                        msPrimaryCPID = structcpid.cpid;
                                        #if defined(WIN32) && defined(QT_GUI)
                                            //Let the Neural Network know what your CPID is so it can be charted:
                                            std::string sXML = "<KEY>PrimaryCPID</KEY><VALUE>" + msPrimaryCPID + "</VALUE>";
                                            std::string sData = qtExecuteDotNetStringFunction("WriteKey",sXML);
                                        #endif
                                        //Try to get a neural RAC report
                                        AsyncNeuralRequest("explainmag",msPrimaryCPID,5);
                                    }
                                }
                        }

                        mvCPIDs[proj] = structcpid;
                        if (fDebug10) printf("Adding Local Project %s \r\n",structcpid.cpid.c_str());

                    }

                }

            }
            // If no valid boinc projects were found:
            if (msPrimaryCPID.empty()) msPrimaryCPID="INVESTOR";

        }
    }
    catch (std::exception &e)
    {
             printf("Error while harvesting CPIDs.\r\n");
    }
    catch(...)
    {
             printf("Error while harvesting CPIDs 2.\r\n");
    }



}



void ThreadCPIDs()
{
    RenameThread("grc-cpids");
    bCPIDsLoaded = false;
    HarvestCPIDs(true);
    bCPIDsLoaded = true;
    //CreditCheck(GlobalCPUMiningCPID.cpid,false);
    printf("Getting first project");
    GetNextProject(false);
    printf("Finished getting first project");
    bProjectsInitialized = true;
}


void LoadCPIDsInBackground()
{
      if (IsLockTimeWithinMinutes(nCPIDsLoaded,10)) return;
      nCPIDsLoaded = GetAdjustedTime();
      cpidThreads = new boost::thread_group();
      cpidThreads->create_thread(boost::bind(&ThreadCPIDs));
}

StructCPID GetStructCPID()
{
    StructCPID c;
    c.initialized=false;
    c.rac = 0;
    c.utc=0;
    c.rectime=0;
    c.age = 0;
    c.verifiedutc=0;
    c.verifiedrectime=0;
    c.verifiedage=0;
    c.entries=0;
    c.AverageRAC=0;
    c.NetworkProjects=0;
    c.Iscpidvalid=false;
    c.NetworkRAC=0;
    c.TotalRAC=0;
    c.Magnitude=0;
    c.PaymentMagnitude=0;
    c.owed=0;
    c.payments=0;
    c.verifiedTotalRAC=0;
    c.verifiedMagnitude=0;
    c.TotalMagnitude=0;
    c.LowLockTime=0;
    c.HighLockTime=0;
    c.Accuracy=0;
    c.totalowed=0;
    c.LastPaymentTime=0;
    c.EarliestPaymentTime=0;
    c.PaymentTimespan=0;
    c.ResearchSubsidy = 0;
    c.InterestSubsidy = 0;
<<<<<<< HEAD
    c.BTCQuote = 0;
    c.GRCQuote = 0;
    c.ResearchAverageMagnitude = 0;
    c.NetsoftRAC = 0;
=======
    c.ResearchAverageMagnitude = 0;
>>>>>>> c86367e8
    c.interestPayments = 0;
    c.payments = 0;
    c.LastBlock = 0;
    c.NetworkMagnitude=0;
    c.NetworkAvgMagnitude=0;

    return c;

}

MiningCPID GetMiningCPID()
{
    MiningCPID mc;
    mc.rac = 0;
    mc.pobdifficulty = 0;
    mc.diffbytes = 0;
    mc.initialized = false;
    mc.nonce = 0;
    mc.NetworkRAC=0;
    mc.lastblockhash = "0";
    mc.Magnitude = 0;
    mc.RSAWeight = 0;
    mc.LastPaymentTime=0;
    mc.ResearchSubsidy = 0;
    mc.InterestSubsidy = 0;
    mc.ResearchSubsidy2 = 0;
    mc.ResearchAge = 0;
    mc.ResearchMagnitudeUnit = 0;
    mc.ResearchAverageMagnitude = 0;
    return mc;
}


void TrackRequests(CNode* pfrom,std::string sRequestType)
{
        std::string sKey = "request_type" + sRequestType;
        double dReqCt = cdbl(ReadCache(sKey,NodeAddress(pfrom)),0) + 1;
        WriteCache(sKey,NodeAddress(pfrom),RoundToString(dReqCt,0),GetAdjustedTime());
        if ( (dReqCt > 20 && !OutOfSyncByAge()) )
        {
                    printf(" Node requests for %s exceeded threshold (misbehaving) %s ",sRequestType.c_str(),NodeAddress(pfrom).c_str());
                    //pfrom->Misbehaving(1);
                    pfrom->fDisconnect = true;
                    WriteCache(sKey,NodeAddress(pfrom),"0",GetAdjustedTime());
        }
}


bool SendMessages(CNode* pto, bool fSendTrickle)
{
    TRY_LOCK(cs_main, lockMain);
    if (lockMain) {
        // Don't send anything until we get their version message
        if (pto->nVersion == 0)
            return true;

        //
        // Message: ping
        //
        bool pingSend = false;
        if (pto->fPingQueued)
        {
            // RPC ping request by user
            pingSend = true;
        }
        if (pto->nPingNonceSent == 0 && pto->nPingUsecStart + PING_INTERVAL * 1000000 < GetTimeMicros())
        {
            // Ping automatically sent as a latency probe & keepalive.
            pingSend = true;
        }
        if (pingSend)
        {
            uint64_t nonce = 0;
            while (nonce == 0) {
                RAND_bytes((unsigned char*)&nonce, sizeof(nonce));
            }
            pto->fPingQueued = false;
            pto->nPingUsecStart = GetTimeMicros();
            if (pto->nVersion > BIP0031_VERSION)
            {
                pto->nPingNonceSent = nonce;
                std::string acid = GetCommandNonce("ping");
                pto->PushMessage("ping", nonce, acid);
            } else
            {
                // Peer is too old to support ping command with nonce, pong will never arrive.
                pto->nPingNonceSent = 0;
                pto->PushMessage("ping");
            }
        }

        // Resend wallet transactions that haven't gotten in a block yet
        ResendWalletTransactions();

        // Address refresh broadcast
        static int64_t nLastRebroadcast;
        if (!IsInitialBlockDownload() && ( GetAdjustedTime() - nLastRebroadcast > 24 * 60 * 60))
        {
            {
                LOCK(cs_vNodes);
                BOOST_FOREACH(CNode* pnode, vNodes)
                {
                    // Periodically clear setAddrKnown to allow refresh broadcasts
                    if (nLastRebroadcast)
                        pnode->setAddrKnown.clear();

                    // Rebroadcast our address
                    if (!fNoListen)
                    {
                        CAddress addr = GetLocalAddress(&pnode->addr);
                        if (addr.IsRoutable())
                            pnode->PushAddress(addr);
                    }
                }
            }
            nLastRebroadcast =  GetAdjustedTime();
        }

        //
        // Message: addr
        //
        if (fSendTrickle)
        {
            vector<CAddress> vAddr;
            vAddr.reserve(pto->vAddrToSend.size());
            BOOST_FOREACH(const CAddress& addr, pto->vAddrToSend)
            {
                // returns true if wasn't already contained in the set
                if (pto->setAddrKnown.insert(addr).second)
                {
                    vAddr.push_back(addr);
                    // receiver rejects addr messages larger than 1000
                    if (vAddr.size() >= 1000)
                    {
                        pto->PushMessage("gridaddr", vAddr);
                        vAddr.clear();
                    }
                }
            }
            pto->vAddrToSend.clear();
            if (!vAddr.empty())
                pto->PushMessage("gridaddr", vAddr);
        }


        //
        // Message: inventory
        //
        vector<CInv> vInv;
        vector<CInv> vInvWait;
        {
            LOCK(pto->cs_inventory);
            vInv.reserve(pto->vInventoryToSend.size());
            vInvWait.reserve(pto->vInventoryToSend.size());
            BOOST_FOREACH(const CInv& inv, pto->vInventoryToSend)
            {
                if (pto->setInventoryKnown.count(inv))
                    continue;

                // trickle out tx inv to protect privacy
                if (inv.type == MSG_TX && !fSendTrickle)
                {
                    // 1/4 of tx invs blast to all immediately
                    static uint256 hashSalt;
                    if (hashSalt == 0)
                        hashSalt = GetRandHash();
                    uint256 hashRand = inv.hash ^ hashSalt;
                    hashRand = Hash(BEGIN(hashRand), END(hashRand));
                    bool fTrickleWait = ((hashRand & 3) != 0);

                    // always trickle our own transactions
                    if (!fTrickleWait)
                    {
                        CWalletTx wtx;
                        if (GetTransaction(inv.hash, wtx))
                            if (wtx.fFromMe)
                                fTrickleWait = true;
                    }

                    if (fTrickleWait)
                    {
                        vInvWait.push_back(inv);
                        continue;
                    }
                }

                // returns true if wasn't already contained in the set
                if (pto->setInventoryKnown.insert(inv).second)
                {
                     vInv.push_back(inv);
                     if (vInv.size() >= 1000)
                     {
                            if (false)
                            {
                                AddPeek("PushInv-Large " + RoundToString((double)vInv.size(),0));
                                // If node has not been misbehaving (1-30-2016) then push it: (pto->nMisbehavior) && pto->NodeAddress().->addr.IsRoutable()
                                pto->PushMessage("inv", vInv);
                                AddPeek("Pushed Inv-Large " + RoundToString((double)vInv.size(),0));
                                if (fDebug10) printf(" *PIL* ");
                                vInv.clear();
                                if (TimerMain("PushInventoryLarge",50)) CleanInboundConnections(true);
                                // Eventually ban the node if they keep asking for inventory
                                TrackRequests(pto,"Inv-Large");
                                AddPeek("Done with Inv-Large " + RoundToString((double)vInv.size(),0));
                            }
                            else
                            {
                                pto->PushMessage("inv", vInv);
                                vInv.clear();
                            }
       
                    }
                }
            }
            pto->vInventoryToSend = vInvWait;
        }
        if (!vInv.empty())
            pto->PushMessage("inv", vInv);


        //
        // Message: getdata
        //
        vector<CInv> vGetData;
        int64_t nNow =  GetAdjustedTime() * 1000000;
        CTxDB txdb("r");
        while (!pto->mapAskFor.empty() && (*pto->mapAskFor.begin()).first <= nNow)
        {
            const CInv& inv = (*pto->mapAskFor.begin()).second;
            if (!AlreadyHave(txdb, inv))
            {
                if (fDebugNet)        printf("sending getdata: %s\n", inv.ToString().c_str());
                //AddPeek("Getdata " + inv.ToString());
                vGetData.push_back(inv);
                if (vGetData.size() >= 1000)
                {
                    pto->PushMessage("getdata", vGetData);
                    vGetData.clear();
                }
                mapAlreadyAskedFor[inv] = nNow;
            }
            pto->mapAskFor.erase(pto->mapAskFor.begin());
        }
        if (!vGetData.empty())
        {
            pto->PushMessage("getdata", vGetData);
            //AddPeek("GetData");
        }

    }
    return true;
}



std::string ReadCache(std::string section, std::string key)
{
    if (section.empty() || key.empty()) return "";

    try
    {
            std::string value = mvApplicationCache[section + ";" + key];
            if (value.empty())
            {
                mvApplicationCache.insert(map<std::string,std::string>::value_type(section + ";" + key,""));
                mvApplicationCache[section + ";" + key]="";
                return "";
            }
            return value;
    }
    catch(...)
    {
        printf("readcache error %s",section.c_str());
        return "";
    }
}


void WriteCache(std::string section, std::string key, std::string value, int64_t locktime)
{
    if (section.empty() || key.empty()) return;
    std::string temp_value = mvApplicationCache[section + ";" + key];
    if (temp_value.empty())
    {
        mvApplicationCache.insert(map<std::string,std::string>::value_type(section + ";" + key,value));
        mvApplicationCache[section + ";" + key]=value;
    }
    mvApplicationCache[section + ";" + key]=value;
    // Record Cache Entry timestamp
    int64_t temp_locktime = mvApplicationCacheTimestamp[section + ";" + key];
    if (temp_locktime == 0)
    {
        mvApplicationCacheTimestamp.insert(map<std::string,int64_t>::value_type(section+";"+key,1));
        mvApplicationCacheTimestamp[section+";"+key]=locktime;
    }
    mvApplicationCacheTimestamp[section+";"+key] = locktime;

}


void ClearCache(std::string section)
{
       for(map<string,string>::iterator ii=mvApplicationCache.begin(); ii!=mvApplicationCache.end(); ++ii)
       {
                std::string key_section = mvApplicationCache[(*ii).first];
                if (key_section.length() > section.length())
                {
                    if (key_section.substr(0,section.length())==section)
                    {
                        printf("\r\nClearing the cache....of value %s \r\n",mvApplicationCache[key_section].c_str());
                        mvApplicationCache[key_section]="";
                        mvApplicationCacheTimestamp[key_section]=1;
                    }
                }
       }

}


void DeleteCache(std::string section, std::string keyname)
{
       std::string pk = section + ";" +keyname;
       mvApplicationCache.erase(pk);
       mvApplicationCacheTimestamp.erase(pk);
}



void IncrementCurrentNeuralNetworkSupermajority(std::string NeuralHash, std::string GRCAddress, double distance)
{
    if (NeuralHash.length() < 5) return;
    double temp_hashcount = 0;
    if (mvCurrentNeuralNetworkHash.size() > 0)
    {
            temp_hashcount = mvCurrentNeuralNetworkHash[NeuralHash];
    }
    // 6-13-2015 ONLY Count Each Neural Hash Once per GRC address / CPID (1 VOTE PER RESEARCHER)
    std::string Security = ReadCache("currentneuralsecurity",GRCAddress);
    if (Security == NeuralHash)
    {
        //This node has already voted, throw away the vote
        return;
    }
    WriteCache("currentneuralsecurity",GRCAddress,NeuralHash,GetAdjustedTime());
    if (temp_hashcount == 0)
    {
        mvCurrentNeuralNetworkHash.insert(map<std::string,double>::value_type(NeuralHash,0));
    }
    double multiplier = 200;
    if (distance < 40) multiplier = 400;
    double votes = (1/distance)*multiplier;
    temp_hashcount += votes;
    mvCurrentNeuralNetworkHash[NeuralHash] = temp_hashcount;
}



void IncrementNeuralNetworkSupermajority(std::string NeuralHash, std::string GRCAddress, double distance)
{
    if (NeuralHash.length() < 5) return;
    double temp_hashcount = 0;
    if (mvNeuralNetworkHash.size() > 0)
    {
            temp_hashcount = mvNeuralNetworkHash[NeuralHash];
    }
    // 6-13-2015 ONLY Count Each Neural Hash Once per GRC address / CPID (1 VOTE PER RESEARCHER)
    std::string Security = ReadCache("neuralsecurity",GRCAddress);
    if (Security == NeuralHash)
    {
        //This node has already voted, throw away the vote
        return;
    }
    WriteCache("neuralsecurity",GRCAddress,NeuralHash,GetAdjustedTime());
    if (temp_hashcount == 0)
    {
        mvNeuralNetworkHash.insert(map<std::string,double>::value_type(NeuralHash,0));
    }
    double multiplier = 200;
    if (distance < 40) multiplier = 400;
    double votes = (1/distance)*multiplier;
    temp_hashcount += votes;
    mvNeuralNetworkHash[NeuralHash] = temp_hashcount;
}


void IncrementVersionCount(const std::string& Version)
{
    if(!Version.empty())
        mvNeuralVersion[Version]++;
}



std::string GetNeuralNetworkSupermajorityHash(double& out_popularity)
{
    double highest_popularity = -1;
    std::string neural_hash = "";
    for(map<std::string,double>::iterator ii=mvNeuralNetworkHash.begin(); ii!=mvNeuralNetworkHash.end(); ++ii)
    {
                double popularity = mvNeuralNetworkHash[(*ii).first];
                // d41d8 is the hash of an empty magnitude contract - don't count it
                if ( ((*ii).first != "d41d8cd98f00b204e9800998ecf8427e") && popularity > 0 && popularity > highest_popularity && (*ii).first != "TOTAL_VOTES")
                {
                    highest_popularity = popularity;
                    neural_hash = (*ii).first;
                }
    }
    out_popularity = highest_popularity;
    return neural_hash;
}


std::string GetCurrentNeuralNetworkSupermajorityHash(double& out_popularity)
{
    double highest_popularity = -1;
    std::string neural_hash = "";
    for(map<std::string,double>::iterator ii=mvCurrentNeuralNetworkHash.begin(); ii!=mvCurrentNeuralNetworkHash.end(); ++ii)
    {
                double popularity = mvCurrentNeuralNetworkHash[(*ii).first];
                // d41d8 is the hash of an empty magnitude contract - don't count it
                if ( ((*ii).first != "d41d8cd98f00b204e9800998ecf8427e") && popularity > 0 && popularity > highest_popularity && (*ii).first != "TOTAL_VOTES")
                {
                    highest_popularity = popularity;
                    neural_hash = (*ii).first;
                }
    }
    out_popularity = highest_popularity;
    return neural_hash;
}






std::string GetNeuralNetworkReport()
{
    //Returns a report of the networks neural hashes in order of popularity
    std::string neural_hash = "";
    std::string report = "Neural_hash, Popularity\r\n";
    std::string row = "";
    for(map<std::string,double>::iterator ii=mvNeuralNetworkHash.begin(); ii!=mvNeuralNetworkHash.end(); ++ii)
    {
                double popularity = mvNeuralNetworkHash[(*ii).first];
                neural_hash = (*ii).first;
                row = neural_hash+ "," + RoundToString(popularity,0);
                report += row + "\r\n";
    }

    return report;
}

std::string GetOrgSymbolFromFeedKey(std::string feedkey)
{
    std::string Symbol = ExtractValue(feedkey,"-",0);
    return Symbol;

}



bool MemorizeMessage(std::string msg, int64_t nTime, double dAmount, std::string sRecipient)
{
          if (msg.empty()) return false;
          bool fMessageLoaded = false;

          if (Contains(msg,"<MT>"))
          {
              std::string sMessageType      = ExtractXML(msg,"<MT>","</MT>");
              std::string sMessageKey       = ExtractXML(msg,"<MK>","</MK>");
              std::string sMessageValue     = ExtractXML(msg,"<MV>","</MV>");
              std::string sMessageAction    = ExtractXML(msg,"<MA>","</MA>");
              std::string sSignature        = ExtractXML(msg,"<MS>","</MS>");
              std::string sMessagePublicKey = ExtractXML(msg,"<MPK>","</MPK>");
              if (sMessageType=="beacon" && Contains(sMessageValue,"INVESTOR"))
              {
                    sMessageValue="";
              }

              if (sMessageType=="beacon" && sMessageAction=="A")
              {
<<<<<<< HEAD
                    // If the Beacon Public Key is Not Empty - do not overwrite with a new beacon value
                    std::string sBPK = GetBeaconPublicKey(sMessageKey);
                    // Note that if the beacon is > 6 months old, this function now returns an empty string (allowing the beacon to be overwritten) : OK
                    if (!sBPK.empty()) 
                    {
                        // Do not overwrite this beacon
                        sMessageValue="";
                        if (fDebug10) printf("\r\n**Beacon Public Key Not Empty %s : %s\r\n",sMessageKey.c_str(),sBPK.c_str());
                    }

=======
                  // If the Beacon Public Key is Not Empty - do not overwrite with a new beacon value unless the public key is the same
                  std::string sBPK = GetBeaconPublicKey(sMessageKey,false);
                  if (!sBPK.empty())
                  {
                      std::string out_cpid = "";
                      std::string out_address = "";
                      std::string out_publickey = "";
                      GetBeaconElements(sMessageValue, out_cpid, out_address, out_publickey);
                      if (fDebug3 && LessVerbose(50)) 
                      {
                          printf("\r\n**Beacon Debug Message : beaconpubkey %s, message key %s, cpid %s, addr %s, base64 pub key %s \r\n ",sBPK.c_str(),
                                 sMessageKey.c_str(),out_cpid.c_str(),out_address.c_str(), out_publickey.c_str());
                      }
                      if (sBPK == out_publickey)
                      {
                          // allow key to be reloaded in since this is a refreshed beacon
                          if (fDebug10) printf("\r\n**Beacon Being Overwritten %s \r\n %s : %s\r\n",sBPK.c_str(),sMessageKey.c_str(),sBPK.c_str());
                      }
                      else
                      {
                          // In this case, the current Beacon is not empty and the keys are different - Do not overwrite this beacon
                          sMessageValue="";
                          if (fDebug10) printf("\r\n**Beacon Public Key Not Empty %s : %s\r\n",sMessageKey.c_str(),sBPK.c_str());
                      }
                  }
>>>>>>> c86367e8
              }

              if (!sMessageType.empty() && !sMessageKey.empty() && !sMessageValue.empty() && !sMessageAction.empty() && !sSignature.empty())
              {

                  // If this is a DAO, ensure the contents are protected:
                  if ((sMessageType=="dao" || sMessageType=="daoclient") && !sMessagePublicKey.empty())
                  {
                            if (fDebug10) printf("DAO Message %s",msg.c_str());

                            if (sMessageAction=="A")
                            {
                                std::string daoPubKey = ReadCache(sMessageType + "pubkey",sMessageKey);
                                if (daoPubKey.empty())
                                {
                                    //We only accept the first message
                                    WriteCache(sMessageType + "pubkey",sMessageKey,sMessagePublicKey,nTime);
                                    std::string OrgSymbol = ExtractXML(sMessageValue,"<SYMBOL>","</SYMBOL>");
                                    std::string OrgName = ExtractXML(sMessageValue,"<NAME>","</NAME>");
                                    std::string OrgREST = ExtractXML(sMessageValue,"<REST>","</REST>");
                                    WriteCache(sMessageType + "rest",  OrgSymbol,  OrgREST,    nTime);
                                    WriteCache(sMessageType + "symbol",sMessageKey,OrgSymbol,  nTime);
                                    WriteCache(sMessageType + "name",  OrgSymbol,  sMessageKey,nTime);
                                    WriteCache(sMessageType + "orgname", OrgSymbol,OrgName,    nTime);
                                }
                            }
                  }

                  if (sMessageType=="dao" || sMessageType=="daoclient")
                  {
                        sMessagePublicKey = ReadCache(sMessageType+"pubkey",sMessageKey);
                  }
                  if (sMessageType == "daofeed")
                  {
                        sMessagePublicKey = ReadCache("daopubkey",GetOrgSymbolFromFeedKey(sMessageKey));
                  }

                  //Verify sig first
                  bool Verified = CheckMessageSignature(sMessageAction,sMessageType,sMessageType+sMessageKey+sMessageValue,
                      sSignature,sMessagePublicKey);

                  if ( (sMessageType=="dao" || sMessageType == "daofeed") && !Verified && fDebug3)
                  {
                        printf("Message type %s: %s was not verified successfully. PubKey %s \r\n",sMessageType.c_str(),msg.c_str(),sMessagePublicKey.c_str());
                  }

                  if (Verified)
                  {

                        if (sMessageAction=="A")
                        {
                                if ( (sMessageType=="dao" || sMessageType == "daofeed") && fDebug3 )
                                    printf("Adding MessageKey type %s Key %s Value %s\r\n",
                                    sMessageType.c_str(),sMessageKey.c_str(),sMessageValue.c_str());
                                // Ensure we have the TXID of the contract in memory
                                if (!(sMessageType=="project" || sMessageType=="projectmapping" || sMessageType=="beacon" ))
                                {
                                    WriteCache(sMessageType,sMessageKey+";Recipient",sRecipient,nTime);
                                    WriteCache(sMessageType,sMessageKey+";BurnAmount",RoundToString(dAmount,2),nTime);
                                }
                                WriteCache(sMessageType,sMessageKey,sMessageValue,nTime);
<<<<<<< HEAD
                                if(fDebug && sMessageType=="beacon" ){
                                    printf("BEACON add %s %s %s\r\n",sMessageKey.c_str(),DecodeBase64(sMessageValue).c_str(),TimestampToHRDate(nTime).c_str());
=======
                                if(sMessageType=="beacon" && fDebug3){
                                  printf("BEACON %s %s %s\r\n",sMessageKey.c_str(),DecodeBase64(sMessageValue).c_str(),TimestampToHRDate(nTime).c_str());
>>>>>>> c86367e8
                                }
                                fMessageLoaded = true;
                                if (sMessageType=="poll")
                                {
                                        if (Contains(sMessageKey,"[Foundation"))
                                        {
                                                msPoll = "Foundation Poll: " + sMessageKey;

                                        }
                                        else
                                        {
                                                msPoll = "Poll: " + sMessageKey;
                                        }
                                }

                        }
                        else if(sMessageAction=="D")
                        {
                                if (fDebug10) printf("Deleting key type %s Key %s Value %s\r\n",sMessageType.c_str(),sMessageKey.c_str(),sMessageValue.c_str());
<<<<<<< HEAD
                                if(fDebug && sMessageType=="beacon" ){
                                    printf("BEACON DEL %s - %s\r\n",sMessageKey.c_str(),TimestampToHRDate(nTime).c_str());
                                }
=======
>>>>>>> c86367e8
                                DeleteCache(sMessageType,sMessageKey);
                                fMessageLoaded = true;
                        }
                        // If this is a boinc project, load the projects into the coin:
                        if (sMessageType=="project" || sMessageType=="projectmapping")
                        {
                            //Reserved
                            fMessageLoaded = true;
                        }

                  }

                }

    }
   return fMessageLoaded;
}







bool UnusualActivityReport()
{

    map<uint256, CTxIndex> mapQueuedChanges;
    CTxDB txdb("r");
    int nMaxDepth = nBestHeight;
    CBlock block;
    int nMinDepth = fTestNet ? 1 : 1;
    if (nMaxDepth < nMinDepth || nMaxDepth < 10) return false;
    nMinDepth = 50000;
    nMaxDepth = nBestHeight;
    int ii = 0;
            for (ii = nMinDepth; ii <= nMaxDepth; ii++)
            {
                CBlockIndex* pblockindex = blockFinder.FindByHeight(ii);
                if (block.ReadFromDisk(pblockindex))
                {
                    int64_t nFees = 0;
                    int64_t nValueIn = 0;
                    int64_t nValueOut = 0;
                    int64_t nStakeReward = 0;
                    //unsigned int nSigOps = 0;
                    double DPOR_Paid = 0;
                    bool bIsDPOR = false;
                    std::string MainRecipient = "";
                    double max_subsidy = GetMaximumBoincSubsidy(block.nTime)+50; //allow for
                    BOOST_FOREACH(CTransaction& tx, block.vtx)
                    {

                            MapPrevTx mapInputs;
                            if (tx.IsCoinBase())
                                    nValueOut += tx.GetValueOut();
                            else
                            {
                                     bool fInvalid;
                                     bool TxOK = tx.FetchInputs(txdb, mapQueuedChanges, true, false, mapInputs, fInvalid);
                                     if (!TxOK) continue;
                                     int64_t nTxValueIn = tx.GetValueIn(mapInputs);
                                     int64_t nTxValueOut = tx.GetValueOut();
                                     nValueIn += nTxValueIn;
                                     nValueOut += nTxValueOut;
                                     if (!tx.IsCoinStake())             nFees += nTxValueIn - nTxValueOut;
                                     if (tx.IsCoinStake())
                                     {
                                            nStakeReward = nTxValueOut - nTxValueIn;
                                            if (tx.vout.size() > 2) bIsDPOR = true;
                                            //DPOR Verification of each recipient (Recipients start at output position 2 (0=Coinstake flag, 1=coinstake)
                                            if (tx.vout.size() > 2)
                                            {
                                                MainRecipient = PubKeyToAddress(tx.vout[2].scriptPubKey);
                                            }
                                            int iStart = 3;
                                            if (ii > 267500) iStart=2;
                                            if (bIsDPOR)
                                            {
                                                    for (unsigned int i = iStart; i < tx.vout.size(); i++)
                                                    {
                                                        std::string Recipient = PubKeyToAddress(tx.vout[i].scriptPubKey);
                                                        double      Amount    = CoinToDouble(tx.vout[i].nValue);
                                                        if (Amount > GetMaximumBoincSubsidy(GetAdjustedTime()))
                                                        {
                                                        }

                                                        if (Amount > max_subsidy)
                                                        {
                                                            printf("Block #%f:%f, Recipient %s, Paid %f\r\n",(double)ii,(double)i,Recipient.c_str(),Amount);
                                                        }
                                                        DPOR_Paid += Amount;

                                                    }

                                           }
                                     }

                                //if (!tx.ConnectInputs(txdb, mapInputs, mapQueuedChanges, posThisTx, pindex, true, false))                return false;
                            }

                    }

                    int64_t TotalMint = nValueOut - nValueIn + nFees;
                    double subsidy = CoinToDouble(TotalMint);
                    if (subsidy > max_subsidy)
                    {
                        std::string hb = block.vtx[0].hashBoinc;
                        MiningCPID bb = DeserializeBoincBlock(hb);
                        if (bb.cpid != "INVESTOR")
                        {
                                printf("Block #%f:%f, Recipient %s, CPID %s, Paid %f, StakeReward %f \r\n",(double)ii,(double)0,
                                    bb.GRCAddress.c_str(), bb.cpid.c_str(), subsidy,(double)nStakeReward);
                        }
                }

            }
        }


    return true;
}


double GRCMagnitudeUnit(int64_t locktime)
{
    //7-12-2015 - Calculate GRCMagnitudeUnit (Amount paid per magnitude per day)
    StructCPID network = GetInitializedStructCPID2("NETWORK",mvNetwork);
    double TotalNetworkMagnitude = network.NetworkMagnitude;
    if (TotalNetworkMagnitude < 1000) TotalNetworkMagnitude=1000;
    double MaximumEmission = BLOCKS_PER_DAY*GetMaximumBoincSubsidy(locktime);
    double Kitty = MaximumEmission - (network.payments/14);
    if (Kitty < 1) Kitty = 1;
    double MagnitudeUnit = 0;
    if (AreBinarySuperblocksEnabled(nBestHeight))
    {
        MagnitudeUnit = (Kitty/TotalNetworkMagnitude)*1.25;
    }
    else
    {
        MagnitudeUnit = Kitty/TotalNetworkMagnitude;
    }
    if (MagnitudeUnit > 5) MagnitudeUnit = 5; //Just in case we lose a superblock or something strange happens.
    MagnitudeUnit = SnapToGrid(MagnitudeUnit); //Snaps the value into .025 increments
    return MagnitudeUnit;
}


int64_t ComputeResearchAccrual(int64_t nTime, std::string cpid, std::string operation, CBlockIndex* pindexLast, bool bVerifyingBlock, int iVerificationPhase, double& dAccrualAge, double& dMagnitudeUnit, double& AvgMagnitude)
{
    double dCurrentMagnitude = CalculatedMagnitude2(cpid, nTime, false);
    CBlockIndex* pHistorical = GetHistoricalMagnitude(cpid);
    if (pHistorical->nHeight <= nNewIndex || pHistorical->nMagnitude==0 || pHistorical->nTime == 0)
    {
        //No prior block exists... Newbies get .01 age to bootstrap the CPID (otherwise they will not have any prior block to refer to, thus cannot get started):
        if (!AreBinarySuperblocksEnabled(pindexLast->nHeight))
        {
                return dCurrentMagnitude > 0 ? ((dCurrentMagnitude/100)*COIN) : 0;
        }
        else
        {
            // New rules - 12-4-2015 - Pay newbie from the moment beacon was sent as long as it is within 6 months old and NN mag > 0 and newbie is in the superblock and their lifetime paid is zero
            // Note: If Magnitude is zero, or researcher is not in superblock, or lifetimepaid > 0, this function returns zero
            int64_t iBeaconTimestamp = BeaconTimeStamp(cpid, true);
            if (IsLockTimeWithinMinutes(iBeaconTimestamp, 60*24*30*6))
            {
                double dNewbieAccrualAge = ((double)nTime - (double)iBeaconTimestamp) / 86400;
                int64_t iAccrual = (int64_t)((dNewbieAccrualAge*dCurrentMagnitude*dMagnitudeUnit*COIN) + (1*COIN));
                if ((dNewbieAccrualAge*dCurrentMagnitude*dMagnitudeUnit) > 500)
                {
                    printf("Newbie special stake too high, reward=500GRC");
                    return (500*COIN);
                }
                if (fDebug3) printf("\r\n Newbie Special First Stake for CPID %s, Age %f, Accrual %f \r\n",cpid.c_str(),dNewbieAccrualAge,(double)iAccrual);
                return iAccrual;
            }
            else
            {
                return dCurrentMagnitude > 0 ? (((dCurrentMagnitude/100)*COIN) + (1*COIN)): 0;
            }
        }
    }
    // To prevent reorgs and checkblock errors, ensure the research age is > 10 blocks wide:
    int iRABlockSpan = pindexLast->nHeight - pHistorical->nHeight;
    StructCPID stCPID = GetInitializedStructCPID2(cpid,mvResearchAge);
    double dAvgMag = stCPID.ResearchAverageMagnitude;
    // ResearchAge: If the accrual age is > 20 days, add in the midpoint lifetime average magnitude to ensure the overall avg magnitude accurate:
    if (iRABlockSpan > (int)(BLOCKS_PER_DAY*20))
    {
            AvgMagnitude = (pHistorical->nMagnitude + dAvgMag + dCurrentMagnitude) / 3;
    }
    else
    {
            AvgMagnitude = (pHistorical->nMagnitude + dCurrentMagnitude) / 2;
    }
    if (AvgMagnitude > 20000) AvgMagnitude = 20000;

    dAccrualAge = ((double)nTime - (double)pHistorical->nTime) / 86400;
    if (dAccrualAge < 0) dAccrualAge=0;
    dMagnitudeUnit = GRCMagnitudeUnit(nTime);

    int64_t Accrual = (int64_t)(dAccrualAge*AvgMagnitude*dMagnitudeUnit*COIN);
    // Double check researcher lifetime paid
    double days = (nTime - stCPID.LowLockTime) / 86400.0;
    double PPD = stCPID.ResearchSubsidy/(days+.01);
    double ReferencePPD = dMagnitudeUnit*dAvgMag;
    if ((PPD > ReferencePPD*5))
    {
            printf("Researcher PPD %f > Reference PPD %f for CPID %s with Lifetime Avg Mag of %f, Days %f \r\n",PPD,ReferencePPD,cpid.c_str(),dAvgMag,days);
            Accrual = 0; //Since this condition can occur when a user ramps up computing power, lets return 0 so as to not shortchange the researcher, but instead, owed will continue to accrue and will be paid later when PPD falls below 5
    }
    // Note that if the RA Block Span < 10, we want to return 0 for the Accrual Amount so the CPID can still receive an accurate accrual in the future
    if (iRABlockSpan < 10 && iVerificationPhase != 2) Accrual = 0;

    double verbosity = (operation == "createnewblock" || operation == "createcoinstake") ? 10 : 1000;
    if ((fDebug && LessVerbose(verbosity)) || (fDebug3 && iVerificationPhase==2)) printf(" Operation %s, ComputedAccrual %f, StakeHeight %f, RABlockSpan %f, HistoryHeight%f, AccrualAge %f, AvgMag %f, MagUnit %f, PPD %f, Reference PPD %f  \r\n",
        operation.c_str(),CoinToDouble(Accrual),(double)pindexLast->nHeight,(double)iRABlockSpan,
        (double)pHistorical->nHeight,   dAccrualAge,AvgMagnitude,dMagnitudeUnit, PPD, ReferencePPD);
    return Accrual;
}



CBlockIndex* GetHistoricalMagnitude(std::string cpid)
{
    if (cpid=="INVESTOR") return pindexGenesisBlock;

    // Starting at the block prior to StartHeight, find the last instance of the CPID in the chain:
    // Limit lookback to 6 months
    int nMinIndex = pindexBest->nHeight-(6*30*BLOCKS_PER_DAY);
    if (nMinIndex < 2) nMinIndex=2;
    // Last block Hash paid to researcher
    StructCPID stCPID = GetInitializedStructCPID2(cpid,mvResearchAge);
    if (!stCPID.BlockHash.empty())
    {
        uint256 hash(stCPID.BlockHash);
        if (mapBlockIndex.count(hash) == 0) return pindexGenesisBlock;
        CBlockIndex* pblockindex = mapBlockIndex[hash];
        if (pblockindex->nHeight < nMinIndex)
        {
            // In this case, the last staked block was Found, but it is over 6 months old....
            printf("Last staked block found at height %f, but cannot verify magnitude older than 6 months! \r\n",(double)pblockindex->nHeight);
            return pindexGenesisBlock;
        }

        return pblockindex;
    }
    else
    {
        return pindexGenesisBlock;
    }
}

void ZeroOutResearcherTotals(std::string cpid)
{
    if (!cpid.empty())
    {
                StructCPID stCPID = GetInitializedStructCPID2(cpid,mvResearchAge);
                stCPID.LastBlock = 0;
                stCPID.BlockHash = "";
                stCPID.InterestSubsidy = 0;
                stCPID.ResearchSubsidy = 0;
                stCPID.Accuracy = 0;
                stCPID.LowLockTime = std::numeric_limits<unsigned int>::max();
                stCPID.HighLockTime = 0;
                stCPID.TotalMagnitude = 0;
                stCPID.ResearchAverageMagnitude = 0;

                mvResearchAge[cpid]=stCPID;
    }
}


bool LoadAdminMessages(bool bFullTableScan, std::string& out_errors)
{
    int nMaxDepth = nBestHeight;
    int nMinDepth = fTestNet ? 1 : 164618;
    nMinDepth = pindexBest->nHeight - (BLOCKS_PER_DAY*30*6);
    if (nMinDepth < 2) nMinDepth=2;
    if (!bFullTableScan) nMinDepth = nMaxDepth-6;
    if (nMaxDepth < nMinDepth) return false;
    CBlockIndex* pindex = blockFinder.FindByHeight(nMinDepth);
    // These are memorized consecutively in order from oldest to newest

    while (pindex->nHeight < nMaxDepth)
    {
        if (!pindex || !pindex->pnext) return false;
        pindex = pindex->pnext;
        if (pindex==NULL) continue;
        if (!pindex || !pindex->IsInMainChain()) continue;
        if (IsContract(pindex))
        {
            CBlock block;
            if (!block.ReadFromDisk(pindex)) continue;
            int iPos = 0;
            BOOST_FOREACH(const CTransaction &tx, block.vtx)
            {
                  if (iPos > 0)
                  {
                      // Retrieve the Burn Amount for Contracts
                      double dAmount = 0;
                      std::string sRecipient = "";
                      for (unsigned int i = 1; i < tx.vout.size(); i++)
                      {
                            sRecipient = PubKeyToAddress(tx.vout[i].scriptPubKey);
                            dAmount += CoinToDouble(tx.vout[i].nValue);
                      }
                      MemorizeMessage(tx.hashBoinc,tx.nTime,dAmount,sRecipient);
                  }
                  iPos++;
            }
        }
    }
    
    return true;
}




MiningCPID GetBoincBlockByIndex(CBlockIndex* pblockindex)
{
    CBlock block;
    MiningCPID bb;
    bb.initialized=false;
    if (!pblockindex || !pblockindex->IsInMainChain()) return bb;
    if (block.ReadFromDisk(pblockindex))
    {
        std::string hashboinc = "";
        if (block.vtx.size() > 0) hashboinc = block.vtx[0].hashBoinc;
        bb = DeserializeBoincBlock(hashboinc);
        bb.initialized=true;
        return bb;
    }
    return bb;
}

std::string CPIDHash(double dMagIn, std::string sCPID)
{
    std::string sMag = RoundToString(dMagIn,0);
    double dMagLength = (double)sMag.length();
    double dExponent = pow(dMagLength,5);
    std::string sMagComponent1 = RoundToString(dMagIn/(dExponent+.01),0);
    std::string sSuffix = RoundToString(dMagLength * dExponent, 0);
    std::string sHash = sCPID + sMagComponent1 + sSuffix;
    //  printf("%s, %s, %f, %f, %s\r\n",sCPID.c_str(), sMagComponent1.c_str(),dMagLength,dExponent,sSuffix.c_str());
    return sHash;
}

std::string GetQuorumHash(std::string data)
{
        //Data includes the Magnitudes, and the Projects:
        std::string sMags = ExtractXML(data,"<MAGNITUDES>","</MAGNITUDES>");
        std::vector<std::string> vMags = split(sMags.c_str(),";");
        std::string sHashIn = "";
        for (unsigned int x = 0; x < vMags.size(); x++)
        {
            if (vMags[x].length() > 10)
            {
                std::vector<std::string> vRow = split(vMags[x].c_str(),",");
                if (vRow.size() > 0)
                {
                  if (vRow[0].length() > 5)
                  {
                        std::string sCPID = vRow[0];
                        double dMag = cdbl(vRow[1],0);
                        sHashIn += CPIDHash(dMag, sCPID) + "<COL>";
                   }
                }
            }
        }
        std::string sHash = RetrieveMd5(sHashIn);
        return sHash;
}


std::string getHardwareID()
{
    std::string ele1 = "?";
    #ifdef QT_GUI
        ele1 = getMacAddress();
    #endif
    ele1 += ":" + getCpuHash();
    ele1 += ":" + getHardDriveSerial();

    std::string hwid = RetrieveMd5(ele1);
    return hwid;
}

static void getCpuid( unsigned int* p, unsigned int ax )
 {
    __asm __volatile
    (   "movl %%ebx, %%esi\n\t"
        "cpuid\n\t"
        "xchgl %%ebx, %%esi"
        : "=a" (p[0]), "=S" (p[1]),
          "=c" (p[2]), "=d" (p[3])
        : "0" (ax)
    );
 }

 std::string getCpuHash()
 {
    std::string n = boost::asio::ip::host_name();
    #ifdef WIN32
        unsigned int cpuinfo[4] = { 0, 0, 0, 0 };
        getCpuid( cpuinfo, 0 );
        unsigned short hash = 0;
        unsigned int* ptr = (&cpuinfo[0]);
        for ( unsigned int i = 0; i < 4; i++ )
            hash += (ptr[i] & 0xFFFF) + ( ptr[i] >> 16 );
        double dHash = (double)hash;
        return n + ";" + RoundToString(dHash,0);
    #else
        return n;
    #endif
 }



std::string SystemCommand(const char* cmd)
{
    FILE* pipe = popen(cmd, "r");
    if (!pipe) return "ERROR";
    char buffer[128];
    std::string result = "";
    while(!feof(pipe))
    {
        if(fgets(buffer, 128, pipe) != NULL)
            result += buffer;
    }
    pclose(pipe);
    return result;
}


std::string getHardDriveSerial()
{
    if (!msHDDSerial.empty()) return msHDDSerial;
    std::string cmd1 = "";
    #ifdef WIN32
        cmd1 = "wmic path win32_physicalmedia get SerialNumber";
    #else
        cmd1 = "ls /dev/disk/by-uuid";
    #endif
    std::string result = SystemCommand(cmd1.c_str());
    //if (fDebug3) printf("result %s",result.c_str());
    msHDDSerial = result;
    return result;
}

bool IsContract(CBlockIndex* pIndex)
{
    return pIndex->nIsContract==1 ? true : false;
}

bool IsSuperBlock(CBlockIndex* pIndex)
{
    return pIndex->nIsSuperBlock==1 ? true : false;
}

void SetUpExtendedBlockIndexFieldsOnce()
{
    return;

    printf("SETUPExtendedBIfieldsOnce Testnet: %s \r\n",YesNo(fTestNet).c_str());
    if (fTestNet)
    {
        if (pindexBest->nHeight < 20000) return;    }
    else
    {
        if (pindexBest->nHeight < 361873) return;
    }

    std::string sSuperblocks = "";
    std::string sContracts   = "";
    int iStartHeight = fTestNet ? 20000 : 361873;

    CBlockIndex* pindex = blockFinder.FindByHeight(iStartHeight);
    if (!pindex) return;

    if (pindex && pindex->pnext)
    {
        while (pindex->nHeight < (nNewIndex2 + 1))
        {
                if (!pindex || !pindex->pnext) break;
                pindex = pindex->pnext;
                if (pindex==NULL || !pindex->IsInMainChain()) continue;
                CBlock block;
                if (!block.ReadFromDisk(pindex)) continue;
                MiningCPID bb = DeserializeBoincBlock(block.vtx[0].hashBoinc);
                if (bb.superblock.length() > 20)
                {
                        sSuperblocks += pindex->GetBlockHash().GetHex() + ",";
                }

                BOOST_FOREACH(const CTransaction &tx, block.vtx)
                {
                        if (tx.hashBoinc.length() > 20)
                        {
                            bool fMemorized = MemorizeMessage(tx.hashBoinc,tx.nTime,0,"");
                            if (fMemorized)
                            {
                                sContracts += pindex->GetBlockHash().GetHex() + ",";
                                break;
                            }
                        }
                }
        }
    }
}


double SnapToGrid(double d)
{
    double dDither = .04;
    double dOut = cdbl(RoundToString(d*dDither,3),3) / dDither;
    return dOut;
}



bool NeuralNodeParticipates()
{
    //Calculate the nodes GRC_Address_Day
    std::string address_day = DefaultWalletAddress() + "_" + RoundToString(GetDayOfYear(),0);
    std::string address_day_hash = RetrieveMd5(address_day);
    // For now, let's call for a 25% participation rate (approx. 125 nodes):
    // When RA is enabled, 25% of the neural network nodes will work on a quorum at any given time to alleviate stress on the project sites:
    uint256 uRef;
    if (IsResearchAgeEnabled(pindexBest->nHeight))
    {
        uRef = fTestNet ? uint256("0x00000000000000000000000000000000ed182f81388f317df738fd9994e7020b") : uint256("0x000000000000000000000000000000004d182f81388f317df738fd9994e7020b"); //This hash is approx 25% of the md5 range (90% for testnet)
    }
    else
    {
        uRef = fTestNet ? uint256("0x00000000000000000000000000000000ed182f81388f317df738fd9994e7020b") : uint256("0x00000000000000000000000000000000fd182f81388f317df738fd9994e7020b"); //This hash is approx 25% of the md5 range (90% for testnet)
    }
    uint256 uADH = uint256("0x" + address_day_hash);
    //printf("%s < %s : %s",uADH.GetHex().c_str() ,uRef.GetHex().c_str(), YesNo(uADH  < uRef).c_str());
    //printf("%s < %s : %s",uTest.GetHex().c_str(),uRef.GetHex().c_str(), YesNo(uTest < uRef).c_str());
    return (uADH < uRef);
}


bool StrLessThanReferenceHash(std::string rh)
{
    std::string address_day = rh + "_" + RoundToString(GetDayOfYear(),0);
    std::string address_day_hash = RetrieveMd5(address_day);
    uint256 uRef = fTestNet ? uint256("0x000000000000000000000000000000004d182f81388f317df738fd9994e7020b") : uint256("0x000000000000000000000000000000004d182f81388f317df738fd9994e7020b"); //This hash is approx 25% of the md5 range (90% for testnet)
    uint256 uADH = uint256("0x" + address_day_hash);
    return (uADH < uRef);
<<<<<<< HEAD
=======
}

// Generate backup filenames with local date and time with suffix support
std::string GetBackupFilename(const std::string& basename, const std::string& suffix)
{
    time_t biTime;
    struct tm * blTime;
    time (&biTime);
    blTime = localtime(&biTime);
    char boTime[200];
    strftime(boTime, sizeof(boTime), "%FT%H-%M-%S", blTime);
    return suffix.empty()
        ? basename + "-" + std::string(boTime)
        : basename + "-" + std::string(boTime) + "-" + suffix;
>>>>>>> c86367e8
}<|MERGE_RESOLUTION|>--- conflicted
+++ resolved
@@ -36,20 +36,13 @@
 #include <math.h>
 
 int GetDayOfYear();
-<<<<<<< HEAD
-=======
 void GetBeaconElements(std::string sBeacon,std::string& out_cpid, std::string& out_address, std::string& out_publickey);
->>>>>>> c86367e8
 extern std::string NodeAddress(CNode* pfrom);
 extern std::string ConvertBinToHex(std::string a);
 extern std::string ConvertHexToBin(std::string a);
 extern bool WalletOutOfSync();
 extern bool WriteKey(std::string sKey, std::string sValue);
-<<<<<<< HEAD
-std::string GetBeaconPublicKey(const std::string& cpid);
-=======
 std::string GetBeaconPublicKey(const std::string& cpid, bool bAdvertisingBeacon);
->>>>>>> c86367e8
 bool AdvertiseBeacon(bool bFromService, std::string &sOutPrivKey, std::string &sOutPubKey, std::string &sError, std::string &sMessage);
 std::string SignBlockWithCPID(std::string sCPID, std::string sBlockHash);
 extern void CleanInboundConnections(bool bClearAll);
@@ -93,11 +86,7 @@
 std::string getMacAddress();
 std::string TimestampToHRDate(double dtm);
 bool CPIDAcidTest2(std::string bpk, std::string externalcpid);
-<<<<<<< HEAD
-
-=======
 extern std::string VectorToString(std::vector<unsigned char> v);
->>>>>>> c86367e8
 bool HasActiveBeacon(const std::string& cpid);
 extern bool BlockNeedsChecked(int64_t BlockTime);
 extern void FixInvalidResearchTotals(std::vector<CBlockIndex*> vDisconnect, std::vector<CBlockIndex*> vConnect);
@@ -137,10 +126,6 @@
 extern CBlockIndex* GetHistoricalMagnitude(std::string cpid);
 
 extern double GetOutstandingAmountOwed(StructCPID &mag, std::string cpid, int64_t locktime, double& total_owed, double block_magnitude);
-<<<<<<< HEAD
-extern StructCPID GetInitializedStructCPID2(std::string name,std::map<std::string, StructCPID>& vRef);
-=======
->>>>>>> c86367e8
 
 
 extern double GetOwedAmount(std::string cpid);
@@ -154,10 +139,6 @@
 
 std::string qtGetNeuralContract(std::string data);
 
-<<<<<<< HEAD
-extern  std::string GetNetsoftProjects(std::string cpid);
-=======
->>>>>>> c86367e8
 extern std::string GetNeuralNetworkReport();
 void qtSyncWithDPORNodes(std::string data);
 std::string qtGetNeuralHash(std::string data);
@@ -173,10 +154,6 @@
 
 using namespace std;
 using namespace boost;
-<<<<<<< HEAD
-std::string DefaultBoincHashArgs();
-=======
->>>>>>> c86367e8
 
 //
 // Global state
@@ -326,10 +303,6 @@
 
 // Gridcoin - Rob Halford
 
-<<<<<<< HEAD
-extern std::string GetHttpPageFromCreditServerRetired(std::string cpid, bool usedns, bool clearcache);
-=======
->>>>>>> c86367e8
 extern std::string RetrieveMd5(std::string s1);
 extern std::string aes_complex_hash(uint256 scrypt_hash);
 
@@ -337,10 +310,6 @@
 volatile bool bTallyStarted      = false;
 volatile bool bForceUpdate = false;
 volatile bool bExecuteCode = false;
-<<<<<<< HEAD
-volatile bool bAddressUser = false;
-=======
->>>>>>> c86367e8
 volatile bool bCheckedForUpgrade = false;
 volatile bool bCheckedForUpgradeLive = false;
 volatile bool bGlobalcomInitialized = false;
@@ -460,16 +429,7 @@
 // End of Gridcoin Global vars
 
 bool bDebugMode = false;
-<<<<<<< HEAD
-bool bPoolMiningMode = false;
 bool bBoincSubsidyEligible = false;
-bool bCPUMiningMode = false;
-
-
-
-=======
-bool bBoincSubsidyEligible = false;
->>>>>>> c86367e8
 
 //////////////////////////////////////////////////////////////////////////////
 //
@@ -542,8 +502,6 @@
         return false;
 }
 
-<<<<<<< HEAD
-=======
 
 vector<unsigned char> StringToVector(std::string sData)
 {
@@ -557,7 +515,6 @@
         return s;
 }
 
->>>>>>> c86367e8
 bool FullSyncWithDPORNodes()
 {
             #if defined(WIN32) && defined(QT_GUI)
@@ -649,10 +606,6 @@
         double weight = nWeight/COIN+boincmagnitude;
         double PORDiff = GetDifficulty(GetLastBlockIndex(pindexBest, true));
         std::string sWeight = RoundToString((double)weight,0);
-<<<<<<< HEAD
-        std::string sOverviewCPID = bPoolMiningMode ? "POOL" : GlobalCPUMiningCPID.cpid;
-=======
->>>>>>> c86367e8
 
         //9-6-2015 Add RSA fields to overview
         if ((double)weight > 100000000000000)
@@ -666,11 +619,7 @@
         GlobalStatusStruct.dporWeight = sWeight;
         GlobalStatusStruct.magnitude = RoundToString(boincmagnitude,2);
         GlobalStatusStruct.project = msMiningProject;
-<<<<<<< HEAD
-        GlobalStatusStruct.cpid = sOverviewCPID;
-=======
         GlobalStatusStruct.cpid = GlobalCPUMiningCPID.cpid;
->>>>>>> c86367e8
         GlobalStatusStruct.status = msMiningErrors;
         GlobalStatusStruct.poll = msPoll;
         GlobalStatusStruct.errors =  msMiningErrors5 + " " + msMiningErrors6 + " " + msMiningErrors7 + " " + msMiningErrors8;
@@ -905,20 +854,13 @@
 
 
                                         GlobalCPUMiningCPID.boincruntimepublickey = structcpid.cpidhash;
-<<<<<<< HEAD
                                         if(fDebug) printf("\r\n GNP: Setting bpk to %s\r\n",structcpid.cpidhash.c_str());
-=======
-                                        printf("\r\n GNP: Setting bpk to %s\r\n",structcpid.cpidhash.c_str());
->>>>>>> c86367e8
 
                                         uint256 pbh = 1;
                                         GlobalCPUMiningCPID.cpidv2 = ComputeCPIDv2(GlobalCPUMiningCPID.email,GlobalCPUMiningCPID.boincruntimepublickey, pbh);
                                         GlobalCPUMiningCPID.lastblockhash = "0";
                                         // Sign the block
-<<<<<<< HEAD
-                                        GlobalCPUMiningCPID.BoincPublicKey = GetBeaconPublicKey(structcpid.cpid);
-=======
->>>>>>> c86367e8
+                                        GlobalCPUMiningCPID.BoincPublicKey = GetBeaconPublicKey(structcpid.cpid, false);
                                         GlobalCPUMiningCPID.BoincSignature = SignBlockWithCPID(GlobalCPUMiningCPID.cpid,GlobalCPUMiningCPID.lastblockhash);
                                 
                                         if (!IsCPIDValidv2(GlobalCPUMiningCPID,1))
@@ -3690,11 +3632,7 @@
 
             printf(" Clean Chain succeeded. ");
     }
-<<<<<<< HEAD
-    bool fResult = AskForOutstandingBlocks(uint256(0));
-=======
     AskForOutstandingBlocks(uint256(0));
->>>>>>> c86367e8
     return true;
 
 }
@@ -4063,9 +4001,6 @@
 
     if (bb.cpid != "INVESTOR" && IsProofOfStake() && height1 > nGrandfather && IsResearchAgeEnabled(height1) && BlockNeedsChecked(nTime) && !fLoadingIndex)
     {
-<<<<<<< HEAD
-            int64_t nCalculatedResearch = GetProofOfStakeReward(nCoinAge, nFees, bb.cpid, true, 1, nTime,
-=======
 		    // 6-4-2017 - Verify researchers stored block magnitude
 		    double dNeuralNetworkMagnitude = CalculatedMagnitude2(bb.cpid, nTime, false);
 			if (bb.Magnitude > 0 && bb.Magnitude > (dNeuralNetworkMagnitude*1.25) && (fTestNet || height1 > 947000))
@@ -4074,7 +4009,6 @@
 					(double)bb.Magnitude,(double)dNeuralNetworkMagnitude,bb.cpid.c_str());
 			}
 		    int64_t nCalculatedResearch = GetProofOfStakeReward(nCoinAge, nFees, bb.cpid, true, 1, nTime,
->>>>>>> c86367e8
                 pindexBest, sCaller + "_checkblock_researcher", OUT_POR, OUT_INTEREST, dAccrualAge, dMagnitudeUnit, dAvgMagnitude);
             if (bb.ResearchSubsidy > ((OUT_POR*1.25)+1))
             {
@@ -4736,16 +4670,9 @@
             mapOrphanBlocks.clear();
             setStakeSeen.clear();
             setStakeSeenOrphan.clear();
-<<<<<<< HEAD
-            bool fResult = AskForOutstandingBlocks(uint256(0));
-            printf("\r\n ** Clearing Orphan Blocks... ** \r\n");
-    }
-    
-=======
             AskForOutstandingBlocks(uint256(0));
             printf("\r\n ** Clearing Orphan Blocks... ** \r\n");
     }  
->>>>>>> c86367e8
 }
 
 void CleanInboundConnections(bool bClearAll)
@@ -4946,73 +4873,6 @@
 }
 
 
-<<<<<<< HEAD
-=======
-
-// Gridcoin: (previously NovaCoin) : Attempt to generate suitable proof-of-stake
-bool CBlock::SignBlock(CWallet& wallet, int64_t nFees)
-{
-    // if we are trying to sign
-    //    something except proof-of-stake block template
-    if (!vtx[0].vout[0].IsEmpty())
-        return false;
-
-    // if we are trying to sign
-    //    a complete proof-of-stake block
-    if (IsProofOfStake())
-        return true;
-
-    static int64_t nLastCoinStakeSearchTime = GetAdjustedTime(); // startup timestamp
-
-    CKey key;
-    CTransaction txCoinStake;
-    if (IsProtocolV2(nBestHeight+1))
-        txCoinStake.nTime &= ~STAKE_TIMESTAMP_MASK;
-
-    int64_t nSearchTime = txCoinStake.nTime; // search to current time
-    int64_t out_gridreward = 0;
-
-    if (nSearchTime > nLastCoinStakeSearchTime)
-    {
-        int64_t nSearchInterval = IsProtocolV2(nBestHeight+1) ? 1 : nSearchTime - nLastCoinStakeSearchTime;
-        std::string out_hashboinc = "";
-        if (wallet.CreateCoinStake(wallet, nBits, nSearchInterval, nFees, txCoinStake, key, out_gridreward, out_hashboinc))
-        {
-            //1-8-2015 Extract solved Key
-            double solvedNonce = cdbl(AppCache(pindexBest->GetBlockHash().GetHex()),0);
-            nNonce=solvedNonce;
-            if (fDebug3) printf(".17. Nonce %f, SNonce %f, StakeTime %f, MaxHistTD %f, BBPTL %f, PDBTm %f \r\n",
-                (double)nNonce,(double)solvedNonce,(double)txCoinStake.nTime,
-                (double)max(pindexBest->GetPastTimeLimit()+1, PastDrift(pindexBest->GetBlockTime(), pindexBest->nHeight+1)),
-                (double)pindexBest->GetPastTimeLimit(), (double)PastDrift(pindexBest->GetBlockTime(), pindexBest->nHeight+1)    );
-            if (txCoinStake.nTime >= max(pindexBest->GetPastTimeLimit()+1, PastDrift(pindexBest->GetBlockTime(), pindexBest->nHeight+1)))
-            {
-                // make sure coinstake would meet timestamp protocol
-                //    as it would be the same as the block timestamp
-                vtx[0].nTime = nTime = txCoinStake.nTime;
-                nTime = max(pindexBest->GetPastTimeLimit()+1, GetMaxTransactionTime());
-                nTime = max(GetBlockTime(), PastDrift(pindexBest->GetBlockTime(), pindexBest->nHeight+1));
-
-
-                // we have to make sure that we have no future timestamps in
-                //    our transactions set
-                for (vector<CTransaction>::iterator it = vtx.begin(); it != vtx.end();)
-                    if (it->nTime > nTime) { it = vtx.erase(it); } else { ++it; }
-                vtx.insert(vtx.begin() + 1, txCoinStake);
-                vtx[0].hashBoinc= out_hashboinc;
-
-                hashMerkleRoot = BuildMerkleTree();
-                return key.Sign(GetHash(), vchBlockSig);
-            }
-        }
-        nLastCoinStakeSearchInterval = nSearchTime - nLastCoinStakeSearchTime;
-        nLastCoinStakeSearchTime = nSearchTime;
-    }
-
-    return false;
-}
-
->>>>>>> c86367e8
 bool CBlock::CheckBlockSignature() const
 {
     if (IsProofOfWork())
@@ -5674,13 +5534,8 @@
         return true;
     }
 
-<<<<<<< HEAD
-    if (IsLockTimeWithinMinutes(nLastGRCtallied,100))
-        return true;
-=======
     if (IsLockTimeWithinMinutes(nLastGRCtallied,100) && (mvApplicationCacheTimestamp["nGRCTime"] > 0 ||
 		 mvApplicationCacheTimestamp["nCPIDTime"] > 0))  return true;
->>>>>>> c86367e8
 
     nLastGRCtallied = GetAdjustedTime();
     int64_t nGRCTime = 0;
@@ -5712,15 +5567,9 @@
                         }
                         else
                         {
-<<<<<<< HEAD
-                myCPID = pblockindex->GetCPID();
-                        }
-                        if (cpid == myCPID && nCPIDTime==0)
-=======
 						    myCPID = pblockindex->GetCPID();
                         }
                         if (cpid == myCPID && nCPIDTime==0 && myCPID != "INVESTOR")
->>>>>>> c86367e8
                         {
                             nCPIDTime = pblockindex->nTime;
                             nGRCTime = pblockindex->nTime;
@@ -5730,10 +5579,7 @@
     }
     int64_t EarliestStakedWalletTx = GetEarliestWalletTransaction();
     if (EarliestStakedWalletTx > 0 && EarliestStakedWalletTx < nGRCTime) nGRCTime = EarliestStakedWalletTx;
-<<<<<<< HEAD
-=======
 	if (cpid=="INVESTOR" && EarliestStakedWalletTx > 0) nGRCTime = EarliestStakedWalletTx;
->>>>>>> c86367e8
     if (fTestNet) nGRCTime -= (86400*30);
     if (nGRCTime <= 0)  nGRCTime = GetAdjustedTime();
     if (nCPIDTime <= 0) nCPIDTime = GetAdjustedTime();
@@ -5825,33 +5671,6 @@
 }
 
 
-<<<<<<< HEAD
-StructCPID GetInitializedStructCPID2(std::string name, std::map<std::string, StructCPID>& vRef)
-{
-    try
-    {
-      StructCPID& cpid = vRef[name];
-        if (!cpid.initialized)
-        {
-                cpid = GetStructCPID();
-                cpid.initialized=true;
-                cpid.LowLockTime = std::numeric_limits<unsigned int>::max();
-                cpid.HighLockTime = 0;
-                cpid.LastPaymentTime = 0;
-                cpid.EarliestPaymentTime = 99999999999;
-                cpid.Accuracy = 0;
-                return cpid;
-        }
-        else
-        {
-                return cpid;
-        }
-    }
-    catch (bad_alloc ba)
-    {
-        printf("Bad alloc caught in GetInitializedStructCpid2 for %s",name.c_str());
-      return GetStructCPID();
-=======
 StructCPID GetInitializedStructCPID2(const std::string& name, std::map<std::string, StructCPID>& vRef)
 {
     try
@@ -5873,20 +5692,14 @@
     catch (const std::bad_alloc& ba)
     {
         printf("Bad alloc caught in GetInitializedStructCpid2 for %s",name.c_str());
->>>>>>> c86367e8
     }
     catch(...)
     {
         printf("Exception caught in GetInitializedStructCpid2 for %s",name.c_str());
-<<<<<<< HEAD
-      return GetStructCPID();
-    }
-=======
     }
 
     // Error during map's heap allocation. Return an empty object.
     return GetStructCPID();
->>>>>>> c86367e8
 }
 
 
@@ -6494,10 +6307,6 @@
 
 bool static ProcessMessage(CNode* pfrom, string strCommand, CDataStream& vRecv, int64_t nTimeReceived)
 {
-<<<<<<< HEAD
-    static map<CService, CPubKey> mapReuseKey;
-=======
->>>>>>> c86367e8
     RandAddSeedPerfmon();
     if (fDebug10)
         printf("received: %s (%" PRIszu " bytes)\n", strCommand.c_str(), vRecv.size());
@@ -6518,10 +6327,6 @@
     }
 
     // Message Attacks ////////////////////////////////////////////////////////
-<<<<<<< HEAD
-    std::string precommand = strCommand;
-=======
->>>>>>> c86367e8
     ///////////////////////////////////////////////////////////////////////////
 
     if (strCommand == "aries")
@@ -7382,17 +7187,6 @@
             pfrom->nPingNonceSent = 0;
         }
     }
-<<<<<<< HEAD
-    else if (strCommand=="addbeac_nresp")
-    {
-            std::string neural_response = "?";
-            vRecv >> neural_response;
-            pfrom->NeuralHash = neural_response;
-            if (fDebug3) printf("Add Beacon Neural Response %s \r\n",neural_response.c_str());
-            msMiningErrors7=neural_response;
-    }
-=======
->>>>>>> c86367e8
     else if (strCommand == "hash_nresp")
     {
             std::string neural_response = "";
@@ -7451,66 +7245,6 @@
                  if (results=="SUCCESS")  FullSyncWithDPORNodes();
             }
     }
-<<<<<<< HEAD
-
-    else if (strCommand == "pong_old")
-    {
-        int64_t pingUsecEnd = nTimeReceived;
-        uint64_t nonce = 0;
-        size_t nAvail = vRecv.in_avail();
-        bool bPingFinished = false;
-        std::string sProblem;
-        if (nAvail >= sizeof(nonce)) {
-            vRecv >> nonce;
-
-            // Only process pong message if there is an outstanding ping (old ping without nonce should never pong)
-            if (pfrom->nPingNonceSent != 0) {
-                if (nonce == pfrom->nPingNonceSent) {
-                    // Matching pong received, this ping is no longer outstanding
-                    bPingFinished = true;
-                    int64_t pingUsecTime = pingUsecEnd - pfrom->nPingUsecStart;
-                    if (pingUsecTime >= -1) {
-                        // Successful ping time measurement, replace previous
-                        pfrom->nPingUsecTime = pingUsecTime;
-                    } else {
-                        // This should never happen
-                        sProblem = "Timing mishap";
-                    }
-                } else {
-                    // Nonce mismatches are normal when pings are overlapping
-                    sProblem = "Nonce mismatch";
-                    if (nonce == 0) {
-                        // This is most likely a bug in another implementation somewhere, cancel this ping
-                        bPingFinished = true;
-                        sProblem = "Nonce zero";
-                    }
-                }
-            } else {
-                sProblem = "Unsolicited pong without ping";
-            }
-        } else {
-            // This is most likely a bug in another implementation somewhere, cancel this ping
-            bPingFinished = true;
-            sProblem = "Short payload";
-        }
-
-        if (!(sProblem.empty())) {
-            printf("pong %s %s: %s, %" PRIx64 " expected, %" PRIx64 " received, %f bytes\n"
-                , pfrom->addr.ToString().c_str()
-                , pfrom->strSubVer.c_str()
-                , sProblem.c_str()
-                , pfrom->nPingNonceSent
-                , nonce
-                , (double)nAvail);
-        }
-        if (bPingFinished) {
-            pfrom->nPingNonceSent = 0;
-        }
-    }
-
-
-=======
->>>>>>> c86367e8
     else if (strCommand == "alert")
     {
         CAlert alert;
@@ -7880,21 +7614,9 @@
     if (mcpid.lastblockhash.empty()) mcpid.lastblockhash = "0";
     if (mcpid.LastPORBlockHash.empty()) mcpid.LastPORBlockHash="0";
 
-<<<<<<< HEAD
     if (!mcpid.cpid.empty() && mcpid.cpid != "INVESTOR" && mcpid.lastblockhash != "0")
     {
-        mcpid.BoincPublicKey = GetBeaconPublicKey(mcpid.cpid);
-=======
-    // If this is a POR, sign the block proving ownership of the CPID
-    if (!mcpid.cpid.empty() && mcpid.cpid != "INVESTOR" && mcpid.lastblockhash != "0")
-    {
         mcpid.BoincPublicKey = GetBeaconPublicKey(mcpid.cpid, false);
-        if (!mcpid.BoincPublicKey.empty())
-        {
-            mcpid.BoincSignature = SignBlockWithCPID(mcpid.cpid,mcpid.lastblockhash);
-            if(fDebug) printf("Signing Block for cpid %s and blockhash %s with sig %s\r\n",mcpid.cpid.c_str(),mcpid.lastblockhash.c_str(),mcpid.BoincSignature.c_str());
-        }
->>>>>>> c86367e8
     }
 
     std::string bb = mcpid.cpid + delim + mcpid.projectname + delim + mcpid.aesskein + delim + RoundToString(mcpid.rac,0)
@@ -8059,54 +7781,6 @@
 }
 
 
-<<<<<<< HEAD
-
-
-
-std::string GetNetsoftProjects(std::string cpid)
-{
-            std::string cc = GetHttpPageFromCreditServerRetired(cpid,true,true);
-            if (cc.length() < 10)
-            {
-                if (fDebug10) printf("Note: HTTP Page returned blank from netsoft for %s\r\n",cpid.c_str());
-                return "";
-            }
-
-            int iRow = 0;
-            std::vector<std::string> vCC = split(cc.c_str(),"<project>");
-
-            if (vCC.size() > 1)
-            {
-                for (unsigned int i = 0; i < vCC.size(); i++)
-                {
-                    std::string sProj  = ExtractXML(vCC[i],"<name>","</name>");
-                    std::string utc    = ExtractXML(vCC[i],"<total_credit>","</total_credit>");
-                    std::string rac    = ExtractXML(vCC[i],"<expavg_credit>","</expavg_credit>");
-                    std::string team   = ExtractXML(vCC[i],"<team_name>","</team_name>");
-                    std::string rectime= ExtractXML(vCC[i],"<expavg_time>","</expavg_time>");
-                    boost::to_lower(sProj);
-                    sProj = ToOfficialName(sProj);
-                    if (sProj == "mindmodeling@home") sProj = "mindmodeling@beta";
-                    if (sProj == "Quake Catcher Network") sProj = "Quake-Catcher Network";
-
-                    if (sProj.length() > 3)
-                    {
-                        std::string sKey = cpid + "+" + sProj;
-                        StructCPID strDPOR = GetInitializedStructCPID2(sKey,mvDPOR);
-                        iRow++;
-                        strDPOR.cpid = cpid;
-                        strDPOR.NetsoftRAC = cdbl(rac,0);
-                        mvDPOR[sKey] = strDPOR;
-                    }
-                }
-            }
-
-            return cc;
-}
-
-
-=======
->>>>>>> c86367e8
 bool ProjectIsValid(std::string project)
 {
     boost::to_lower(project);
@@ -8249,10 +7923,6 @@
             structcpid.NetworkRAC = GlobalCPUMiningCPID.NetworkRAC;
             structcpid.email = GlobalCPUMiningCPID.email;
             // 2-6-2015 R Halford - Ensure CPIDv2 Is populated After deserializing GenBoincKey
-<<<<<<< HEAD
-            std::string cpid_non = structcpid.cpidhash+structcpid.email;
-=======
->>>>>>> c86367e8
             printf("GenBoincKey using email %s and cpidhash %s key %s \r\n",structcpid.email.c_str(),structcpid.cpidhash.c_str(),sDec.c_str());
             structcpid.cpidv2 = ComputeCPIDv2(structcpid.email, structcpid.cpidhash, 0);
             // Old link: structcpid.link = "http://boinc.netsoft-online.com/get_user.php?cpid=" + structcpid.cpid;
@@ -8508,14 +8178,7 @@
     c.PaymentTimespan=0;
     c.ResearchSubsidy = 0;
     c.InterestSubsidy = 0;
-<<<<<<< HEAD
-    c.BTCQuote = 0;
-    c.GRCQuote = 0;
     c.ResearchAverageMagnitude = 0;
-    c.NetsoftRAC = 0;
-=======
-    c.ResearchAverageMagnitude = 0;
->>>>>>> c86367e8
     c.interestPayments = 0;
     c.payments = 0;
     c.LastBlock = 0;
@@ -8997,18 +8660,6 @@
 
               if (sMessageType=="beacon" && sMessageAction=="A")
               {
-<<<<<<< HEAD
-                    // If the Beacon Public Key is Not Empty - do not overwrite with a new beacon value
-                    std::string sBPK = GetBeaconPublicKey(sMessageKey);
-                    // Note that if the beacon is > 6 months old, this function now returns an empty string (allowing the beacon to be overwritten) : OK
-                    if (!sBPK.empty()) 
-                    {
-                        // Do not overwrite this beacon
-                        sMessageValue="";
-                        if (fDebug10) printf("\r\n**Beacon Public Key Not Empty %s : %s\r\n",sMessageKey.c_str(),sBPK.c_str());
-                    }
-
-=======
                   // If the Beacon Public Key is Not Empty - do not overwrite with a new beacon value unless the public key is the same
                   std::string sBPK = GetBeaconPublicKey(sMessageKey,false);
                   if (!sBPK.empty())
@@ -9034,7 +8685,6 @@
                           if (fDebug10) printf("\r\n**Beacon Public Key Not Empty %s : %s\r\n",sMessageKey.c_str(),sBPK.c_str());
                       }
                   }
->>>>>>> c86367e8
               }
 
               if (!sMessageType.empty() && !sMessageKey.empty() && !sMessageValue.empty() && !sMessageAction.empty() && !sSignature.empty())
@@ -9096,13 +8746,8 @@
                                     WriteCache(sMessageType,sMessageKey+";BurnAmount",RoundToString(dAmount,2),nTime);
                                 }
                                 WriteCache(sMessageType,sMessageKey,sMessageValue,nTime);
-<<<<<<< HEAD
                                 if(fDebug && sMessageType=="beacon" ){
                                     printf("BEACON add %s %s %s\r\n",sMessageKey.c_str(),DecodeBase64(sMessageValue).c_str(),TimestampToHRDate(nTime).c_str());
-=======
-                                if(sMessageType=="beacon" && fDebug3){
-                                  printf("BEACON %s %s %s\r\n",sMessageKey.c_str(),DecodeBase64(sMessageValue).c_str(),TimestampToHRDate(nTime).c_str());
->>>>>>> c86367e8
                                 }
                                 fMessageLoaded = true;
                                 if (sMessageType=="poll")
@@ -9122,12 +8767,9 @@
                         else if(sMessageAction=="D")
                         {
                                 if (fDebug10) printf("Deleting key type %s Key %s Value %s\r\n",sMessageType.c_str(),sMessageKey.c_str(),sMessageValue.c_str());
-<<<<<<< HEAD
                                 if(fDebug && sMessageType=="beacon" ){
                                     printf("BEACON DEL %s - %s\r\n",sMessageKey.c_str(),TimestampToHRDate(nTime).c_str());
                                 }
-=======
->>>>>>> c86367e8
                                 DeleteCache(sMessageType,sMessageKey);
                                 fMessageLoaded = true;
                         }
@@ -9680,8 +9322,6 @@
     uint256 uRef = fTestNet ? uint256("0x000000000000000000000000000000004d182f81388f317df738fd9994e7020b") : uint256("0x000000000000000000000000000000004d182f81388f317df738fd9994e7020b"); //This hash is approx 25% of the md5 range (90% for testnet)
     uint256 uADH = uint256("0x" + address_day_hash);
     return (uADH < uRef);
-<<<<<<< HEAD
-=======
 }
 
 // Generate backup filenames with local date and time with suffix support
@@ -9696,5 +9336,4 @@
     return suffix.empty()
         ? basename + "-" + std::string(boTime)
         : basename + "-" + std::string(boTime) + "-" + suffix;
->>>>>>> c86367e8
 }