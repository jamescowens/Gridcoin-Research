<RCC>
    <qresource prefix="/icons">
        <file alias="quit">res/icons/quit.png</file>
        <file alias="connect_0">res/icons/connect0_16.png</file>
        <file alias="connect_1">res/icons/connect1_16.png</file>
        <file alias="connect_2">res/icons/connect2_16.png</file>
        <file alias="connect_3">res/icons/connect3_16.png</file>
        <file alias="connect_4">res/icons/connect4_16.png</file>
        <file alias="transaction_0">res/icons/transaction0.png</file>
        <file alias="transaction_confirmed">res/icons/transaction2.png</file>
        <file alias="transaction_conflicted">res/icons/transaction_conflicted.png</file>
        <file alias="transaction_1">res/icons/clock1.png</file>
        <file alias="transaction_2">res/icons/clock2.png</file>
        <file alias="transaction_3">res/icons/clock3.png</file>
        <file alias="transaction_4">res/icons/clock4.png</file>
        <file alias="transaction_5">res/icons/clock5.png</file>
        <file alias="options">res/icons/configure.png</file>
        <file alias="editpaste">res/icons/editpaste.png</file>
        <file alias="editcopy">res/icons/editcopy.png</file>
        <file alias="add">res/icons/add.png</file>
        <file alias="edit">res/icons/edit.png</file>
        <file alias="export">res/icons/export.png</file>
        <file alias="synced">res/icons/synced.png</file>
        <file alias="remove">res/icons/remove.png</file>
        <file alias="key">res/icons/key.png</file>
        <file alias="filesave">res/icons/filesave.png</file>
        <file alias="qrcode">res/icons/qrcode.png</file>
        <file alias="debugwindow">res/icons/debugwindow.png</file>
        <file alias="staking_off">res/icons/staking_off.png</file>
        <file alias="staking_on">res/icons/staking_on.png</file>
        <file alias="block">res/icons/block.png</file>
        <file alias="ex">res/icons/ex.png</file>
        <file alias="www">res/icons/www.png</file>
        <file alias="chat">res/icons/chat.png</file>
        <file alias="tx_inout">res/icons/tx_inout.svg</file>
        <file alias="tx_input">res/icons/tx_input.svg</file>
        <file alias="tx_mined">res/icons/tx_mined.svg</file>
        <file alias="tx_output">res/icons/tx_output.svg</file>
        <file alias="overview_native">res/icons/icons_native/overview.svg</file>
        <file alias="overview_light">res/icons/icons_light/overview.svg</file>
        <file alias="overview_dark">res/icons/icons_dark/overview.svg</file>
        <file alias="voting_native">res/icons/icons_native/Voting.svg</file>
        <file alias="address-book_native">res/icons/icons_native/address-book.svg</file>
        <file alias="lock_closed_native">res/icons/icons_native/lock_closed.svg</file>
        <file alias="lock_open_native">res/icons/icons_native/lock_open.svg</file>
        <file alias="receiving_addresses_native">res/icons/icons_native/receive.svg</file>
        <file alias="send_native">res/icons/icons_native/send.svg</file>
        <file alias="voting_light">res/icons/icons_light/Voting.svg</file>
        <file alias="address-book_light">res/icons/icons_light/address-book.svg</file>
        <file alias="lock_closed_light">res/icons/icons_light/lock_closed.svg</file>
        <file alias="lock_open_light">res/icons/icons_light/lock_open.svg</file>
        <file alias="receiving_addresses_light">res/icons/icons_light/receive.svg</file>
        <file alias="send_light">res/icons/icons_light/send.svg</file>
        <file alias="voting_dark">res/icons/icons_dark/Voting.svg</file>
        <file alias="address-book_dark">res/icons/icons_dark/address-book.svg</file>
        <file alias="lock_closed_dark">res/icons/icons_dark/lock_closed.svg</file>
        <file alias="lock_open_dark">res/icons/icons_dark/lock_open.svg</file>
        <file alias="receiving_addresses_dark">res/icons/icons_dark/receive.svg</file>
        <file alias="send_dark">res/icons/icons_dark/send.svg</file>
        <file alias="history_dark">res/icons/icons_dark/transactions.svg</file>
        <file alias="history_light">res/icons/icons_light/transactions.svg</file>
        <file alias="history_native">res/icons/icons_native/transactions.svg</file>
        <file alias="tx_mined_ss">res/icons/tx_mined_ss.svg</file>
        <file alias="tx_cpumined">res/icons/tx_por.svg</file>
        <file alias="tx_cpumined_ss">res/icons/tx_por_ss.svg</file>
<<<<<<< HEAD
        <file alias="notsynced">res/icons/notsynced.png</file>
=======
>>>>>>> 9f77efcc
    </qresource>
    <qresource prefix="/images">
        <file alias="splash">res/images/splash3.png</file>
        <file alias="boinc">res/images/boinc_logo.svg</file>
        <file alias="about">res/images/about.svg</file>
        <file alias="logo_hz">res/images/gridcoin_horizontal.svg</file>
        <file alias="boinc_w">res/images/boinc_logo_white.svg</file>
        <file alias="gridcoin">res/images/gridcoin.svg</file>
        <file alias="about_light">res/images/about_light.svg</file>
    </qresource>
    <qresource prefix="/movies">
        <file alias="update_spinner">res/movies/update_spinner.gif</file>
    </qresource>
    <qresource prefix="/stylesheets">
        <file alias="light">res/stylesheets/light_stylesheet.qss</file>
        <file alias="native">res/stylesheets/native_stylesheet.qss</file>
        <file alias="dark">res/stylesheets/dark_stylesheet.qss</file>
    </qresource>
    <qresource prefix="/"/>
</RCC><|MERGE_RESOLUTION|>--- conflicted
+++ resolved
@@ -63,10 +63,7 @@
         <file alias="tx_mined_ss">res/icons/tx_mined_ss.svg</file>
         <file alias="tx_cpumined">res/icons/tx_por.svg</file>
         <file alias="tx_cpumined_ss">res/icons/tx_por_ss.svg</file>
-<<<<<<< HEAD
         <file alias="notsynced">res/icons/notsynced.png</file>
-=======
->>>>>>> 9f77efcc
     </qresource>
     <qresource prefix="/images">
         <file alias="splash">res/images/splash3.png</file>
