#include "transactionview.h"

#include "transactionfilterproxy.h"
#include "transactionrecord.h"
#include "walletmodel.h"
#include "addresstablemodel.h"
#include "transactiontablemodel.h"
#include "bitcoinunits.h"
#include "csvmodelwriter.h"
#include "transactiondescdialog.h"
#include "editaddressdialog.h"
#include "optionsmodel.h"
#include "guiutil.h"

#include <QScrollBar>
#include <QComboBox>
#include <QDoubleValidator>
#include <QHBoxLayout>
#include <QVBoxLayout>
#include <QLineEdit>
#include <QTableView>
#include <QHeaderView>
#include <QPushButton>
#include <QMessageBox>
#include <QPoint>
#include <QMenu>
#include <QApplication>
#include <QClipboard>
#include <QLabel>
#include <QDateTimeEdit>

TransactionView::TransactionView(QWidget *parent) :
    QWidget(parent), model(0), transactionProxyModel(0),
    transactionView(0)
{
    // Build filter row
    setContentsMargins(0,0,0,0);

    QHBoxLayout *hlayout = new QHBoxLayout();
    hlayout->setContentsMargins(0,0,0,0);
#ifdef Q_OS_MAC
    hlayout->setSpacing(5);
    hlayout->addSpacing(26);
#else
    hlayout->setSpacing(0);
    hlayout->addSpacing(23);
#endif

    dateWidget = new QComboBox(this);
#ifdef Q_OS_MAC
    dateWidget->setFixedWidth(121);
#else
    dateWidget->setFixedWidth(120);
#endif
    dateWidget->addItem(tr("All"), All);
    dateWidget->addItem(tr("Today"), Today);
    dateWidget->addItem(tr("This week"), ThisWeek);
    dateWidget->addItem(tr("This month"), ThisMonth);
    dateWidget->addItem(tr("Last month"), LastMonth);
    dateWidget->addItem(tr("This year"), ThisYear);
    dateWidget->addItem(tr("Range..."), Range);
    hlayout->addWidget(dateWidget);

    typeWidget = new QComboBox(this);
#ifdef Q_OS_MAC
    typeWidget->setFixedWidth(121);
#else
    typeWidget->setFixedWidth(120);
#endif

    typeWidget->addItem(tr("All"), TransactionFilterProxy::ALL_TYPES);
    typeWidget->addItem(tr("Received with"), TransactionFilterProxy::TYPE(TransactionRecord::RecvWithAddress) |
                                        TransactionFilterProxy::TYPE(TransactionRecord::RecvFromOther));
    typeWidget->addItem(tr("Sent to"), TransactionFilterProxy::TYPE(TransactionRecord::SendToAddress) |
                                  TransactionFilterProxy::TYPE(TransactionRecord::SendToOther));
    typeWidget->addItem(tr("To yourself"), TransactionFilterProxy::TYPE(TransactionRecord::SendToSelf));
    typeWidget->addItem(tr("Mined"), TransactionFilterProxy::TYPE(TransactionRecord::Generated));
    typeWidget->addItem(tr("Other"), TransactionFilterProxy::TYPE(TransactionRecord::Other));

    hlayout->addWidget(typeWidget);

    addressWidget = new QLineEdit(this);
    /* TODO: Move this to the XML file */
    addressWidget->setPlaceholderText(tr("Enter address or label to search"));
    hlayout->addWidget(addressWidget);

    amountWidget = new QLineEdit(this);
    /* TODO: Move this to the XML file */
    amountWidget->setPlaceholderText(tr("Min amount"));

#ifdef Q_OS_MAC
    amountWidget->setFixedWidth(97);
#else
    amountWidget->setFixedWidth(100);
#endif
    amountWidget->setValidator(new QDoubleValidator(0, 1e20, 8, this));
    hlayout->addWidget(amountWidget);

    QVBoxLayout *vlayout = new QVBoxLayout(this);
    vlayout->setContentsMargins(0,0,0,0);
    vlayout->setSpacing(0);

    QTableView *view = new QTableView(this);
    vlayout->addLayout(hlayout);
    vlayout->addWidget(createDateRangeWidget());
    vlayout->addWidget(view);
    vlayout->setSpacing(0);
    int width = view->verticalScrollBar()->sizeHint().width();
    // Cover scroll bar width with spacing
#ifdef Q_OS_MAC
    hlayout->addSpacing(width+2);
#else
    hlayout->addSpacing(width);
#endif
    // Always show scroll bar
    view->setVerticalScrollBarPolicy(Qt::ScrollBarAlwaysOn);
    view->setTabKeyNavigation(false);
    view->setContextMenuPolicy(Qt::CustomContextMenu);

    transactionView = view;

    // Actions
    QAction *copyAddressAction = new QAction(tr("Copy address"), this);
    QAction *copyLabelAction = new QAction(tr("Copy label"), this);
    QAction *copyAmountAction = new QAction(tr("Copy amount"), this);
    QAction *copyTxIDAction = new QAction(tr("Copy transaction ID"), this);
    QAction *editLabelAction = new QAction(tr("Edit label"), this);
    QAction *showDetailsAction = new QAction(tr("Show transaction details"), this);

    contextMenu = new QMenu();
    contextMenu->addAction(copyAddressAction);
    contextMenu->addAction(copyLabelAction);
    contextMenu->addAction(copyAmountAction);
    contextMenu->addAction(copyTxIDAction);
    contextMenu->addAction(editLabelAction);
    contextMenu->addAction(showDetailsAction);

    // Connect actions
    connect(dateWidget, SIGNAL(activated(int)), this, SLOT(chooseDate(int)));
    connect(typeWidget, SIGNAL(activated(int)), this, SLOT(chooseType(int)));
    connect(addressWidget, SIGNAL(textChanged(QString)), this, SLOT(changedPrefix(QString)));
    connect(amountWidget, SIGNAL(textChanged(QString)), this, SLOT(changedAmount(QString)));

    connect(view, SIGNAL(doubleClicked(QModelIndex)), this, SIGNAL(doubleClicked(QModelIndex)));
    connect(view, SIGNAL(customContextMenuRequested(QPoint)), this, SLOT(contextualMenu(QPoint)));

    connect(copyAddressAction, SIGNAL(triggered()), this, SLOT(copyAddress()));
    connect(copyLabelAction, SIGNAL(triggered()), this, SLOT(copyLabel()));
    connect(copyAmountAction, SIGNAL(triggered()), this, SLOT(copyAmount()));
    connect(copyTxIDAction, SIGNAL(triggered()), this, SLOT(copyTxID()));
    connect(editLabelAction, SIGNAL(triggered()), this, SLOT(editLabel()));
    connect(showDetailsAction, SIGNAL(triggered()), this, SLOT(showDetails()));
}

void TransactionView::setModel(WalletModel *model)
{
    this->model = model;
    if(model)
    {
        transactionProxyModel = new TransactionFilterProxy(this);
        transactionProxyModel->setSourceModel(model->getTransactionTableModel());
        transactionProxyModel->setDynamicSortFilter(true);
        transactionProxyModel->setSortCaseSensitivity(Qt::CaseInsensitive);
        transactionProxyModel->setFilterCaseSensitivity(Qt::CaseInsensitive);

        transactionProxyModel->setSortRole(Qt::EditRole);

        transactionView->setModel(transactionProxyModel);
        transactionView->setAlternatingRowColors(true);
        transactionView->setSelectionBehavior(QAbstractItemView::SelectRows);
        transactionView->setSelectionMode(QAbstractItemView::ExtendedSelection);
        transactionView->setSortingEnabled(true);
        transactionView->sortByColumn(TransactionTableModel::Date, Qt::DescendingOrder);
        transactionView->verticalHeader()->hide();

        transactionView->horizontalHeader()->resizeSection(
                TransactionTableModel::Status, 23);
        transactionView->horizontalHeader()->resizeSection(
                TransactionTableModel::Date, 120);
        transactionView->horizontalHeader()->resizeSection(
                TransactionTableModel::Type, 120);
        transactionView->horizontalHeader()->setSectionResizeMode(
                TransactionTableModel::ToAddress, QHeaderView::Stretch);
<<<<<<< HEAD
#endif
=======
>>>>>>> 65132b53
        transactionView->horizontalHeader()->resizeSection(
                TransactionTableModel::Amount, 100);
    }
}

void TransactionView::chooseDate(int idx)
{
    if(!transactionProxyModel)
        return;
    QDate current = QDate::currentDate();
    dateRangeWidget->setVisible(false);
    switch(dateWidget->itemData(idx).toInt())
    {
    case All:
        transactionProxyModel->setDateRange(
                TransactionFilterProxy::MIN_DATE,
                TransactionFilterProxy::MAX_DATE);
        break;
    case Today:
        transactionProxyModel->setDateRange(
                QDateTime(current),
                TransactionFilterProxy::MAX_DATE);
        break;
    case ThisWeek: {
        // Find last Monday
        QDate startOfWeek = current.addDays(-(current.dayOfWeek()-1));
        transactionProxyModel->setDateRange(
                QDateTime(startOfWeek),
                TransactionFilterProxy::MAX_DATE);

        } break;
    case ThisMonth:
        transactionProxyModel->setDateRange(
                QDateTime(QDate(current.year(), current.month(), 1)),
                TransactionFilterProxy::MAX_DATE);
        break;
    case LastMonth:
        transactionProxyModel->setDateRange(
                QDateTime(QDate(current.year(), current.month()-1, 1)),
                QDateTime(QDate(current.year(), current.month(), 1)));
        break;
    case ThisYear:
        transactionProxyModel->setDateRange(
                QDateTime(QDate(current.year(), 1, 1)),
                TransactionFilterProxy::MAX_DATE);
        break;
    case Range:
        dateRangeWidget->setVisible(true);
        dateRangeChanged();
        break;
    }
}

void TransactionView::chooseType(int idx)
{
    if(!transactionProxyModel)
        return;
    transactionProxyModel->setTypeFilter(
        typeWidget->itemData(idx).toInt());
}

void TransactionView::changedPrefix(const QString &prefix)
{
    if(!transactionProxyModel)
        return;
    transactionProxyModel->setAddressPrefix(prefix);
}

void TransactionView::changedAmount(const QString &amount)
{
    if(!transactionProxyModel)
        return;
    qint64 amount_parsed = 0;
    if(BitcoinUnits::parse(model->getOptionsModel()->getDisplayUnit(), amount, &amount_parsed))
    {
        transactionProxyModel->setMinAmount(amount_parsed);
    }
    else
    {
        transactionProxyModel->setMinAmount(0);
    }
}

void TransactionView::exportClicked()
{
    // CSV is currently the only supported format
    QString filename = GUIUtil::getSaveFileName(
            this,
            tr("Export Transaction Data"), QString(),
            tr("Comma separated file (*.csv)"));

    if (filename.isNull()) return;

    CSVModelWriter writer(filename);

    // name, column, role
    writer.setModel(transactionProxyModel);
    writer.addColumn(tr("Confirmed"), 0, TransactionTableModel::ConfirmedRole);
    writer.addColumn(tr("Date"), 0, TransactionTableModel::DateRole);
    writer.addColumn(tr("Type"), TransactionTableModel::Type, Qt::EditRole);
    writer.addColumn(tr("Label"), 0, TransactionTableModel::LabelRole);
    writer.addColumn(tr("Address"), 0, TransactionTableModel::AddressRole);
    writer.addColumn(tr("Amount"), 0, TransactionTableModel::FormattedAmountRole);
    writer.addColumn(tr("ID"), 0, TransactionTableModel::TxIDRole);

    if(!writer.write())
    {
        QMessageBox::critical(this, tr("Error exporting"), tr("Could not write to file %1.").arg(filename),
                              QMessageBox::Abort, QMessageBox::Abort);
    }
}

void TransactionView::contextualMenu(const QPoint &point)
{
    QModelIndex index = transactionView->indexAt(point);
    if(index.isValid())
    {
        contextMenu->exec(QCursor::pos());
    }
}

void TransactionView::copyAddress()
{
    GUIUtil::copyEntryData(transactionView, 0, TransactionTableModel::AddressRole);
}

void TransactionView::copyLabel()
{
    GUIUtil::copyEntryData(transactionView, 0, TransactionTableModel::LabelRole);
}

void TransactionView::copyAmount()
{
    GUIUtil::copyEntryData(transactionView, 0, TransactionTableModel::FormattedAmountRole);
}

void TransactionView::copyTxID()
{
    GUIUtil::copyEntryData(transactionView, 0, TransactionTableModel::TxIDRole);
}

void TransactionView::editLabel()
{
    if(!transactionView->selectionModel() ||!model)
        return;
    QModelIndexList selection = transactionView->selectionModel()->selectedRows();
    if(!selection.isEmpty())
    {
        AddressTableModel *addressBook = model->getAddressTableModel();
        if(!addressBook)
            return;
        QString address = selection.at(0).data(TransactionTableModel::AddressRole).toString();
        if(address.isEmpty())
        {
            // If this transaction has no associated address, exit
            return;
        }
        // Is address in address book? Address book can miss address when a transaction is
        // sent from outside the UI.
        int idx = addressBook->lookupAddress(address);
        if(idx != -1)
        {
            // Edit sending / receiving address
            QModelIndex modelIdx = addressBook->index(idx, 0, QModelIndex());
            // Determine type of address, launch appropriate editor dialog type
            QString type = modelIdx.data(AddressTableModel::TypeRole).toString();

            EditAddressDialog dlg(type==AddressTableModel::Receive
                                         ? EditAddressDialog::EditReceivingAddress
                                         : EditAddressDialog::EditSendingAddress,
                                  this);
            dlg.setModel(addressBook);
            dlg.loadRow(idx);
            dlg.exec();
        }
        else
        {
            // Add sending address
            EditAddressDialog dlg(EditAddressDialog::NewSendingAddress,
                                  this);
            dlg.setModel(addressBook);
            dlg.setAddress(address);
            dlg.exec();
        }
    }
}

void TransactionView::showDetails()
{
    if(!transactionView->selectionModel())
        return;
    QModelIndexList selection = transactionView->selectionModel()->selectedRows();
    if(!selection.isEmpty())
    {
        TransactionDescDialog dlg(selection.at(0));
        dlg.exec();
    }
}

QWidget *TransactionView::createDateRangeWidget()
{
    dateRangeWidget = new QFrame();
    dateRangeWidget->setFrameStyle(QFrame::Panel | QFrame::Raised);
    dateRangeWidget->setContentsMargins(1,1,1,1);
    QHBoxLayout *layout = new QHBoxLayout(dateRangeWidget);
    layout->setContentsMargins(0,0,0,0);
    layout->addSpacing(23);
    layout->addWidget(new QLabel(tr("Range:")));

    dateFrom = new QDateTimeEdit(this);
    dateFrom->setDisplayFormat("dd/MM/yy");
    dateFrom->setCalendarPopup(true);
    dateFrom->setMinimumWidth(100);
    dateFrom->setDate(QDate::currentDate().addDays(-7));
    layout->addWidget(dateFrom);
    layout->addWidget(new QLabel(tr("to")));

    dateTo = new QDateTimeEdit(this);
    dateTo->setDisplayFormat("dd/MM/yy");
    dateTo->setCalendarPopup(true);
    dateTo->setMinimumWidth(100);
    dateTo->setDate(QDate::currentDate());
    layout->addWidget(dateTo);
    layout->addStretch();

    // Hide by default
    dateRangeWidget->setVisible(false);

    // Notify on change
    connect(dateFrom, SIGNAL(dateChanged(QDate)), this, SLOT(dateRangeChanged()));
    connect(dateTo, SIGNAL(dateChanged(QDate)), this, SLOT(dateRangeChanged()));

    return dateRangeWidget;
}

void TransactionView::dateRangeChanged()
{
    if(!transactionProxyModel)
        return;
    transactionProxyModel->setDateRange(
            QDateTime(dateFrom->date()),
            QDateTime(dateTo->date()).addDays(1));
}

void TransactionView::focusTransaction(const QModelIndex &idx)
{
    if(!transactionProxyModel)
        return;
    QModelIndex targetIdx = transactionProxyModel->mapFromSource(idx);
    transactionView->scrollTo(targetIdx);
    transactionView->setCurrentIndex(targetIdx);
    transactionView->setFocus();
}<|MERGE_RESOLUTION|>--- conflicted
+++ resolved
@@ -181,10 +181,6 @@
                 TransactionTableModel::Type, 120);
         transactionView->horizontalHeader()->setSectionResizeMode(
                 TransactionTableModel::ToAddress, QHeaderView::Stretch);
-<<<<<<< HEAD
-#endif
-=======
->>>>>>> 65132b53
         transactionView->horizontalHeader()->resizeSection(
                 TransactionTableModel::Amount, 100);
     }
