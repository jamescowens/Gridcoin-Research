--- conflicted
+++ resolved
@@ -1187,15 +1187,7 @@
 This label turns red, if the priority is smaller than &quot;medium&quot;.
 
  This means a fee of at least %1 per kb is required.</source>
-<<<<<<< HEAD
         <translation>具有更高优先权的交易更可能进入区块。若优先权低于&quot;中值 本标签会变红。这意味着要求至少每Kb%1的费用。</translation>
-=======
-        <translation>若转账数据量大于10000比特，本标签会变红。
-            
-这意味着要求至少每Kb%1的费用。
-            
-每次输入可能有+/-1字节的波动。</translation>
->>>>>>> 53703efd
     </message>
     <message>
         <location line="+1"/>
@@ -1639,11 +1631,7 @@
     <message>
         <location line="+1"/>
         <source>Light</source>
-<<<<<<< HEAD
         <translation>轻</translation>
-=======
-       <translation>轻</translation>
->>>>>>> 53703efd
     </message>
     <message>
         <location line="+123"/>
@@ -2224,12 +2212,8 @@
     </message>
     <message>
         <location line="+15"/>
-        <source>Copy quantity</source>
-<<<<<<< HEAD
+        <source>Copy quantity</source> 
         <translation>复制数额 </translation>
-=======
-        <translation>复制数额</translation>
->>>>>>> 53703efd
     </message>
     <message>
         <location line="+1"/>
