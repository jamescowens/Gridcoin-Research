#include "aboutdialog.h"
#include "ui_aboutdialog.h"
#include "clientmodel.h"
#include "version.h"
#ifdef WIN32
#include <QAxObject>
#endif
#include <sys/types.h>
#include <stdio.h>
#include <stdlib.h>
#include <iostream>
#include "uint256.h"
#include "base58.h"
#include "../global_objects.hpp"
#include "../global_objects_noui.hpp"



AboutDialog::AboutDialog(QWidget *parent) :
    QDialog(parent),
    ui(new Ui::AboutDialog)
{
    ui->setupUi(this);

    // Set current copyright year and boinc utilization
    QString cr = "Copyright 2009-2019 The Bitcoin/Peercoin/Black-Coin/Gridcoin developers";
    std::string sBoincUtilization="";
    sBoincUtilization = strprintf("%d",nBoincUtilization);
	QString qsUtilization = QString::fromUtf8(sBoincUtilization.c_str());
	QString qsRegVersion  = QString::fromUtf8(sRegVer.c_str());
<<<<<<< HEAD
    ui->copyrightLabel->setText("Registered Version: " + qsRegVersion + "             " + cr);
=======
    ui->copyrightLabel->setText("Boinc Magnitude: " + qsUtilization + "              " + ", Registered Version: " + qsRegVersion + "             " + cr);
>>>>>>> a4fbcec8
   // setTheme(this, THEME_ABOUTDIALOG);

}


void AboutDialog::setModel(ClientModel *model)
{
    if(model)
    {
        ui->versionLabel->setText(model->formatFullVersion());
    }
}

AboutDialog::~AboutDialog()
{
    delete ui;
}

void AboutDialog::on_buttonBox_accepted()
{
    close();
}<|MERGE_RESOLUTION|>--- conflicted
+++ resolved
@@ -28,11 +28,7 @@
     sBoincUtilization = strprintf("%d",nBoincUtilization);
 	QString qsUtilization = QString::fromUtf8(sBoincUtilization.c_str());
 	QString qsRegVersion  = QString::fromUtf8(sRegVer.c_str());
-<<<<<<< HEAD
-    ui->copyrightLabel->setText("Registered Version: " + qsRegVersion + "             " + cr);
-=======
     ui->copyrightLabel->setText("Boinc Magnitude: " + qsUtilization + "              " + ", Registered Version: " + qsRegVersion + "             " + cr);
->>>>>>> a4fbcec8
    // setTheme(this, THEME_ABOUTDIALOG);
 
 }
